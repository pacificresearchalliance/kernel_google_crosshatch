/*
 *	linux/mm/filemap.c
 *
 * Copyright (C) 1994-1999  Linus Torvalds
 */

/*
 * This file handles the generic file mmap semantics used by
 * most "normal" filesystems (but you don't /have/ to use this:
 * the NFS filesystem used to do this differently, for example)
 */
#include <linux/export.h>
#include <linux/compiler.h>
#include <linux/dax.h>
#include <linux/fs.h>
#include <linux/uaccess.h>
#include <linux/capability.h>
#include <linux/kernel_stat.h>
#include <linux/gfp.h>
#include <linux/mm.h>
#include <linux/swap.h>
#include <linux/mman.h>
#include <linux/pagemap.h>
#include <linux/file.h>
#include <linux/uio.h>
#include <linux/hash.h>
#include <linux/writeback.h>
#include <linux/backing-dev.h>
#include <linux/pagevec.h>
#include <linux/blkdev.h>
#include <linux/security.h>
#include <linux/cpuset.h>
#include <linux/hardirq.h> /* for BUG_ON(!in_atomic()) only */
#include <linux/hugetlb.h>
#include <linux/memcontrol.h>
#include <linux/cleancache.h>
#include <linux/rmap.h>
#include "internal.h"

#define CREATE_TRACE_POINTS
#include <trace/events/filemap.h>

/*
 * FIXME: remove all knowledge of the buffer layer from the core VM
 */
#include <linux/buffer_head.h> /* for try_to_free_buffers */

#include <asm/mman.h>

/*
 * Shared mappings implemented 30.11.1994. It's not fully working yet,
 * though.
 *
 * Shared mappings now work. 15.8.1995  Bruno.
 *
 * finished 'unifying' the page and buffer cache and SMP-threaded the
 * page-cache, 21.05.1999, Ingo Molnar <mingo@redhat.com>
 *
 * SMP-threaded pagemap-LRU 1999, Andrea Arcangeli <andrea@suse.de>
 */

/*
 * Lock ordering:
 *
 *  ->i_mmap_rwsem		(truncate_pagecache)
 *    ->private_lock		(__free_pte->__set_page_dirty_buffers)
 *      ->swap_lock		(exclusive_swap_page, others)
 *        ->mapping->tree_lock
 *
 *  ->i_mutex
 *    ->i_mmap_rwsem		(truncate->unmap_mapping_range)
 *
 *  ->mmap_sem
 *    ->i_mmap_rwsem
 *      ->page_table_lock or pte_lock	(various, mainly in memory.c)
 *        ->mapping->tree_lock	(arch-dependent flush_dcache_mmap_lock)
 *
 *  ->mmap_sem
 *    ->lock_page		(access_process_vm)
 *
 *  ->i_mutex			(generic_perform_write)
 *    ->mmap_sem		(fault_in_pages_readable->do_page_fault)
 *
 *  bdi->wb.list_lock
 *    sb_lock			(fs/fs-writeback.c)
 *    ->mapping->tree_lock	(__sync_single_inode)
 *
 *  ->i_mmap_rwsem
 *    ->anon_vma.lock		(vma_adjust)
 *
 *  ->anon_vma.lock
 *    ->page_table_lock or pte_lock	(anon_vma_prepare and various)
 *
 *  ->page_table_lock or pte_lock
 *    ->swap_lock		(try_to_unmap_one)
 *    ->private_lock		(try_to_unmap_one)
 *    ->tree_lock		(try_to_unmap_one)
 *    ->zone_lru_lock(zone)	(follow_page->mark_page_accessed)
 *    ->zone_lru_lock(zone)	(check_pte_range->isolate_lru_page)
 *    ->private_lock		(page_remove_rmap->set_page_dirty)
 *    ->tree_lock		(page_remove_rmap->set_page_dirty)
 *    bdi.wb->list_lock		(page_remove_rmap->set_page_dirty)
 *    ->inode->i_lock		(page_remove_rmap->set_page_dirty)
 *    ->memcg->move_lock	(page_remove_rmap->lock_page_memcg)
 *    bdi.wb->list_lock		(zap_pte_range->set_page_dirty)
 *    ->inode->i_lock		(zap_pte_range->set_page_dirty)
 *    ->private_lock		(zap_pte_range->__set_page_dirty_buffers)
 *
 * ->i_mmap_rwsem
 *   ->tasklist_lock            (memory_failure, collect_procs_ao)
 */

static int page_cache_tree_insert(struct address_space *mapping,
				  struct page *page, void **shadowp)
{
	struct radix_tree_node *node;
	void **slot;
	int error;

	error = __radix_tree_create(&mapping->page_tree, page->index, 0,
				    &node, &slot);
	if (error)
		return error;
	if (*slot) {
		void *p;

		p = radix_tree_deref_slot_protected(slot, &mapping->tree_lock);
		if (!radix_tree_exceptional_entry(p))
			return -EEXIST;

		mapping->nrexceptional--;
		if (!dax_mapping(mapping)) {
			if (shadowp)
				*shadowp = p;
			if (node)
				workingset_node_shadows_dec(node);
		} else {
			/* DAX can replace empty locked entry with a hole */
			WARN_ON_ONCE(p !=
				(void *)(RADIX_TREE_EXCEPTIONAL_ENTRY |
					 RADIX_DAX_ENTRY_LOCK));
			/* DAX accounts exceptional entries as normal pages */
			if (node)
				workingset_node_pages_dec(node);
			/* Wakeup waiters for exceptional entry lock */
			dax_wake_mapping_entry_waiter(mapping, page->index,
						      true);
		}
	}
	radix_tree_replace_slot(slot, page);
	mapping->nrpages++;
	if (node) {
		workingset_node_pages_inc(node);
		/*
		 * Don't track node that contains actual pages.
		 *
		 * Avoid acquiring the list_lru lock if already
		 * untracked.  The list_empty() test is safe as
		 * node->private_list is protected by
		 * mapping->tree_lock.
		 */
		if (!list_empty(&node->private_list))
			list_lru_del(&workingset_shadow_nodes,
				     &node->private_list);
	}
	return 0;
}

static void page_cache_tree_delete(struct address_space *mapping,
				   struct page *page, void *shadow)
{
	int i, nr = PageHuge(page) ? 1 : hpage_nr_pages(page);

	VM_BUG_ON_PAGE(!PageLocked(page), page);
	VM_BUG_ON_PAGE(PageTail(page), page);
	VM_BUG_ON_PAGE(nr != 1 && shadow, page);

	for (i = 0; i < nr; i++) {
		struct radix_tree_node *node;
		void **slot;

		__radix_tree_lookup(&mapping->page_tree, page->index + i,
				    &node, &slot);

		radix_tree_clear_tags(&mapping->page_tree, node, slot);

		if (!node) {
			VM_BUG_ON_PAGE(nr != 1, page);
			/*
			 * We need a node to properly account shadow
			 * entries. Don't plant any without. XXX
			 */
			shadow = NULL;
		}

		radix_tree_replace_slot(slot, shadow);

		if (!node)
			break;

		workingset_node_pages_dec(node);
		if (shadow)
			workingset_node_shadows_inc(node);
		else
			if (__radix_tree_delete_node(&mapping->page_tree, node))
				continue;

		/*
		 * Track node that only contains shadow entries. DAX mappings
		 * contain no shadow entries and may contain other exceptional
		 * entries so skip those.
		 *
		 * Avoid acquiring the list_lru lock if already tracked.
		 * The list_empty() test is safe as node->private_list is
		 * protected by mapping->tree_lock.
		 */
		if (!dax_mapping(mapping) && !workingset_node_pages(node) &&
				list_empty(&node->private_list)) {
			node->private_data = mapping;
			list_lru_add(&workingset_shadow_nodes,
					&node->private_list);
		}
	}

	if (shadow) {
		mapping->nrexceptional += nr;
		/*
		 * Make sure the nrexceptional update is committed before
		 * the nrpages update so that final truncate racing
		 * with reclaim does not see both counters 0 at the
		 * same time and miss a shadow entry.
		 */
		smp_wmb();
	}
	mapping->nrpages -= nr;
}

/*
 * Delete a page from the page cache and free it. Caller has to make
 * sure the page is locked and that nobody else uses it - or that usage
 * is safe.  The caller must hold the mapping's tree_lock.
 */
void __delete_from_page_cache(struct page *page, void *shadow)
{
	struct address_space *mapping = page->mapping;
	int nr = hpage_nr_pages(page);

	trace_mm_filemap_delete_from_page_cache(page);
	/*
	 * if we're uptodate, flush out into the cleancache, otherwise
	 * invalidate any existing cleancache entries.  We can't leave
	 * stale data around in the cleancache once our page is gone
	 */
	if (PageUptodate(page) && PageMappedToDisk(page)) {
		count_vm_event(PGPGOUTCLEAN);
		cleancache_put_page(page);
	} else {
		cleancache_invalidate_page(mapping, page);
	}

	VM_BUG_ON_PAGE(PageTail(page), page);
	VM_BUG_ON_PAGE(page_mapped(page), page);
	if (!IS_ENABLED(CONFIG_DEBUG_VM) && unlikely(page_mapped(page))) {
		int mapcount;

		pr_alert("BUG: Bad page cache in process %s  pfn:%05lx\n",
			 current->comm, page_to_pfn(page));
		dump_page(page, "still mapped when deleted");
		dump_stack();
		add_taint(TAINT_BAD_PAGE, LOCKDEP_NOW_UNRELIABLE);

		mapcount = page_mapcount(page);
		if (mapping_exiting(mapping) &&
		    page_count(page) >= mapcount + 2) {
			/*
			 * All vmas have already been torn down, so it's
			 * a good bet that actually the page is unmapped,
			 * and we'd prefer not to leak it: if we're wrong,
			 * some other bad page check should catch it later.
			 */
			page_mapcount_reset(page);
			page_ref_sub(page, mapcount);
		}
	}

	page_cache_tree_delete(mapping, page, shadow);

	page->mapping = NULL;
	/* Leave page->index set: truncation lookup relies upon it */

	/* hugetlb pages do not participate in page cache accounting. */
	if (!PageHuge(page))
		__mod_node_page_state(page_pgdat(page), NR_FILE_PAGES, -nr);
	if (PageSwapBacked(page)) {
		__mod_node_page_state(page_pgdat(page), NR_SHMEM, -nr);
		if (PageTransHuge(page))
			__dec_node_page_state(page, NR_SHMEM_THPS);
	} else {
		VM_BUG_ON_PAGE(PageTransHuge(page) && !PageHuge(page), page);
	}

	/*
	 * At this point page must be either written or cleaned by truncate.
	 * Dirty page here signals a bug and loss of unwritten data.
	 *
	 * This fixes dirty accounting after removing the page entirely but
	 * leaves PageDirty set: it has no effect for truncated page and
	 * anyway will be cleared before returning page into buddy allocator.
	 */
	if (WARN_ON_ONCE(PageDirty(page)))
		account_page_cleaned(page, mapping, inode_to_wb(mapping->host));
}

/**
 * delete_from_page_cache - delete page from page cache
 * @page: the page which the kernel is trying to remove from page cache
 *
 * This must be called only on pages that have been verified to be in the page
 * cache and locked.  It will never put the page into the free list, the caller
 * has a reference on the page.
 */
void delete_from_page_cache(struct page *page)
{
	struct address_space *mapping = page_mapping(page);
	unsigned long flags;
	void (*freepage)(struct page *);

	BUG_ON(!PageLocked(page));

	freepage = mapping->a_ops->freepage;

	spin_lock_irqsave(&mapping->tree_lock, flags);
	__delete_from_page_cache(page, NULL);
	spin_unlock_irqrestore(&mapping->tree_lock, flags);

	if (freepage)
		freepage(page);

	if (PageTransHuge(page) && !PageHuge(page)) {
		page_ref_sub(page, HPAGE_PMD_NR);
		VM_BUG_ON_PAGE(page_count(page) <= 0, page);
	} else {
		put_page(page);
	}
}
EXPORT_SYMBOL(delete_from_page_cache);

int filemap_check_errors(struct address_space *mapping)
{
	int ret = 0;
	/* Check for outstanding write errors */
	if (test_bit(AS_ENOSPC, &mapping->flags) &&
	    test_and_clear_bit(AS_ENOSPC, &mapping->flags))
		ret = -ENOSPC;
	if (test_bit(AS_EIO, &mapping->flags) &&
	    test_and_clear_bit(AS_EIO, &mapping->flags))
		ret = -EIO;
	return ret;
}
EXPORT_SYMBOL(filemap_check_errors);

/**
 * __filemap_fdatawrite_range - start writeback on mapping dirty pages in range
 * @mapping:	address space structure to write
 * @start:	offset in bytes where the range starts
 * @end:	offset in bytes where the range ends (inclusive)
 * @sync_mode:	enable synchronous operation
 *
 * Start writeback against all of a mapping's dirty pages that lie
 * within the byte offsets <start, end> inclusive.
 *
 * If sync_mode is WB_SYNC_ALL then this is a "data integrity" operation, as
 * opposed to a regular memory cleansing writeback.  The difference between
 * these two operations is that if a dirty page/buffer is encountered, it must
 * be waited upon, and not just skipped over.
 */
int __filemap_fdatawrite_range(struct address_space *mapping, loff_t start,
				loff_t end, int sync_mode)
{
	int ret;
	struct writeback_control wbc = {
		.sync_mode = sync_mode,
		.nr_to_write = LONG_MAX,
		.range_start = start,
		.range_end = end,
	};

	if (!mapping_cap_writeback_dirty(mapping))
		return 0;

	wbc_attach_fdatawrite_inode(&wbc, mapping->host);
	ret = do_writepages(mapping, &wbc);
	wbc_detach_inode(&wbc);
	return ret;
}

static inline int __filemap_fdatawrite(struct address_space *mapping,
	int sync_mode)
{
	return __filemap_fdatawrite_range(mapping, 0, LLONG_MAX, sync_mode);
}

int filemap_fdatawrite(struct address_space *mapping)
{
	return __filemap_fdatawrite(mapping, WB_SYNC_ALL);
}
EXPORT_SYMBOL(filemap_fdatawrite);

int filemap_fdatawrite_range(struct address_space *mapping, loff_t start,
				loff_t end)
{
	return __filemap_fdatawrite_range(mapping, start, end, WB_SYNC_ALL);
}
EXPORT_SYMBOL(filemap_fdatawrite_range);

/**
 * filemap_flush - mostly a non-blocking flush
 * @mapping:	target address_space
 *
 * This is a mostly non-blocking flush.  Not suitable for data-integrity
 * purposes - I/O may not be started against all dirty pages.
 */
int filemap_flush(struct address_space *mapping)
{
	return __filemap_fdatawrite(mapping, WB_SYNC_NONE);
}
EXPORT_SYMBOL(filemap_flush);

static void __filemap_fdatawait_range(struct address_space *mapping,
				     loff_t start_byte, loff_t end_byte)
{
	pgoff_t index = start_byte >> PAGE_SHIFT;
	pgoff_t end = end_byte >> PAGE_SHIFT;
	struct pagevec pvec;
	int nr_pages;

	if (end_byte < start_byte)
		return;

	pagevec_init(&pvec, 0);
	while ((index <= end) &&
			(nr_pages = pagevec_lookup_tag(&pvec, mapping, &index,
			PAGECACHE_TAG_WRITEBACK,
			min(end - index, (pgoff_t)PAGEVEC_SIZE-1) + 1)) != 0) {
		unsigned i;

		for (i = 0; i < nr_pages; i++) {
			struct page *page = pvec.pages[i];

			/* until radix tree lookup accepts end_index */
			if (page->index > end)
				continue;

			wait_on_page_writeback(page);
			ClearPageError(page);
		}
		pagevec_release(&pvec);
		cond_resched();
	}
}

/**
 * filemap_fdatawait_range - wait for writeback to complete
 * @mapping:		address space structure to wait for
 * @start_byte:		offset in bytes where the range starts
 * @end_byte:		offset in bytes where the range ends (inclusive)
 *
 * Walk the list of under-writeback pages of the given address space
 * in the given range and wait for all of them.  Check error status of
 * the address space and return it.
 *
 * Since the error status of the address space is cleared by this function,
 * callers are responsible for checking the return value and handling and/or
 * reporting the error.
 */
int filemap_fdatawait_range(struct address_space *mapping, loff_t start_byte,
			    loff_t end_byte)
{
	__filemap_fdatawait_range(mapping, start_byte, end_byte);
	return filemap_check_errors(mapping);
}
EXPORT_SYMBOL(filemap_fdatawait_range);

/**
 * filemap_fdatawait_keep_errors - wait for writeback without clearing errors
 * @mapping: address space structure to wait for
 *
 * Walk the list of under-writeback pages of the given address space
 * and wait for all of them.  Unlike filemap_fdatawait(), this function
 * does not clear error status of the address space.
 *
 * Use this function if callers don't handle errors themselves.  Expected
 * call sites are system-wide / filesystem-wide data flushers: e.g. sync(2),
 * fsfreeze(8)
 */
void filemap_fdatawait_keep_errors(struct address_space *mapping)
{
	loff_t i_size = i_size_read(mapping->host);

	if (i_size == 0)
		return;

	__filemap_fdatawait_range(mapping, 0, i_size - 1);
}

/**
 * filemap_fdatawait - wait for all under-writeback pages to complete
 * @mapping: address space structure to wait for
 *
 * Walk the list of under-writeback pages of the given address space
 * and wait for all of them.  Check error status of the address space
 * and return it.
 *
 * Since the error status of the address space is cleared by this function,
 * callers are responsible for checking the return value and handling and/or
 * reporting the error.
 */
int filemap_fdatawait(struct address_space *mapping)
{
	loff_t i_size = i_size_read(mapping->host);

	if (i_size == 0)
		return 0;

	return filemap_fdatawait_range(mapping, 0, i_size - 1);
}
EXPORT_SYMBOL(filemap_fdatawait);

int filemap_write_and_wait(struct address_space *mapping)
{
	int err = 0;

	if ((!dax_mapping(mapping) && mapping->nrpages) ||
	    (dax_mapping(mapping) && mapping->nrexceptional)) {
		err = filemap_fdatawrite(mapping);
		/*
		 * Even if the above returned error, the pages may be
		 * written partially (e.g. -ENOSPC), so we wait for it.
		 * But the -EIO is special case, it may indicate the worst
		 * thing (e.g. bug) happened, so we avoid waiting for it.
		 */
		if (err != -EIO) {
			int err2 = filemap_fdatawait(mapping);
			if (!err)
				err = err2;
		}
	} else {
		err = filemap_check_errors(mapping);
	}
	return err;
}
EXPORT_SYMBOL(filemap_write_and_wait);

/**
 * filemap_write_and_wait_range - write out & wait on a file range
 * @mapping:	the address_space for the pages
 * @lstart:	offset in bytes where the range starts
 * @lend:	offset in bytes where the range ends (inclusive)
 *
 * Write out and wait upon file offsets lstart->lend, inclusive.
 *
 * Note that `lend' is inclusive (describes the last byte to be written) so
 * that this function can be used to write to the very end-of-file (end = -1).
 */
int filemap_write_and_wait_range(struct address_space *mapping,
				 loff_t lstart, loff_t lend)
{
	int err = 0;

	if ((!dax_mapping(mapping) && mapping->nrpages) ||
	    (dax_mapping(mapping) && mapping->nrexceptional)) {
		err = __filemap_fdatawrite_range(mapping, lstart, lend,
						 WB_SYNC_ALL);
		/* See comment of filemap_write_and_wait() */
		if (err != -EIO) {
			int err2 = filemap_fdatawait_range(mapping,
						lstart, lend);
			if (!err)
				err = err2;
		}
	} else {
		err = filemap_check_errors(mapping);
	}
	return err;
}
EXPORT_SYMBOL(filemap_write_and_wait_range);

/**
 * replace_page_cache_page - replace a pagecache page with a new one
 * @old:	page to be replaced
 * @new:	page to replace with
 * @gfp_mask:	allocation mode
 *
 * This function replaces a page in the pagecache with a new one.  On
 * success it acquires the pagecache reference for the new page and
 * drops it for the old page.  Both the old and new pages must be
 * locked.  This function does not add the new page to the LRU, the
 * caller must do that.
 *
 * The remove + add is atomic.  The only way this function can fail is
 * memory allocation failure.
 */
int replace_page_cache_page(struct page *old, struct page *new, gfp_t gfp_mask)
{
	int error;

	VM_BUG_ON_PAGE(!PageLocked(old), old);
	VM_BUG_ON_PAGE(!PageLocked(new), new);
	VM_BUG_ON_PAGE(new->mapping, new);

<<<<<<< HEAD
	error = radix_tree_preload(gfp_mask & ~(__GFP_HIGHMEM | __GFP_ZERO));
=======
	error = radix_tree_preload(gfp_mask & GFP_RECLAIM_MASK);
>>>>>>> 725034c1
	if (!error) {
		struct address_space *mapping = old->mapping;
		void (*freepage)(struct page *);
		unsigned long flags;

		pgoff_t offset = old->index;
		freepage = mapping->a_ops->freepage;

		get_page(new);
		new->mapping = mapping;
		new->index = offset;

		spin_lock_irqsave(&mapping->tree_lock, flags);
		__delete_from_page_cache(old, NULL);
		error = page_cache_tree_insert(mapping, new, NULL);
		BUG_ON(error);

		/*
		 * hugetlb pages do not participate in page cache accounting.
		 */
		if (!PageHuge(new))
			__inc_node_page_state(new, NR_FILE_PAGES);
		if (PageSwapBacked(new))
			__inc_node_page_state(new, NR_SHMEM);
		spin_unlock_irqrestore(&mapping->tree_lock, flags);
		mem_cgroup_migrate(old, new);
		radix_tree_preload_end();
		if (freepage)
			freepage(old);
		put_page(old);
	}

	return error;
}
EXPORT_SYMBOL_GPL(replace_page_cache_page);

static int __add_to_page_cache_locked(struct page *page,
				      struct address_space *mapping,
				      pgoff_t offset, gfp_t gfp_mask,
				      void **shadowp)
{
	int huge = PageHuge(page);
	struct mem_cgroup *memcg;
	int error;

	VM_BUG_ON_PAGE(!PageLocked(page), page);
	VM_BUG_ON_PAGE(PageSwapBacked(page), page);

	if (!huge) {
		error = mem_cgroup_try_charge(page, current->mm,
					      gfp_mask, &memcg, false);
		if (error)
			return error;
	}

<<<<<<< HEAD
	error = radix_tree_maybe_preload(gfp_mask &
					~(__GFP_HIGHMEM | __GFP_ZERO));
=======
	error = radix_tree_maybe_preload(gfp_mask & GFP_RECLAIM_MASK);
>>>>>>> 725034c1
	if (error) {
		if (!huge)
			mem_cgroup_cancel_charge(page, memcg, false);
		return error;
	}

	get_page(page);
	page->mapping = mapping;
	page->index = offset;

	spin_lock_irq(&mapping->tree_lock);
	error = page_cache_tree_insert(mapping, page, shadowp);
	radix_tree_preload_end();
	if (unlikely(error))
		goto err_insert;

	/* hugetlb pages do not participate in page cache accounting. */
	if (!huge)
		__inc_node_page_state(page, NR_FILE_PAGES);
	spin_unlock_irq(&mapping->tree_lock);
	if (!huge)
		mem_cgroup_commit_charge(page, memcg, false, false);
	trace_mm_filemap_add_to_page_cache(page);
	return 0;
err_insert:
	page->mapping = NULL;
	/* Leave page->index set: truncation relies upon it */
	spin_unlock_irq(&mapping->tree_lock);
	if (!huge)
		mem_cgroup_cancel_charge(page, memcg, false);
	put_page(page);
	return error;
}

/**
 * add_to_page_cache_locked - add a locked page to the pagecache
 * @page:	page to add
 * @mapping:	the page's address_space
 * @offset:	page index
 * @gfp_mask:	page allocation mode
 *
 * This function is used to add a page to the pagecache. It must be locked.
 * This function does not add the page to the LRU.  The caller must do that.
 */
int add_to_page_cache_locked(struct page *page, struct address_space *mapping,
		pgoff_t offset, gfp_t gfp_mask)
{
	return __add_to_page_cache_locked(page, mapping, offset,
					  gfp_mask, NULL);
}
EXPORT_SYMBOL(add_to_page_cache_locked);

int add_to_page_cache_lru(struct page *page, struct address_space *mapping,
				pgoff_t offset, gfp_t gfp_mask)
{
	void *shadow = NULL;
	int ret;

	__SetPageLocked(page);
	ret = __add_to_page_cache_locked(page, mapping, offset,
					 gfp_mask, &shadow);
	if (unlikely(ret))
		__ClearPageLocked(page);
	else {
		/*
		 * The page might have been evicted from cache only
		 * recently, in which case it should be activated like
		 * any other repeatedly accessed page.
		 * The exception is pages getting rewritten; evicting other
		 * data from the working set, only to cache data that will
		 * get overwritten with something else, is a waste of memory.
		 */
		if (!(gfp_mask & __GFP_WRITE) &&
		    shadow && workingset_refault(shadow)) {
			SetPageActive(page);
			workingset_activation(page);
		} else
			ClearPageActive(page);
		lru_cache_add(page);
	}
	return ret;
}
EXPORT_SYMBOL_GPL(add_to_page_cache_lru);

#ifdef CONFIG_NUMA
struct page *__page_cache_alloc(gfp_t gfp)
{
	int n;
	struct page *page;

	if (cpuset_do_page_mem_spread()) {
		unsigned int cpuset_mems_cookie;
		do {
			cpuset_mems_cookie = read_mems_allowed_begin();
			n = cpuset_mem_spread_node();
			page = __alloc_pages_node(n, gfp, 0);
		} while (!page && read_mems_allowed_retry(cpuset_mems_cookie));

		return page;
	}
	return alloc_pages(gfp, 0);
}
EXPORT_SYMBOL(__page_cache_alloc);
#endif

/*
 * In order to wait for pages to become available there must be
 * waitqueues associated with pages. By using a hash table of
 * waitqueues where the bucket discipline is to maintain all
 * waiters on the same queue and wake all when any of the pages
 * become available, and for the woken contexts to check to be
 * sure the appropriate page became available, this saves space
 * at a cost of "thundering herd" phenomena during rare hash
 * collisions.
 */
wait_queue_head_t *page_waitqueue(struct page *page)
{
	return bit_waitqueue(page, 0);
}
EXPORT_SYMBOL(page_waitqueue);

void wait_on_page_bit(struct page *page, int bit_nr)
{
	DEFINE_WAIT_BIT(wait, &page->flags, bit_nr);

	if (test_bit(bit_nr, &page->flags))
		__wait_on_bit(page_waitqueue(page), &wait, bit_wait_io,
							TASK_UNINTERRUPTIBLE);
}
EXPORT_SYMBOL(wait_on_page_bit);

int wait_on_page_bit_killable(struct page *page, int bit_nr)
{
	DEFINE_WAIT_BIT(wait, &page->flags, bit_nr);

	if (!test_bit(bit_nr, &page->flags))
		return 0;

	return __wait_on_bit(page_waitqueue(page), &wait,
			     bit_wait_io, TASK_KILLABLE);
}

int wait_on_page_bit_killable_timeout(struct page *page,
				       int bit_nr, unsigned long timeout)
{
	DEFINE_WAIT_BIT(wait, &page->flags, bit_nr);

	wait.key.timeout = jiffies + timeout;
	if (!test_bit(bit_nr, &page->flags))
		return 0;
	return __wait_on_bit(page_waitqueue(page), &wait,
			     bit_wait_io_timeout, TASK_KILLABLE);
}
EXPORT_SYMBOL_GPL(wait_on_page_bit_killable_timeout);

/**
 * add_page_wait_queue - Add an arbitrary waiter to a page's wait queue
 * @page: Page defining the wait queue of interest
 * @waiter: Waiter to add to the queue
 *
 * Add an arbitrary @waiter to the wait queue for the nominated @page.
 */
void add_page_wait_queue(struct page *page, wait_queue_t *waiter)
{
	wait_queue_head_t *q = page_waitqueue(page);
	unsigned long flags;

	spin_lock_irqsave(&q->lock, flags);
	__add_wait_queue(q, waiter);
	spin_unlock_irqrestore(&q->lock, flags);
}
EXPORT_SYMBOL_GPL(add_page_wait_queue);

/**
 * unlock_page - unlock a locked page
 * @page: the page
 *
 * Unlocks the page and wakes up sleepers in ___wait_on_page_locked().
 * Also wakes sleepers in wait_on_page_writeback() because the wakeup
 * mechanism between PageLocked pages and PageWriteback pages is shared.
 * But that's OK - sleepers in wait_on_page_writeback() just go back to sleep.
 *
 * The mb is necessary to enforce ordering between the clear_bit and the read
 * of the waitqueue (to avoid SMP races with a parallel wait_on_page_locked()).
 */
void unlock_page(struct page *page)
{
	page = compound_head(page);
	VM_BUG_ON_PAGE(!PageLocked(page), page);
	clear_bit_unlock(PG_locked, &page->flags);
	smp_mb__after_atomic();
	wake_up_page(page, PG_locked);
}
EXPORT_SYMBOL(unlock_page);

/**
 * end_page_writeback - end writeback against a page
 * @page: the page
 */
void end_page_writeback(struct page *page)
{
	/*
	 * TestClearPageReclaim could be used here but it is an atomic
	 * operation and overkill in this particular case. Failing to
	 * shuffle a page marked for immediate reclaim is too mild to
	 * justify taking an atomic operation penalty at the end of
	 * ever page writeback.
	 */
	if (PageReclaim(page)) {
		ClearPageReclaim(page);
		rotate_reclaimable_page(page);
	}

	if (!test_clear_page_writeback(page))
		BUG();

	smp_mb__after_atomic();
	wake_up_page(page, PG_writeback);
}
EXPORT_SYMBOL(end_page_writeback);

/*
 * After completing I/O on a page, call this routine to update the page
 * flags appropriately
 */
void page_endio(struct page *page, bool is_write, int err)
{
	if (!is_write) {
		if (!err) {
			SetPageUptodate(page);
		} else {
			ClearPageUptodate(page);
			SetPageError(page);
		}
		unlock_page(page);
	} else {
		if (err) {
			struct address_space *mapping;

			SetPageError(page);
			mapping = page_mapping(page);
			if (mapping)
				mapping_set_error(mapping, err);
		}
		end_page_writeback(page);
	}
}
EXPORT_SYMBOL_GPL(page_endio);

/**
 * __lock_page - get a lock on the page, assuming we need to sleep to get it
 * @page: the page to lock
 */
void __lock_page(struct page *page)
{
	struct page *page_head = compound_head(page);
	DEFINE_WAIT_BIT(wait, &page_head->flags, PG_locked);

	__wait_on_bit_lock(page_waitqueue(page_head), &wait, bit_wait_io,
							TASK_UNINTERRUPTIBLE);
}
EXPORT_SYMBOL(__lock_page);

int __lock_page_killable(struct page *page)
{
	struct page *page_head = compound_head(page);
	DEFINE_WAIT_BIT(wait, &page_head->flags, PG_locked);

	return __wait_on_bit_lock(page_waitqueue(page_head), &wait,
					bit_wait_io, TASK_KILLABLE);
}
EXPORT_SYMBOL_GPL(__lock_page_killable);

/*
 * Return values:
 * 1 - page is locked; mmap_sem is still held.
 * 0 - page is not locked.
 *     mmap_sem has been released (up_read()), unless flags had both
 *     FAULT_FLAG_ALLOW_RETRY and FAULT_FLAG_RETRY_NOWAIT set, in
 *     which case mmap_sem is still held.
 *
 * If neither ALLOW_RETRY nor KILLABLE are set, will always return 1
 * with the page locked and the mmap_sem unperturbed.
 */
int __lock_page_or_retry(struct page *page, struct mm_struct *mm,
			 unsigned int flags)
{
	if (flags & FAULT_FLAG_ALLOW_RETRY) {
		/*
		 * CAUTION! In this case, mmap_sem is not released
		 * even though return 0.
		 */
		if (flags & FAULT_FLAG_RETRY_NOWAIT)
			return 0;

		up_read(&mm->mmap_sem);
		if (flags & FAULT_FLAG_KILLABLE)
			wait_on_page_locked_killable(page);
		else
			wait_on_page_locked(page);
		return 0;
	} else {
		if (flags & FAULT_FLAG_KILLABLE) {
			int ret;

			ret = __lock_page_killable(page);
			if (ret) {
				up_read(&mm->mmap_sem);
				return 0;
			}
		} else
			__lock_page(page);
		return 1;
	}
}

/**
 * page_cache_next_hole - find the next hole (not-present entry)
 * @mapping: mapping
 * @index: index
 * @max_scan: maximum range to search
 *
 * Search the set [index, min(index+max_scan-1, MAX_INDEX)] for the
 * lowest indexed hole.
 *
 * Returns: the index of the hole if found, otherwise returns an index
 * outside of the set specified (in which case 'return - index >=
 * max_scan' will be true). In rare cases of index wrap-around, 0 will
 * be returned.
 *
 * page_cache_next_hole may be called under rcu_read_lock. However,
 * like radix_tree_gang_lookup, this will not atomically search a
 * snapshot of the tree at a single point in time. For example, if a
 * hole is created at index 5, then subsequently a hole is created at
 * index 10, page_cache_next_hole covering both indexes may return 10
 * if called under rcu_read_lock.
 */
pgoff_t page_cache_next_hole(struct address_space *mapping,
			     pgoff_t index, unsigned long max_scan)
{
	unsigned long i;

	for (i = 0; i < max_scan; i++) {
		struct page *page;

		page = radix_tree_lookup(&mapping->page_tree, index);
		if (!page || radix_tree_exceptional_entry(page))
			break;
		index++;
		if (index == 0)
			break;
	}

	return index;
}
EXPORT_SYMBOL(page_cache_next_hole);

/**
 * page_cache_prev_hole - find the prev hole (not-present entry)
 * @mapping: mapping
 * @index: index
 * @max_scan: maximum range to search
 *
 * Search backwards in the range [max(index-max_scan+1, 0), index] for
 * the first hole.
 *
 * Returns: the index of the hole if found, otherwise returns an index
 * outside of the set specified (in which case 'index - return >=
 * max_scan' will be true). In rare cases of wrap-around, ULONG_MAX
 * will be returned.
 *
 * page_cache_prev_hole may be called under rcu_read_lock. However,
 * like radix_tree_gang_lookup, this will not atomically search a
 * snapshot of the tree at a single point in time. For example, if a
 * hole is created at index 10, then subsequently a hole is created at
 * index 5, page_cache_prev_hole covering both indexes may return 5 if
 * called under rcu_read_lock.
 */
pgoff_t page_cache_prev_hole(struct address_space *mapping,
			     pgoff_t index, unsigned long max_scan)
{
	unsigned long i;

	for (i = 0; i < max_scan; i++) {
		struct page *page;

		page = radix_tree_lookup(&mapping->page_tree, index);
		if (!page || radix_tree_exceptional_entry(page))
			break;
		index--;
		if (index == ULONG_MAX)
			break;
	}

	return index;
}
EXPORT_SYMBOL(page_cache_prev_hole);

/**
 * find_get_entry - find and get a page cache entry
 * @mapping: the address_space to search
 * @offset: the page cache index
 *
 * Looks up the page cache slot at @mapping & @offset.  If there is a
 * page cache page, it is returned with an increased refcount.
 *
 * If the slot holds a shadow entry of a previously evicted page, or a
 * swap entry from shmem/tmpfs, it is returned.
 *
 * Otherwise, %NULL is returned.
 */
struct page *find_get_entry(struct address_space *mapping, pgoff_t offset)
{
	void **pagep;
	struct page *head, *page;

	rcu_read_lock();
repeat:
	page = NULL;
	pagep = radix_tree_lookup_slot(&mapping->page_tree, offset);
	if (pagep) {
		page = radix_tree_deref_slot(pagep);
		if (unlikely(!page))
			goto out;
		if (radix_tree_exception(page)) {
			if (radix_tree_deref_retry(page))
				goto repeat;
			/*
			 * A shadow entry of a recently evicted page,
			 * or a swap entry from shmem/tmpfs.  Return
			 * it without attempting to raise page count.
			 */
			goto out;
		}

		head = compound_head(page);
		if (!page_cache_get_speculative(head))
			goto repeat;

		/* The page was split under us? */
		if (compound_head(page) != head) {
			put_page(head);
			goto repeat;
		}

		/*
		 * Has the page moved?
		 * This is part of the lockless pagecache protocol. See
		 * include/linux/pagemap.h for details.
		 */
		if (unlikely(page != *pagep)) {
			put_page(head);
			goto repeat;
		}
	}
out:
	rcu_read_unlock();

	return page;
}
EXPORT_SYMBOL(find_get_entry);

/**
 * find_lock_entry - locate, pin and lock a page cache entry
 * @mapping: the address_space to search
 * @offset: the page cache index
 *
 * Looks up the page cache slot at @mapping & @offset.  If there is a
 * page cache page, it is returned locked and with an increased
 * refcount.
 *
 * If the slot holds a shadow entry of a previously evicted page, or a
 * swap entry from shmem/tmpfs, it is returned.
 *
 * Otherwise, %NULL is returned.
 *
 * find_lock_entry() may sleep.
 */
struct page *find_lock_entry(struct address_space *mapping, pgoff_t offset)
{
	struct page *page;

repeat:
	page = find_get_entry(mapping, offset);
	if (page && !radix_tree_exception(page)) {
		lock_page(page);
		/* Has the page been truncated? */
		if (unlikely(page_mapping(page) != mapping)) {
			unlock_page(page);
			put_page(page);
			goto repeat;
		}
		VM_BUG_ON_PAGE(page_to_pgoff(page) != offset, page);
	}
	return page;
}
EXPORT_SYMBOL(find_lock_entry);

/**
 * pagecache_get_page - find and get a page reference
 * @mapping: the address_space to search
 * @offset: the page index
 * @fgp_flags: PCG flags
 * @gfp_mask: gfp mask to use for the page cache data page allocation
 *
 * Looks up the page cache slot at @mapping & @offset.
 *
 * PCG flags modify how the page is returned.
 *
 * FGP_ACCESSED: the page will be marked accessed
 * FGP_LOCK: Page is return locked
 * FGP_CREAT: If page is not present then a new page is allocated using
 *		@gfp_mask and added to the page cache and the VM's LRU
 *		list. The page is returned locked and with an increased
 *		refcount. Otherwise, %NULL is returned.
 *
 * If FGP_LOCK or FGP_CREAT are specified then the function may sleep even
 * if the GFP flags specified for FGP_CREAT are atomic.
 *
 * If there is a page cache page, it is returned with an increased refcount.
 */
struct page *pagecache_get_page(struct address_space *mapping, pgoff_t offset,
	int fgp_flags, gfp_t gfp_mask)
{
	struct page *page;

repeat:
	page = find_get_entry(mapping, offset);
	if (radix_tree_exceptional_entry(page))
		page = NULL;
	if (!page)
		goto no_page;

	if (fgp_flags & FGP_LOCK) {
		if (fgp_flags & FGP_NOWAIT) {
			if (!trylock_page(page)) {
				put_page(page);
				return NULL;
			}
		} else {
			lock_page(page);
		}

		/* Has the page been truncated? */
		if (unlikely(page->mapping != mapping)) {
			unlock_page(page);
			put_page(page);
			goto repeat;
		}
		VM_BUG_ON_PAGE(page->index != offset, page);
	}

	if (page && (fgp_flags & FGP_ACCESSED))
		mark_page_accessed(page);

no_page:
	if (!page && (fgp_flags & FGP_CREAT)) {
		int err;
		if ((fgp_flags & FGP_WRITE) && mapping_cap_account_dirty(mapping))
			gfp_mask |= __GFP_WRITE;
		if (fgp_flags & FGP_NOFS)
			gfp_mask &= ~__GFP_FS;

		page = __page_cache_alloc(gfp_mask);
		if (!page)
			return NULL;

		if (WARN_ON_ONCE(!(fgp_flags & FGP_LOCK)))
			fgp_flags |= FGP_LOCK;

		/* Init accessed so avoid atomic mark_page_accessed later */
		if (fgp_flags & FGP_ACCESSED)
			__SetPageReferenced(page);

		err = add_to_page_cache_lru(page, mapping, offset, gfp_mask);
		if (unlikely(err)) {
			put_page(page);
			page = NULL;
			if (err == -EEXIST)
				goto repeat;
		}
	}

	return page;
}
EXPORT_SYMBOL(pagecache_get_page);

/**
 * find_get_entries - gang pagecache lookup
 * @mapping:	The address_space to search
 * @start:	The starting page cache index
 * @nr_entries:	The maximum number of entries
 * @entries:	Where the resulting entries are placed
 * @indices:	The cache indices corresponding to the entries in @entries
 *
 * find_get_entries() will search for and return a group of up to
 * @nr_entries entries in the mapping.  The entries are placed at
 * @entries.  find_get_entries() takes a reference against any actual
 * pages it returns.
 *
 * The search returns a group of mapping-contiguous page cache entries
 * with ascending indexes.  There may be holes in the indices due to
 * not-present pages.
 *
 * Any shadow entries of evicted pages, or swap entries from
 * shmem/tmpfs, are included in the returned array.
 *
 * find_get_entries() returns the number of pages and shadow entries
 * which were found.
 */
unsigned find_get_entries(struct address_space *mapping,
			  pgoff_t start, unsigned int nr_entries,
			  struct page **entries, pgoff_t *indices)
{
	void **slot;
	unsigned int ret = 0;
	struct radix_tree_iter iter;

	if (!nr_entries)
		return 0;

	rcu_read_lock();
	radix_tree_for_each_slot(slot, &mapping->page_tree, &iter, start) {
		struct page *head, *page;
repeat:
		page = radix_tree_deref_slot(slot);
		if (unlikely(!page))
			continue;
		if (radix_tree_exception(page)) {
			if (radix_tree_deref_retry(page)) {
				slot = radix_tree_iter_retry(&iter);
				continue;
			}
			/*
			 * A shadow entry of a recently evicted page, a swap
			 * entry from shmem/tmpfs or a DAX entry.  Return it
			 * without attempting to raise page count.
			 */
			goto export;
		}

		head = compound_head(page);
		if (!page_cache_get_speculative(head))
			goto repeat;

		/* The page was split under us? */
		if (compound_head(page) != head) {
			put_page(head);
			goto repeat;
		}

		/* Has the page moved? */
		if (unlikely(page != *slot)) {
			put_page(head);
			goto repeat;
		}
export:
		indices[ret] = iter.index;
		entries[ret] = page;
		if (++ret == nr_entries)
			break;
	}
	rcu_read_unlock();
	return ret;
}

/**
 * find_get_pages - gang pagecache lookup
 * @mapping:	The address_space to search
 * @start:	The starting page index
 * @nr_pages:	The maximum number of pages
 * @pages:	Where the resulting pages are placed
 *
 * find_get_pages() will search for and return a group of up to
 * @nr_pages pages in the mapping.  The pages are placed at @pages.
 * find_get_pages() takes a reference against the returned pages.
 *
 * The search returns a group of mapping-contiguous pages with ascending
 * indexes.  There may be holes in the indices due to not-present pages.
 *
 * find_get_pages() returns the number of pages which were found.
 */
unsigned find_get_pages(struct address_space *mapping, pgoff_t start,
			    unsigned int nr_pages, struct page **pages)
{
	struct radix_tree_iter iter;
	void **slot;
	unsigned ret = 0;

	if (unlikely(!nr_pages))
		return 0;

	rcu_read_lock();
	radix_tree_for_each_slot(slot, &mapping->page_tree, &iter, start) {
		struct page *head, *page;
repeat:
		page = radix_tree_deref_slot(slot);
		if (unlikely(!page))
			continue;

		if (radix_tree_exception(page)) {
			if (radix_tree_deref_retry(page)) {
				slot = radix_tree_iter_retry(&iter);
				continue;
			}
			/*
			 * A shadow entry of a recently evicted page,
			 * or a swap entry from shmem/tmpfs.  Skip
			 * over it.
			 */
			continue;
		}

		head = compound_head(page);
		if (!page_cache_get_speculative(head))
			goto repeat;

		/* The page was split under us? */
		if (compound_head(page) != head) {
			put_page(head);
			goto repeat;
		}

		/* Has the page moved? */
		if (unlikely(page != *slot)) {
			put_page(head);
			goto repeat;
		}

		pages[ret] = page;
		if (++ret == nr_pages)
			break;
	}

	rcu_read_unlock();
	return ret;
}

/**
 * find_get_pages_contig - gang contiguous pagecache lookup
 * @mapping:	The address_space to search
 * @index:	The starting page index
 * @nr_pages:	The maximum number of pages
 * @pages:	Where the resulting pages are placed
 *
 * find_get_pages_contig() works exactly like find_get_pages(), except
 * that the returned number of pages are guaranteed to be contiguous.
 *
 * find_get_pages_contig() returns the number of pages which were found.
 */
unsigned find_get_pages_contig(struct address_space *mapping, pgoff_t index,
			       unsigned int nr_pages, struct page **pages)
{
	struct radix_tree_iter iter;
	void **slot;
	unsigned int ret = 0;

	if (unlikely(!nr_pages))
		return 0;

	rcu_read_lock();
	radix_tree_for_each_contig(slot, &mapping->page_tree, &iter, index) {
		struct page *head, *page;
repeat:
		page = radix_tree_deref_slot(slot);
		/* The hole, there no reason to continue */
		if (unlikely(!page))
			break;

		if (radix_tree_exception(page)) {
			if (radix_tree_deref_retry(page)) {
				slot = radix_tree_iter_retry(&iter);
				continue;
			}
			/*
			 * A shadow entry of a recently evicted page,
			 * or a swap entry from shmem/tmpfs.  Stop
			 * looking for contiguous pages.
			 */
			break;
		}

		head = compound_head(page);
		if (!page_cache_get_speculative(head))
			goto repeat;

		/* The page was split under us? */
		if (compound_head(page) != head) {
			put_page(head);
			goto repeat;
		}

		/* Has the page moved? */
		if (unlikely(page != *slot)) {
			put_page(head);
			goto repeat;
		}

		/*
		 * must check mapping and index after taking the ref.
		 * otherwise we can get both false positives and false
		 * negatives, which is just confusing to the caller.
		 */
		if (page->mapping == NULL || page_to_pgoff(page) != iter.index) {
			put_page(page);
			break;
		}

		pages[ret] = page;
		if (++ret == nr_pages)
			break;
	}
	rcu_read_unlock();
	return ret;
}
EXPORT_SYMBOL(find_get_pages_contig);

/**
 * find_get_pages_tag - find and return pages that match @tag
 * @mapping:	the address_space to search
 * @index:	the starting page index
 * @tag:	the tag index
 * @nr_pages:	the maximum number of pages
 * @pages:	where the resulting pages are placed
 *
 * Like find_get_pages, except we only return pages which are tagged with
 * @tag.   We update @index to index the next page for the traversal.
 */
unsigned find_get_pages_tag(struct address_space *mapping, pgoff_t *index,
			int tag, unsigned int nr_pages, struct page **pages)
{
	struct radix_tree_iter iter;
	void **slot;
	unsigned ret = 0;

	if (unlikely(!nr_pages))
		return 0;

	rcu_read_lock();
	radix_tree_for_each_tagged(slot, &mapping->page_tree,
				   &iter, *index, tag) {
		struct page *head, *page;
repeat:
		page = radix_tree_deref_slot(slot);
		if (unlikely(!page))
			continue;

		if (radix_tree_exception(page)) {
			if (radix_tree_deref_retry(page)) {
				slot = radix_tree_iter_retry(&iter);
				continue;
			}
			/*
			 * A shadow entry of a recently evicted page.
			 *
			 * Those entries should never be tagged, but
			 * this tree walk is lockless and the tags are
			 * looked up in bulk, one radix tree node at a
			 * time, so there is a sizable window for page
			 * reclaim to evict a page we saw tagged.
			 *
			 * Skip over it.
			 */
			continue;
		}

		head = compound_head(page);
		if (!page_cache_get_speculative(head))
			goto repeat;

		/* The page was split under us? */
		if (compound_head(page) != head) {
			put_page(head);
			goto repeat;
		}

		/* Has the page moved? */
		if (unlikely(page != *slot)) {
			put_page(head);
			goto repeat;
		}

		pages[ret] = page;
		if (++ret == nr_pages)
			break;
	}

	rcu_read_unlock();

	if (ret)
		*index = pages[ret - 1]->index + 1;

	return ret;
}
EXPORT_SYMBOL(find_get_pages_tag);

/**
 * find_get_entries_tag - find and return entries that match @tag
 * @mapping:	the address_space to search
 * @start:	the starting page cache index
 * @tag:	the tag index
 * @nr_entries:	the maximum number of entries
 * @entries:	where the resulting entries are placed
 * @indices:	the cache indices corresponding to the entries in @entries
 *
 * Like find_get_entries, except we only return entries which are tagged with
 * @tag.
 */
unsigned find_get_entries_tag(struct address_space *mapping, pgoff_t start,
			int tag, unsigned int nr_entries,
			struct page **entries, pgoff_t *indices)
{
	void **slot;
	unsigned int ret = 0;
	struct radix_tree_iter iter;

	if (!nr_entries)
		return 0;

	rcu_read_lock();
	radix_tree_for_each_tagged(slot, &mapping->page_tree,
				   &iter, start, tag) {
		struct page *head, *page;
repeat:
		page = radix_tree_deref_slot(slot);
		if (unlikely(!page))
			continue;
		if (radix_tree_exception(page)) {
			if (radix_tree_deref_retry(page)) {
				slot = radix_tree_iter_retry(&iter);
				continue;
			}

			/*
			 * A shadow entry of a recently evicted page, a swap
			 * entry from shmem/tmpfs or a DAX entry.  Return it
			 * without attempting to raise page count.
			 */
			goto export;
		}

		head = compound_head(page);
		if (!page_cache_get_speculative(head))
			goto repeat;

		/* The page was split under us? */
		if (compound_head(page) != head) {
			put_page(head);
			goto repeat;
		}

		/* Has the page moved? */
		if (unlikely(page != *slot)) {
			put_page(head);
			goto repeat;
		}
export:
		indices[ret] = iter.index;
		entries[ret] = page;
		if (++ret == nr_entries)
			break;
	}
	rcu_read_unlock();
	return ret;
}
EXPORT_SYMBOL(find_get_entries_tag);

/*
 * CD/DVDs are error prone. When a medium error occurs, the driver may fail
 * a _large_ part of the i/o request. Imagine the worst scenario:
 *
 *      ---R__________________________________________B__________
 *         ^ reading here                             ^ bad block(assume 4k)
 *
 * read(R) => miss => readahead(R...B) => media error => frustrating retries
 * => failing the whole request => read(R) => read(R+1) =>
 * readahead(R+1...B+1) => bang => read(R+2) => read(R+3) =>
 * readahead(R+3...B+2) => bang => read(R+3) => read(R+4) =>
 * readahead(R+4...B+3) => bang => read(R+4) => read(R+5) => ......
 *
 * It is going insane. Fix it by quickly scaling down the readahead size.
 */
static void shrink_readahead_size_eio(struct file *filp,
					struct file_ra_state *ra)
{
	ra->ra_pages /= 4;
}

/**
 * do_generic_file_read - generic file read routine
 * @filp:	the file to read
 * @ppos:	current file position
 * @iter:	data destination
 * @written:	already copied
 *
 * This is a generic file read routine, and uses the
 * mapping->a_ops->readpage() function for the actual low-level stuff.
 *
 * This is really ugly. But the goto's actually try to clarify some
 * of the logic when it comes to error handling etc.
 */
static ssize_t do_generic_file_read(struct file *filp, loff_t *ppos,
		struct iov_iter *iter, ssize_t written)
{
	struct address_space *mapping = filp->f_mapping;
	struct inode *inode = mapping->host;
	struct file_ra_state *ra = &filp->f_ra;
	pgoff_t index;
	pgoff_t last_index;
	pgoff_t prev_index;
	unsigned long offset;      /* offset into pagecache page */
	unsigned int prev_offset;
	int error = 0;

	if (unlikely(*ppos >= inode->i_sb->s_maxbytes))
		return 0;
	iov_iter_truncate(iter, inode->i_sb->s_maxbytes);

	index = *ppos >> PAGE_SHIFT;
	prev_index = ra->prev_pos >> PAGE_SHIFT;
	prev_offset = ra->prev_pos & (PAGE_SIZE-1);
	last_index = (*ppos + iter->count + PAGE_SIZE-1) >> PAGE_SHIFT;
	offset = *ppos & ~PAGE_MASK;

	for (;;) {
		struct page *page;
		pgoff_t end_index;
		loff_t isize;
		unsigned long nr, ret;

		cond_resched();
find_page:
		if (fatal_signal_pending(current)) {
			error = -EINTR;
			goto out;
		}

		page = find_get_page(mapping, index);
		if (!page) {
			page_cache_sync_readahead(mapping,
					ra, filp,
					index, last_index - index);
			page = find_get_page(mapping, index);
			if (unlikely(page == NULL))
				goto no_cached_page;
		}
		if (PageReadahead(page)) {
			page_cache_async_readahead(mapping,
					ra, filp, page,
					index, last_index - index);
		}
		if (!PageUptodate(page)) {
			/*
			 * See comment in do_read_cache_page on why
			 * wait_on_page_locked is used to avoid unnecessarily
			 * serialisations and why it's safe.
			 */
			error = wait_on_page_locked_killable(page);
			if (unlikely(error))
				goto readpage_error;
			if (PageUptodate(page))
				goto page_ok;

			if (inode->i_blkbits == PAGE_SHIFT ||
					!mapping->a_ops->is_partially_uptodate)
				goto page_not_up_to_date;
			/* pipes can't handle partially uptodate pages */
			if (unlikely(iter->type & ITER_PIPE))
				goto page_not_up_to_date;
			if (!trylock_page(page))
				goto page_not_up_to_date;
			/* Did it get truncated before we got the lock? */
			if (!page->mapping)
				goto page_not_up_to_date_locked;
			if (!mapping->a_ops->is_partially_uptodate(page,
							offset, iter->count))
				goto page_not_up_to_date_locked;
			unlock_page(page);
		}
page_ok:
		/*
		 * i_size must be checked after we know the page is Uptodate.
		 *
		 * Checking i_size after the check allows us to calculate
		 * the correct value for "nr", which means the zero-filled
		 * part of the page is not copied back to userspace (unless
		 * another truncate extends the file - this is desired though).
		 */

		isize = i_size_read(inode);
		end_index = (isize - 1) >> PAGE_SHIFT;
		if (unlikely(!isize || index > end_index)) {
			put_page(page);
			goto out;
		}

		/* nr is the maximum number of bytes to copy from this page */
		nr = PAGE_SIZE;
		if (index == end_index) {
			nr = ((isize - 1) & ~PAGE_MASK) + 1;
			if (nr <= offset) {
				put_page(page);
				goto out;
			}
		}
		nr = nr - offset;

		/* If users can be writing to this page using arbitrary
		 * virtual addresses, take care about potential aliasing
		 * before reading the page on the kernel side.
		 */
		if (mapping_writably_mapped(mapping))
			flush_dcache_page(page);

		/*
		 * When a sequential read accesses a page several times,
		 * only mark it as accessed the first time.
		 */
		if (prev_index != index || offset != prev_offset)
			mark_page_accessed(page);
		prev_index = index;

		/*
		 * Ok, we have the page, and it's up-to-date, so
		 * now we can copy it to user space...
		 */

		ret = copy_page_to_iter(page, offset, nr, iter);
		offset += ret;
		index += offset >> PAGE_SHIFT;
		offset &= ~PAGE_MASK;
		prev_offset = offset;

		put_page(page);
		written += ret;
		if (!iov_iter_count(iter))
			goto out;
		if (ret < nr) {
			error = -EFAULT;
			goto out;
		}
		continue;

page_not_up_to_date:
		/* Get exclusive access to the page ... */
		error = lock_page_killable(page);
		if (unlikely(error))
			goto readpage_error;

page_not_up_to_date_locked:
		/* Did it get truncated before we got the lock? */
		if (!page->mapping) {
			unlock_page(page);
			put_page(page);
			continue;
		}

		/* Did somebody else fill it already? */
		if (PageUptodate(page)) {
			unlock_page(page);
			goto page_ok;
		}

readpage:
		/*
		 * A previous I/O error may have been due to temporary
		 * failures, eg. multipath errors.
		 * PG_error will be set again if readpage fails.
		 */
		ClearPageError(page);
		/* Start the actual read. The read will unlock the page. */
		error = mapping->a_ops->readpage(filp, page);

		if (unlikely(error)) {
			if (error == AOP_TRUNCATED_PAGE) {
				put_page(page);
				error = 0;
				goto find_page;
			}
			goto readpage_error;
		}

		if (!PageUptodate(page)) {
			error = lock_page_killable(page);
			if (unlikely(error))
				goto readpage_error;
			if (!PageUptodate(page)) {
				if (page->mapping == NULL) {
					/*
					 * invalidate_mapping_pages got it
					 */
					unlock_page(page);
					put_page(page);
					goto find_page;
				}
				unlock_page(page);
				shrink_readahead_size_eio(filp, ra);
				error = -EIO;
				goto readpage_error;
			}
			unlock_page(page);
		}

		goto page_ok;

readpage_error:
		/* UHHUH! A synchronous read error occurred. Report it */
		put_page(page);
		goto out;

no_cached_page:
		/*
		 * Ok, it wasn't cached, so we need to create a new
		 * page..
		 */
		page = page_cache_alloc_cold(mapping);
		if (!page) {
			error = -ENOMEM;
			goto out;
		}
		error = add_to_page_cache_lru(page, mapping, index,
				mapping_gfp_constraint(mapping, GFP_KERNEL));
		if (error) {
			put_page(page);
			if (error == -EEXIST) {
				error = 0;
				goto find_page;
			}
			goto out;
		}
		goto readpage;
	}

out:
	ra->prev_pos = prev_index;
	ra->prev_pos <<= PAGE_SHIFT;
	ra->prev_pos |= prev_offset;

	*ppos = ((loff_t)index << PAGE_SHIFT) + offset;
	file_accessed(filp);
	return written ? written : error;
}

/**
 * generic_file_read_iter - generic filesystem read routine
 * @iocb:	kernel I/O control block
 * @iter:	destination for the data read
 *
 * This is the "read_iter()" routine for all filesystems
 * that can use the page cache directly.
 */
ssize_t
generic_file_read_iter(struct kiocb *iocb, struct iov_iter *iter)
{
	struct file *file = iocb->ki_filp;
	ssize_t retval = 0;
	size_t count = iov_iter_count(iter);

	if (!count)
		goto out; /* skip atime */

	if (iocb->ki_flags & IOCB_DIRECT) {
		struct address_space *mapping = file->f_mapping;
		struct inode *inode = mapping->host;
		struct iov_iter data = *iter;
		loff_t size;

		size = i_size_read(inode);
		retval = filemap_write_and_wait_range(mapping, iocb->ki_pos,
					iocb->ki_pos + count - 1);
		if (retval < 0)
			goto out;

		file_accessed(file);

		retval = mapping->a_ops->direct_IO(iocb, &data);
		if (retval >= 0) {
			iocb->ki_pos += retval;
			iov_iter_advance(iter, retval);
		}

		/*
		 * Btrfs can have a short DIO read if we encounter
		 * compressed extents, so if there was an error, or if
		 * we've already read everything we wanted to, or if
		 * there was a short read because we hit EOF, go ahead
		 * and return.  Otherwise fallthrough to buffered io for
		 * the rest of the read.  Buffered reads will not work for
		 * DAX files, so don't bother trying.
		 */
		if (retval < 0 || !iov_iter_count(iter) || iocb->ki_pos >= size ||
		    IS_DAX(inode))
			goto out;
	}

	retval = do_generic_file_read(file, &iocb->ki_pos, iter, retval);
out:
	return retval;
}
EXPORT_SYMBOL(generic_file_read_iter);

#ifdef CONFIG_MMU
/**
 * page_cache_read - adds requested page to the page cache if not already there
 * @file:	file to read
 * @offset:	page index
 * @gfp_mask:	memory allocation flags
 *
 * This adds the requested page to the page cache if it isn't already there,
 * and schedules an I/O to read in its contents from disk.
 */
static int page_cache_read(struct file *file, pgoff_t offset, gfp_t gfp_mask)
{
	struct address_space *mapping = file->f_mapping;
	struct page *page;
	int ret;

	do {
		page = __page_cache_alloc(gfp_mask|__GFP_COLD);
		if (!page)
			return -ENOMEM;

		ret = add_to_page_cache_lru(page, mapping, offset, gfp_mask);
		if (ret == 0)
			ret = mapping->a_ops->readpage(file, page);
		else if (ret == -EEXIST)
			ret = 0; /* losing race to add is OK */

		put_page(page);

	} while (ret == AOP_TRUNCATED_PAGE);

	return ret;
}

#define MMAP_LOTSAMISS  (100)

/*
 * Synchronous readahead happens when we don't even find
 * a page in the page cache at all.
 */
static void do_sync_mmap_readahead(struct vm_area_struct *vma,
				   struct file_ra_state *ra,
				   struct file *file,
				   pgoff_t offset)
{
	struct address_space *mapping = file->f_mapping;

	/* If we don't want any read-ahead, don't bother */
	if (vma->vm_flags & VM_RAND_READ)
		return;
	if (!ra->ra_pages)
		return;

	if (vma->vm_flags & VM_SEQ_READ) {
		page_cache_sync_readahead(mapping, ra, file, offset,
					  ra->ra_pages);
		return;
	}

	/* Avoid banging the cache line if not needed */
	if (ra->mmap_miss < MMAP_LOTSAMISS * 10)
		ra->mmap_miss++;

	/*
	 * Do we miss much more than hit in this file? If so,
	 * stop bothering with read-ahead. It will only hurt.
	 */
	if (ra->mmap_miss > MMAP_LOTSAMISS)
		return;

	/*
	 * mmap read-around
	 */
	ra->start = max_t(long, 0, offset - ra->ra_pages / 2);
	ra->size = ra->ra_pages;
	ra->async_size = ra->ra_pages / 4;
	ra_submit(ra, mapping, file);
}

/*
 * Asynchronous readahead happens when we find the page and PG_readahead,
 * so we want to possibly extend the readahead further..
 */
static void do_async_mmap_readahead(struct vm_area_struct *vma,
				    struct file_ra_state *ra,
				    struct file *file,
				    struct page *page,
				    pgoff_t offset)
{
	struct address_space *mapping = file->f_mapping;

	/* If we don't want any read-ahead, don't bother */
	if (vma->vm_flags & VM_RAND_READ)
		return;
	if (ra->mmap_miss > 0)
		ra->mmap_miss--;
	if (PageReadahead(page))
		page_cache_async_readahead(mapping, ra, file,
					   page, offset, ra->ra_pages);
}

/**
 * filemap_fault - read in file data for page fault handling
 * @vma:	vma in which the fault was taken
 * @vmf:	struct vm_fault containing details of the fault
 *
 * filemap_fault() is invoked via the vma operations vector for a
 * mapped memory region to read in file data during a page fault.
 *
 * The goto's are kind of ugly, but this streamlines the normal case of having
 * it in the page cache, and handles the special cases reasonably without
 * having a lot of duplicated code.
 *
 * vma->vm_mm->mmap_sem must be held on entry.
 *
 * If our return value has VM_FAULT_RETRY set, it's because
 * lock_page_or_retry() returned 0.
 * The mmap_sem has usually been released in this case.
 * See __lock_page_or_retry() for the exception.
 *
 * If our return value does not have VM_FAULT_RETRY set, the mmap_sem
 * has not been released.
 *
 * We never return with VM_FAULT_RETRY and a bit from VM_FAULT_ERROR set.
 */
int filemap_fault(struct vm_area_struct *vma, struct vm_fault *vmf)
{
	int error;
	struct file *file = vma->vm_file;
	struct address_space *mapping = file->f_mapping;
	struct file_ra_state *ra = &file->f_ra;
	struct inode *inode = mapping->host;
	pgoff_t offset = vmf->pgoff;
	struct page *page;
	loff_t size;
	int ret = 0;

	size = round_up(i_size_read(inode), PAGE_SIZE);
	if (offset >= size >> PAGE_SHIFT)
		return VM_FAULT_SIGBUS;

	/*
	 * Do we have something in the page cache already?
	 */
	page = find_get_page(mapping, offset);
	if (likely(page) && !(vmf->flags & FAULT_FLAG_TRIED)) {
		/*
		 * We found the page, so try async readahead before
		 * waiting for the lock.
		 */
		do_async_mmap_readahead(vma, ra, file, page, offset);
	} else if (!page) {
		/* No page in the page cache at all */
		do_sync_mmap_readahead(vma, ra, file, offset);
		count_vm_event(PGMAJFAULT);
		mem_cgroup_count_vm_event(vma->vm_mm, PGMAJFAULT);
		ret = VM_FAULT_MAJOR;
retry_find:
		page = find_get_page(mapping, offset);
		if (!page)
			goto no_cached_page;
	}

	if (!lock_page_or_retry(page, vma->vm_mm, vmf->flags)) {
		put_page(page);
		return ret | VM_FAULT_RETRY;
	}

	/* Did it get truncated? */
	if (unlikely(page->mapping != mapping)) {
		unlock_page(page);
		put_page(page);
		goto retry_find;
	}
	VM_BUG_ON_PAGE(page->index != offset, page);

	/*
	 * We have a locked page in the page cache, now we need to check
	 * that it's up-to-date. If not, it is going to be due to an error.
	 */
	if (unlikely(!PageUptodate(page)))
		goto page_not_uptodate;

	/*
	 * Found the page and have a reference on it.
	 * We must recheck i_size under page lock.
	 */
	size = round_up(i_size_read(inode), PAGE_SIZE);
	if (unlikely(offset >= size >> PAGE_SHIFT)) {
		unlock_page(page);
		put_page(page);
		return VM_FAULT_SIGBUS;
	}

	vmf->page = page;
	return ret | VM_FAULT_LOCKED;

no_cached_page:
	/*
	 * We're only likely to ever get here if MADV_RANDOM is in
	 * effect.
	 */
	error = page_cache_read(file, offset, vmf->gfp_mask);

	/*
	 * The page we want has now been added to the page cache.
	 * In the unlikely event that someone removed it in the
	 * meantime, we'll just come back here and read it again.
	 */
	if (error >= 0)
		goto retry_find;

	/*
	 * An error return from page_cache_read can result if the
	 * system is low on memory, or a problem occurs while trying
	 * to schedule I/O.
	 */
	if (error == -ENOMEM)
		return VM_FAULT_OOM;
	return VM_FAULT_SIGBUS;

page_not_uptodate:
	/*
	 * Umm, take care of errors if the page isn't up-to-date.
	 * Try to re-read it _once_. We do this synchronously,
	 * because there really aren't any performance issues here
	 * and we need to check for errors.
	 */
	ClearPageError(page);
	error = mapping->a_ops->readpage(file, page);
	if (!error) {
		wait_on_page_locked(page);
		if (!PageUptodate(page))
			error = -EIO;
	}
	put_page(page);

	if (!error || error == AOP_TRUNCATED_PAGE)
		goto retry_find;

	/* Things didn't work out. Return zero to tell the mm layer so. */
	shrink_readahead_size_eio(file, ra);
	return VM_FAULT_SIGBUS;
}
EXPORT_SYMBOL(filemap_fault);

void filemap_map_pages(struct fault_env *fe,
		pgoff_t start_pgoff, pgoff_t end_pgoff)
{
	struct radix_tree_iter iter;
	void **slot;
	struct file *file = fe->vma->vm_file;
	struct address_space *mapping = file->f_mapping;
	pgoff_t last_pgoff = start_pgoff;
	loff_t size;
	struct page *head, *page;

	rcu_read_lock();
	radix_tree_for_each_slot(slot, &mapping->page_tree, &iter,
			start_pgoff) {
		if (iter.index > end_pgoff)
			break;
repeat:
		page = radix_tree_deref_slot(slot);
		if (unlikely(!page))
			goto next;
		if (radix_tree_exception(page)) {
			if (radix_tree_deref_retry(page)) {
				slot = radix_tree_iter_retry(&iter);
				continue;
			}
			goto next;
		}

		head = compound_head(page);
		if (!page_cache_get_speculative(head))
			goto repeat;

		/* The page was split under us? */
		if (compound_head(page) != head) {
			put_page(head);
			goto repeat;
		}

		/* Has the page moved? */
		if (unlikely(page != *slot)) {
			put_page(head);
			goto repeat;
		}

		if (!PageUptodate(page) ||
				PageReadahead(page) ||
				PageHWPoison(page))
			goto skip;
		if (!trylock_page(page))
			goto skip;

		if (page->mapping != mapping || !PageUptodate(page))
			goto unlock;

		size = round_up(i_size_read(mapping->host), PAGE_SIZE);
		if (page->index >= size >> PAGE_SHIFT)
			goto unlock;

		if (file->f_ra.mmap_miss > 0)
			file->f_ra.mmap_miss--;

		fe->address += (iter.index - last_pgoff) << PAGE_SHIFT;
		if (fe->pte)
			fe->pte += iter.index - last_pgoff;
		last_pgoff = iter.index;
		if (alloc_set_pte(fe, NULL, page))
			goto unlock;
		unlock_page(page);
		goto next;
unlock:
		unlock_page(page);
skip:
		put_page(page);
next:
		/* Huge page is mapped? No need to proceed. */
		if (pmd_trans_huge(*fe->pmd))
			break;
		if (iter.index == end_pgoff)
			break;
	}
	rcu_read_unlock();
}
EXPORT_SYMBOL(filemap_map_pages);

int filemap_page_mkwrite(struct vm_area_struct *vma, struct vm_fault *vmf)
{
	struct page *page = vmf->page;
	struct inode *inode = file_inode(vma->vm_file);
	int ret = VM_FAULT_LOCKED;

	sb_start_pagefault(inode->i_sb);
	file_update_time(vma->vm_file);
	lock_page(page);
	if (page->mapping != inode->i_mapping) {
		unlock_page(page);
		ret = VM_FAULT_NOPAGE;
		goto out;
	}
	/*
	 * We mark the page dirty already here so that when freeze is in
	 * progress, we are guaranteed that writeback during freezing will
	 * see the dirty page and writeprotect it again.
	 */
	set_page_dirty(page);
	wait_for_stable_page(page);
out:
	sb_end_pagefault(inode->i_sb);
	return ret;
}
EXPORT_SYMBOL(filemap_page_mkwrite);

const struct vm_operations_struct generic_file_vm_ops = {
	.fault		= filemap_fault,
	.map_pages	= filemap_map_pages,
	.page_mkwrite	= filemap_page_mkwrite,
};

/* This is used for a general mmap of a disk file */

int generic_file_mmap(struct file * file, struct vm_area_struct * vma)
{
	struct address_space *mapping = file->f_mapping;

	if (!mapping->a_ops->readpage)
		return -ENOEXEC;
	file_accessed(file);
	vma->vm_ops = &generic_file_vm_ops;
	return 0;
}

/*
 * This is for filesystems which do not implement ->writepage.
 */
int generic_file_readonly_mmap(struct file *file, struct vm_area_struct *vma)
{
	if ((vma->vm_flags & VM_SHARED) && (vma->vm_flags & VM_MAYWRITE))
		return -EINVAL;
	return generic_file_mmap(file, vma);
}
#else
int generic_file_mmap(struct file * file, struct vm_area_struct * vma)
{
	return -ENOSYS;
}
int generic_file_readonly_mmap(struct file * file, struct vm_area_struct * vma)
{
	return -ENOSYS;
}
#endif /* CONFIG_MMU */

EXPORT_SYMBOL(generic_file_mmap);
EXPORT_SYMBOL(generic_file_readonly_mmap);

static struct page *wait_on_page_read(struct page *page)
{
	if (!IS_ERR(page)) {
		wait_on_page_locked(page);
		if (!PageUptodate(page)) {
			put_page(page);
			page = ERR_PTR(-EIO);
		}
	}
	return page;
}

static struct page *do_read_cache_page(struct address_space *mapping,
				pgoff_t index,
				int (*filler)(struct file *, struct page *),
				void *data,
				gfp_t gfp)
{
	struct page *page;
	int err;
repeat:
	page = find_get_page(mapping, index);
	if (!page) {
		page = __page_cache_alloc(gfp | __GFP_COLD);
		if (!page)
			return ERR_PTR(-ENOMEM);
		err = add_to_page_cache_lru(page, mapping, index, gfp);
		if (unlikely(err)) {
			put_page(page);
			if (err == -EEXIST)
				goto repeat;
			/* Presumably ENOMEM for radix tree node */
			return ERR_PTR(err);
		}

filler:
		err = filler(data, page);
		if (err < 0) {
			put_page(page);
			return ERR_PTR(err);
		}

		page = wait_on_page_read(page);
		if (IS_ERR(page))
			return page;
		goto out;
	}
	if (PageUptodate(page))
		goto out;

	/*
	 * Page is not up to date and may be locked due one of the following
	 * case a: Page is being filled and the page lock is held
	 * case b: Read/write error clearing the page uptodate status
	 * case c: Truncation in progress (page locked)
	 * case d: Reclaim in progress
	 *
	 * Case a, the page will be up to date when the page is unlocked.
	 *    There is no need to serialise on the page lock here as the page
	 *    is pinned so the lock gives no additional protection. Even if the
	 *    the page is truncated, the data is still valid if PageUptodate as
	 *    it's a race vs truncate race.
	 * Case b, the page will not be up to date
	 * Case c, the page may be truncated but in itself, the data may still
	 *    be valid after IO completes as it's a read vs truncate race. The
	 *    operation must restart if the page is not uptodate on unlock but
	 *    otherwise serialising on page lock to stabilise the mapping gives
	 *    no additional guarantees to the caller as the page lock is
	 *    released before return.
	 * Case d, similar to truncation. If reclaim holds the page lock, it
	 *    will be a race with remove_mapping that determines if the mapping
	 *    is valid on unlock but otherwise the data is valid and there is
	 *    no need to serialise with page lock.
	 *
	 * As the page lock gives no additional guarantee, we optimistically
	 * wait on the page to be unlocked and check if it's up to date and
	 * use the page if it is. Otherwise, the page lock is required to
	 * distinguish between the different cases. The motivation is that we
	 * avoid spurious serialisations and wakeups when multiple processes
	 * wait on the same page for IO to complete.
	 */
	wait_on_page_locked(page);
	if (PageUptodate(page))
		goto out;

	/* Distinguish between all the cases under the safety of the lock */
	lock_page(page);

	/* Case c or d, restart the operation */
	if (!page->mapping) {
		unlock_page(page);
		put_page(page);
		goto repeat;
	}

	/* Someone else locked and filled the page in a very small window */
	if (PageUptodate(page)) {
		unlock_page(page);
		goto out;
	}
	goto filler;

out:
	mark_page_accessed(page);
	return page;
}

/**
 * read_cache_page - read into page cache, fill it if needed
 * @mapping:	the page's address_space
 * @index:	the page index
 * @filler:	function to perform the read
 * @data:	first arg to filler(data, page) function, often left as NULL
 *
 * Read into the page cache. If a page already exists, and PageUptodate() is
 * not set, try to fill the page and wait for it to become unlocked.
 *
 * If the page does not get brought uptodate, return -EIO.
 */
struct page *read_cache_page(struct address_space *mapping,
				pgoff_t index,
				int (*filler)(struct file *, struct page *),
				void *data)
{
	return do_read_cache_page(mapping, index, filler, data, mapping_gfp_mask(mapping));
}
EXPORT_SYMBOL(read_cache_page);

/**
 * read_cache_page_gfp - read into page cache, using specified page allocation flags.
 * @mapping:	the page's address_space
 * @index:	the page index
 * @gfp:	the page allocator flags to use if allocating
 *
 * This is the same as "read_mapping_page(mapping, index, NULL)", but with
 * any new page allocations done using the specified allocation flags.
 *
 * If the page does not get brought uptodate, return -EIO.
 */
struct page *read_cache_page_gfp(struct address_space *mapping,
				pgoff_t index,
				gfp_t gfp)
{
	filler_t *filler = mapping->a_ops->readpage;

	return do_read_cache_page(mapping, index, filler, NULL, gfp);
}
EXPORT_SYMBOL(read_cache_page_gfp);

/*
 * Performs necessary checks before doing a write
 *
 * Can adjust writing position or amount of bytes to write.
 * Returns appropriate error code that caller should return or
 * zero in case that write should be allowed.
 */
inline ssize_t generic_write_checks(struct kiocb *iocb, struct iov_iter *from)
{
	struct file *file = iocb->ki_filp;
	struct inode *inode = file->f_mapping->host;
	unsigned long limit = rlimit(RLIMIT_FSIZE);
	loff_t pos;

	if (!iov_iter_count(from))
		return 0;

	/* FIXME: this is for backwards compatibility with 2.4 */
	if (iocb->ki_flags & IOCB_APPEND)
		iocb->ki_pos = i_size_read(inode);

	pos = iocb->ki_pos;

	if (limit != RLIM_INFINITY) {
		if (iocb->ki_pos >= limit) {
			send_sig(SIGXFSZ, current, 0);
			return -EFBIG;
		}
		iov_iter_truncate(from, limit - (unsigned long)pos);
	}

	/*
	 * LFS rule
	 */
	if (unlikely(pos + iov_iter_count(from) > MAX_NON_LFS &&
				!(file->f_flags & O_LARGEFILE))) {
		if (pos >= MAX_NON_LFS)
			return -EFBIG;
		iov_iter_truncate(from, MAX_NON_LFS - (unsigned long)pos);
	}

	/*
	 * Are we about to exceed the fs block limit ?
	 *
	 * If we have written data it becomes a short write.  If we have
	 * exceeded without writing data we send a signal and return EFBIG.
	 * Linus frestrict idea will clean these up nicely..
	 */
	if (unlikely(pos >= inode->i_sb->s_maxbytes))
		return -EFBIG;

	iov_iter_truncate(from, inode->i_sb->s_maxbytes - pos);
	return iov_iter_count(from);
}
EXPORT_SYMBOL(generic_write_checks);

int pagecache_write_begin(struct file *file, struct address_space *mapping,
				loff_t pos, unsigned len, unsigned flags,
				struct page **pagep, void **fsdata)
{
	const struct address_space_operations *aops = mapping->a_ops;

	return aops->write_begin(file, mapping, pos, len, flags,
							pagep, fsdata);
}
EXPORT_SYMBOL(pagecache_write_begin);

int pagecache_write_end(struct file *file, struct address_space *mapping,
				loff_t pos, unsigned len, unsigned copied,
				struct page *page, void *fsdata)
{
	const struct address_space_operations *aops = mapping->a_ops;

	return aops->write_end(file, mapping, pos, len, copied, page, fsdata);
}
EXPORT_SYMBOL(pagecache_write_end);

ssize_t
generic_file_direct_write(struct kiocb *iocb, struct iov_iter *from)
{
	struct file	*file = iocb->ki_filp;
	struct address_space *mapping = file->f_mapping;
	struct inode	*inode = mapping->host;
	loff_t		pos = iocb->ki_pos;
	ssize_t		written;
	size_t		write_len;
	pgoff_t		end;
	struct iov_iter data;

	write_len = iov_iter_count(from);
	end = (pos + write_len - 1) >> PAGE_SHIFT;

	written = filemap_write_and_wait_range(mapping, pos, pos + write_len - 1);
	if (written)
		goto out;

	/*
	 * After a write we want buffered reads to be sure to go to disk to get
	 * the new data.  We invalidate clean cached page from the region we're
	 * about to write.  We do this *before* the write so that we can return
	 * without clobbering -EIOCBQUEUED from ->direct_IO().
	 */
	if (mapping->nrpages) {
		written = invalidate_inode_pages2_range(mapping,
					pos >> PAGE_SHIFT, end);
		/*
		 * If a page can not be invalidated, return 0 to fall back
		 * to buffered write.
		 */
		if (written) {
			if (written == -EBUSY)
				return 0;
			goto out;
		}
	}

	data = *from;
	written = mapping->a_ops->direct_IO(iocb, &data);

	/*
	 * Finally, try again to invalidate clean pages which might have been
	 * cached by non-direct readahead, or faulted in by get_user_pages()
	 * if the source of the write was an mmap'ed region of the file
	 * we're writing.  Either one is a pretty crazy thing to do,
	 * so we don't support it 100%.  If this invalidation
	 * fails, tough, the write still worked...
	 */
	if (mapping->nrpages) {
		invalidate_inode_pages2_range(mapping,
					      pos >> PAGE_SHIFT, end);
	}

	if (written > 0) {
		pos += written;
		iov_iter_advance(from, written);
		if (pos > i_size_read(inode) && !S_ISBLK(inode->i_mode)) {
			i_size_write(inode, pos);
			mark_inode_dirty(inode);
		}
		iocb->ki_pos = pos;
	}
out:
	return written;
}
EXPORT_SYMBOL(generic_file_direct_write);

/*
 * Find or create a page at the given pagecache position. Return the locked
 * page. This function is specifically for buffered writes.
 */
struct page *grab_cache_page_write_begin(struct address_space *mapping,
					pgoff_t index, unsigned flags)
{
	struct page *page;
	int fgp_flags = FGP_LOCK|FGP_WRITE|FGP_CREAT;

	if (flags & AOP_FLAG_NOFS)
		fgp_flags |= FGP_NOFS;

	page = pagecache_get_page(mapping, index, fgp_flags,
			mapping_gfp_mask(mapping));
	if (page)
		wait_for_stable_page(page);

	return page;
}
EXPORT_SYMBOL(grab_cache_page_write_begin);

ssize_t generic_perform_write(struct file *file,
				struct iov_iter *i, loff_t pos)
{
	struct address_space *mapping = file->f_mapping;
	const struct address_space_operations *a_ops = mapping->a_ops;
	long status = 0;
	ssize_t written = 0;
	unsigned int flags = 0;

	/*
	 * Copies from kernel address space cannot fail (NFSD is a big user).
	 */
	if (!iter_is_iovec(i))
		flags |= AOP_FLAG_UNINTERRUPTIBLE;

	do {
		struct page *page;
		unsigned long offset;	/* Offset into pagecache page */
		unsigned long bytes;	/* Bytes to write to page */
		size_t copied;		/* Bytes copied from user */
		void *fsdata;

		offset = (pos & (PAGE_SIZE - 1));
		bytes = min_t(unsigned long, PAGE_SIZE - offset,
						iov_iter_count(i));

again:
		/*
		 * Bring in the user page that we will copy from _first_.
		 * Otherwise there's a nasty deadlock on copying from the
		 * same page as we're writing to, without it being marked
		 * up-to-date.
		 *
		 * Not only is this an optimisation, but it is also required
		 * to check that the address is actually valid, when atomic
		 * usercopies are used, below.
		 */
		if (unlikely(iov_iter_fault_in_readable(i, bytes))) {
			status = -EFAULT;
			break;
		}

		if (fatal_signal_pending(current)) {
			status = -EINTR;
			break;
		}

		status = a_ops->write_begin(file, mapping, pos, bytes, flags,
						&page, &fsdata);
		if (unlikely(status < 0))
			break;

		if (mapping_writably_mapped(mapping))
			flush_dcache_page(page);

		copied = iov_iter_copy_from_user_atomic(page, i, offset, bytes);
		flush_dcache_page(page);

		status = a_ops->write_end(file, mapping, pos, bytes, copied,
						page, fsdata);
		if (unlikely(status < 0))
			break;
		copied = status;

		cond_resched();

		iov_iter_advance(i, copied);
		if (unlikely(copied == 0)) {
			/*
			 * If we were unable to copy any data at all, we must
			 * fall back to a single segment length write.
			 *
			 * If we didn't fallback here, we could livelock
			 * because not all segments in the iov can be copied at
			 * once without a pagefault.
			 */
			bytes = min_t(unsigned long, PAGE_SIZE - offset,
						iov_iter_single_seg_count(i));
			goto again;
		}
		pos += copied;
		written += copied;

		balance_dirty_pages_ratelimited(mapping);
	} while (iov_iter_count(i));

	return written ? written : status;
}
EXPORT_SYMBOL(generic_perform_write);

/**
 * __generic_file_write_iter - write data to a file
 * @iocb:	IO state structure (file, offset, etc.)
 * @from:	iov_iter with data to write
 *
 * This function does all the work needed for actually writing data to a
 * file. It does all basic checks, removes SUID from the file, updates
 * modification times and calls proper subroutines depending on whether we
 * do direct IO or a standard buffered write.
 *
 * It expects i_mutex to be grabbed unless we work on a block device or similar
 * object which does not need locking at all.
 *
 * This function does *not* take care of syncing data in case of O_SYNC write.
 * A caller has to handle it. This is mainly due to the fact that we want to
 * avoid syncing under i_mutex.
 */
ssize_t __generic_file_write_iter(struct kiocb *iocb, struct iov_iter *from)
{
	struct file *file = iocb->ki_filp;
	struct address_space * mapping = file->f_mapping;
	struct inode 	*inode = mapping->host;
	ssize_t		written = 0;
	ssize_t		err;
	ssize_t		status;

	/* We can write back this queue in page reclaim */
	current->backing_dev_info = inode_to_bdi(inode);
	err = file_remove_privs(file);
	if (err)
		goto out;

	err = file_update_time(file);
	if (err)
		goto out;

	if (iocb->ki_flags & IOCB_DIRECT) {
		loff_t pos, endbyte;

		written = generic_file_direct_write(iocb, from);
		/*
		 * If the write stopped short of completing, fall back to
		 * buffered writes.  Some filesystems do this for writes to
		 * holes, for example.  For DAX files, a buffered write will
		 * not succeed (even if it did, DAX does not handle dirty
		 * page-cache pages correctly).
		 */
		if (written < 0 || !iov_iter_count(from) || IS_DAX(inode))
			goto out;

		status = generic_perform_write(file, from, pos = iocb->ki_pos);
		/*
		 * If generic_perform_write() returned a synchronous error
		 * then we want to return the number of bytes which were
		 * direct-written, or the error code if that was zero.  Note
		 * that this differs from normal direct-io semantics, which
		 * will return -EFOO even if some bytes were written.
		 */
		if (unlikely(status < 0)) {
			err = status;
			goto out;
		}
		/*
		 * We need to ensure that the page cache pages are written to
		 * disk and invalidated to preserve the expected O_DIRECT
		 * semantics.
		 */
		endbyte = pos + status - 1;
		err = filemap_write_and_wait_range(mapping, pos, endbyte);
		if (err == 0) {
			iocb->ki_pos = endbyte + 1;
			written += status;
			invalidate_mapping_pages(mapping,
						 pos >> PAGE_SHIFT,
						 endbyte >> PAGE_SHIFT);
		} else {
			/*
			 * We don't know how much we wrote, so just return
			 * the number of bytes which were direct-written
			 */
		}
	} else {
		written = generic_perform_write(file, from, iocb->ki_pos);
		if (likely(written > 0))
			iocb->ki_pos += written;
	}
out:
	current->backing_dev_info = NULL;
	return written ? written : err;
}
EXPORT_SYMBOL(__generic_file_write_iter);

/**
 * generic_file_write_iter - write data to a file
 * @iocb:	IO state structure
 * @from:	iov_iter with data to write
 *
 * This is a wrapper around __generic_file_write_iter() to be used by most
 * filesystems. It takes care of syncing the file in case of O_SYNC file
 * and acquires i_mutex as needed.
 */
ssize_t generic_file_write_iter(struct kiocb *iocb, struct iov_iter *from)
{
	struct file *file = iocb->ki_filp;
	struct inode *inode = file->f_mapping->host;
	ssize_t ret;

	inode_lock(inode);
	ret = generic_write_checks(iocb, from);
	if (ret > 0)
		ret = __generic_file_write_iter(iocb, from);
	inode_unlock(inode);

	if (ret > 0)
		ret = generic_write_sync(iocb, ret);
	return ret;
}
EXPORT_SYMBOL(generic_file_write_iter);

/**
 * try_to_release_page() - release old fs-specific metadata on a page
 *
 * @page: the page which the kernel is trying to free
 * @gfp_mask: memory allocation flags (and I/O mode)
 *
 * The address_space is to try to release any data against the page
 * (presumably at page->private).  If the release was successful, return `1'.
 * Otherwise return zero.
 *
 * This may also be called if PG_fscache is set on a page, indicating that the
 * page is known to the local caching routines.
 *
 * The @gfp_mask argument specifies whether I/O may be performed to release
 * this page (__GFP_IO), and whether the call may block (__GFP_RECLAIM & __GFP_FS).
 *
 */
int try_to_release_page(struct page *page, gfp_t gfp_mask)
{
	struct address_space * const mapping = page->mapping;

	BUG_ON(!PageLocked(page));
	if (PageWriteback(page))
		return 0;

	if (mapping && mapping->a_ops->releasepage)
		return mapping->a_ops->releasepage(page, gfp_mask);
	return try_to_free_buffers(page);
}

EXPORT_SYMBOL(try_to_release_page);<|MERGE_RESOLUTION|>--- conflicted
+++ resolved
@@ -608,11 +608,7 @@
 	VM_BUG_ON_PAGE(!PageLocked(new), new);
 	VM_BUG_ON_PAGE(new->mapping, new);
 
-<<<<<<< HEAD
-	error = radix_tree_preload(gfp_mask & ~(__GFP_HIGHMEM | __GFP_ZERO));
-=======
 	error = radix_tree_preload(gfp_mask & GFP_RECLAIM_MASK);
->>>>>>> 725034c1
 	if (!error) {
 		struct address_space *mapping = old->mapping;
 		void (*freepage)(struct page *);
@@ -668,12 +664,7 @@
 			return error;
 	}
 
-<<<<<<< HEAD
-	error = radix_tree_maybe_preload(gfp_mask &
-					~(__GFP_HIGHMEM | __GFP_ZERO));
-=======
 	error = radix_tree_maybe_preload(gfp_mask & GFP_RECLAIM_MASK);
->>>>>>> 725034c1
 	if (error) {
 		if (!huge)
 			mem_cgroup_cancel_charge(page, memcg, false);
