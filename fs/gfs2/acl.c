--- conflicted
+++ resolved
@@ -86,25 +86,6 @@
 	char *data;
 	const char *name = gfs2_acl_name(type);
 
-<<<<<<< HEAD
-	if (acl && acl->a_count > GFS2_ACL_MAX_ENTRIES(GFS2_SB(inode)))
-		return -E2BIG;
-
-	if (type == ACL_TYPE_ACCESS) {
-		umode_t mode = inode->i_mode;
-		struct posix_acl *old_acl = acl;
-		error = posix_acl_update_mode(inode, &inode->i_mode, &acl);
-
-		if (!acl)
-			posix_acl_release(old_acl);
-		if (error)
-			return error;
-		if (mode != inode->i_mode)
-			mark_inode_dirty(inode);
-	}
-
-=======
->>>>>>> 459b0aa6
 	if (acl) {
 		len = posix_acl_to_xattr(&init_user_ns, acl, NULL, 0);
 		if (len == 0)
