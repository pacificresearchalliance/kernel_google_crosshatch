--- conflicted
+++ resolved
@@ -1763,20 +1763,12 @@
 	trace_f2fs_direct_IO_enter(inode, offset, count, rw);
 
 	if (trace_android_fs_dataread_start_enabled() &&
-<<<<<<< HEAD
-	    (iov_iter_rw(iter) == READ))
-=======
 	    (rw == READ))
->>>>>>> dcb61100
 		trace_android_fs_dataread_start(inode, offset,
 						count, current->pid,
 						current->comm);
 	if (trace_android_fs_datawrite_start_enabled() &&
-<<<<<<< HEAD
-	    (iov_iter_rw(iter) == WRITE))
-=======
 	    (rw == WRITE))
->>>>>>> dcb61100
 		trace_android_fs_datawrite_start(inode, offset, count,
 						 current->pid, current->comm);
 
@@ -1792,17 +1784,10 @@
 	}
 
 	if (trace_android_fs_dataread_start_enabled() &&
-<<<<<<< HEAD
-	    (iov_iter_rw(iter) == READ))
-		trace_android_fs_dataread_end(inode, offset, count);
-	if (trace_android_fs_datawrite_start_enabled() &&
-	    (iov_iter_rw(iter) == WRITE))
-=======
 	    (rw == READ))
 		trace_android_fs_dataread_end(inode, offset, count);
 	if (trace_android_fs_datawrite_start_enabled() &&
 	    (rw == WRITE))
->>>>>>> dcb61100
 		trace_android_fs_datawrite_end(inode, offset, count);
 
 	trace_f2fs_direct_IO_exit(inode, offset, count, rw, err);
