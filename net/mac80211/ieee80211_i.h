/*
 * Copyright 2002-2005, Instant802 Networks, Inc.
 * Copyright 2005, Devicescape Software, Inc.
 * Copyright 2006-2007	Jiri Benc <jbenc@suse.cz>
 * Copyright 2007-2008	Johannes Berg <johannes@sipsolutions.net>
 *
 * This program is free software; you can redistribute it and/or modify
 * it under the terms of the GNU General Public License version 2 as
 * published by the Free Software Foundation.
 */

#ifndef IEEE80211_I_H
#define IEEE80211_I_H

#include <linux/kernel.h>
#include <linux/device.h>
#include <linux/if_ether.h>
#include <linux/interrupt.h>
#include <linux/list.h>
#include <linux/netdevice.h>
#include <linux/skbuff.h>
#include <linux/workqueue.h>
#include <linux/types.h>
#include <linux/spinlock.h>
#include <linux/etherdevice.h>
#include <net/ieee80211_radiotap.h>
#include <net/cfg80211.h>
#include <net/mac80211.h>
#include "key.h"
#include "sta_info.h"

struct ieee80211_local;

/* Maximum number of broadcast/multicast frames to buffer when some of the
 * associated stations are using power saving. */
#define AP_MAX_BC_BUFFER 128

/* Maximum number of frames buffered to all STAs, including multicast frames.
 * Note: increasing this limit increases the potential memory requirement. Each
 * frame can be up to about 2 kB long. */
#define TOTAL_MAX_TX_BUFFER 512

/* Required encryption head and tailroom */
#define IEEE80211_ENCRYPT_HEADROOM 8
#define IEEE80211_ENCRYPT_TAILROOM 18

/* IEEE 802.11 (Ch. 9.5 Defragmentation) requires support for concurrent
 * reception of at least three fragmented frames. This limit can be increased
 * by changing this define, at the cost of slower frame reassembly and
 * increased memory use (about 2 kB of RAM per entry). */
#define IEEE80211_FRAGMENT_MAX 4

/*
 * Time after which we ignore scan results and no longer report/use
 * them in any way.
 */
#define IEEE80211_SCAN_RESULT_EXPIRE (10 * HZ)

#define TU_TO_EXP_TIME(x)	(jiffies + usecs_to_jiffies((x) * 1024))

struct ieee80211_fragment_entry {
	unsigned long first_frag_time;
	unsigned int seq;
	unsigned int rx_queue;
	unsigned int last_frag;
	unsigned int extra_len;
	struct sk_buff_head skb_list;
	int ccmp; /* Whether fragments were encrypted with CCMP */
	u8 last_pn[6]; /* PN of the last fragment if CCMP was used */
};


struct ieee80211_bss {
	/* don't want to look up all the time */
	size_t ssid_len;
	u8 ssid[IEEE80211_MAX_SSID_LEN];

	u8 dtim_period;

	bool wmm_used;

	unsigned long last_probe_resp;

#ifdef CONFIG_MAC80211_MESH
	u8 *mesh_id;
	size_t mesh_id_len;
	u8 *mesh_cfg;
#endif

#define IEEE80211_MAX_SUPP_RATES 32
	u8 supp_rates[IEEE80211_MAX_SUPP_RATES];
	size_t supp_rates_len;

	/*
	 * During assocation, we save an ERP value from a probe response so
	 * that we can feed ERP info to the driver when handling the
	 * association completes. these fields probably won't be up-to-date
	 * otherwise, you probably don't want to use them.
	 */
	bool has_erp_value;
	u8 erp_value;
};

static inline u8 *bss_mesh_cfg(struct ieee80211_bss *bss)
{
#ifdef CONFIG_MAC80211_MESH
	return bss->mesh_cfg;
#endif
	return NULL;
}

static inline u8 *bss_mesh_id(struct ieee80211_bss *bss)
{
#ifdef CONFIG_MAC80211_MESH
	return bss->mesh_id;
#endif
	return NULL;
}

static inline u8 bss_mesh_id_len(struct ieee80211_bss *bss)
{
#ifdef CONFIG_MAC80211_MESH
	return bss->mesh_id_len;
#endif
	return 0;
}


typedef unsigned __bitwise__ ieee80211_tx_result;
#define TX_CONTINUE	((__force ieee80211_tx_result) 0u)
#define TX_DROP		((__force ieee80211_tx_result) 1u)
#define TX_QUEUED	((__force ieee80211_tx_result) 2u)

#define IEEE80211_TX_FRAGMENTED		BIT(0)
#define IEEE80211_TX_UNICAST		BIT(1)
#define IEEE80211_TX_PS_BUFFERED	BIT(2)

struct ieee80211_tx_data {
	struct sk_buff *skb;
	struct ieee80211_local *local;
	struct ieee80211_sub_if_data *sdata;
	struct sta_info *sta;
	struct ieee80211_key *key;

	struct ieee80211_channel *channel;

	u16 ethertype;
	unsigned int flags;
};


typedef unsigned __bitwise__ ieee80211_rx_result;
#define RX_CONTINUE		((__force ieee80211_rx_result) 0u)
#define RX_DROP_UNUSABLE	((__force ieee80211_rx_result) 1u)
#define RX_DROP_MONITOR		((__force ieee80211_rx_result) 2u)
#define RX_QUEUED		((__force ieee80211_rx_result) 3u)

#define IEEE80211_RX_IN_SCAN		BIT(0)
/* frame is destined to interface currently processed (incl. multicast frames) */
#define IEEE80211_RX_RA_MATCH		BIT(1)
#define IEEE80211_RX_AMSDU		BIT(2)
#define IEEE80211_RX_FRAGMENTED		BIT(3)
/* only add flags here that do not change with subframes of an aMPDU */

struct ieee80211_rx_data {
	struct sk_buff *skb;
	struct ieee80211_local *local;
	struct ieee80211_sub_if_data *sdata;
	struct sta_info *sta;
	struct ieee80211_key *key;

	unsigned int flags;
	int queue;
	u32 tkip_iv32;
	u16 tkip_iv16;
};

struct beacon_data {
	u8 *head, *tail;
	int head_len, tail_len;
	int dtim_period;
};

struct ieee80211_if_ap {
	struct beacon_data *beacon;

	struct list_head vlans;

	/* yes, this looks ugly, but guarantees that we can later use
	 * bitmap_empty :)
	 * NB: don't touch this bitmap, use sta_info_{set,clear}_tim_bit */
	u8 tim[sizeof(unsigned long) * BITS_TO_LONGS(IEEE80211_MAX_AID + 1)];
	struct sk_buff_head ps_bc_buf;
	atomic_t num_sta_ps; /* number of stations in PS mode */
	int dtim_count;
};

struct ieee80211_if_wds {
	struct sta_info *sta;
	u8 remote_addr[ETH_ALEN];
};

struct ieee80211_if_vlan {
	struct list_head list;

	/* used for all tx if the VLAN is configured to 4-addr mode */
	struct sta_info *sta;
};

struct mesh_stats {
	__u32 fwded_mcast;		/* Mesh forwarded multicast frames */
	__u32 fwded_unicast;		/* Mesh forwarded unicast frames */
	__u32 fwded_frames;		/* Mesh total forwarded frames */
	__u32 dropped_frames_ttl;	/* Not transmitted since mesh_ttl == 0*/
	__u32 dropped_frames_no_route;	/* Not transmitted, no route found */
	atomic_t estab_plinks;
};

#define PREQ_Q_F_START		0x1
#define PREQ_Q_F_REFRESH	0x2
struct mesh_preq_queue {
	struct list_head list;
	u8 dst[ETH_ALEN];
	u8 flags;
};

enum ieee80211_work_type {
	IEEE80211_WORK_ABORT,
	IEEE80211_WORK_DIRECT_PROBE,
	IEEE80211_WORK_AUTH,
	IEEE80211_WORK_ASSOC,
	IEEE80211_WORK_REMAIN_ON_CHANNEL,
};

/**
 * enum work_done_result - indicates what to do after work was done
 *
 * @WORK_DONE_DESTROY: This work item is no longer needed, destroy.
 * @WORK_DONE_REQUEUE: This work item was reset to be reused, and
 *	should be requeued.
 */
enum work_done_result {
	WORK_DONE_DESTROY,
	WORK_DONE_REQUEUE,
};

struct ieee80211_work {
	struct list_head list;

	struct rcu_head rcu_head;

	struct ieee80211_sub_if_data *sdata;

	enum work_done_result (*done)(struct ieee80211_work *wk,
				      struct sk_buff *skb);

	struct ieee80211_channel *chan;
	enum nl80211_channel_type chan_type;

	unsigned long timeout;
	enum ieee80211_work_type type;

	u8 filter_ta[ETH_ALEN];

	bool started;

	union {
		struct {
			int tries;
			u16 algorithm, transaction;
			u8 ssid[IEEE80211_MAX_SSID_LEN];
			u8 ssid_len;
			u8 key[WLAN_KEY_LEN_WEP104];
			u8 key_len, key_idx;
			bool privacy;
		} probe_auth;
		struct {
			struct cfg80211_bss *bss;
			const u8 *supp_rates;
			const u8 *ht_information_ie;
			enum ieee80211_smps_mode smps;
			int tries;
			u16 capability;
			u8 prev_bssid[ETH_ALEN];
			u8 ssid[IEEE80211_MAX_SSID_LEN];
			u8 ssid_len;
			u8 supp_rates_len;
			bool wmm_used, use_11n;
		} assoc;
		struct {
			u32 duration;
			bool started;
		} remain;
	};

	int ie_len;
	/* must be last */
	u8 ie[0];
};

/* flags used in struct ieee80211_if_managed.flags */
enum ieee80211_sta_flags {
	IEEE80211_STA_BEACON_POLL	= BIT(0),
	IEEE80211_STA_CONNECTION_POLL	= BIT(1),
	IEEE80211_STA_CONTROL_PORT	= BIT(2),
	IEEE80211_STA_DISABLE_11N	= BIT(4),
	IEEE80211_STA_CSA_RECEIVED	= BIT(5),
	IEEE80211_STA_MFP_ENABLED	= BIT(6),
};

struct ieee80211_if_managed {
	struct timer_list timer;
	struct timer_list conn_mon_timer;
	struct timer_list bcn_mon_timer;
	struct timer_list chswitch_timer;
	struct work_struct work;
	struct work_struct monitor_work;
	struct work_struct chswitch_work;
	struct work_struct beacon_loss_work;

	unsigned long probe_timeout;
	int probe_send_count;

	struct mutex mtx;
	struct cfg80211_bss *associated;

	u8 bssid[ETH_ALEN];

	u16 aid;

	struct sk_buff_head skb_queue;

	unsigned long timers_running; /* used for quiesce/restart */
	bool powersave; /* powersave requested for this iface */
	enum ieee80211_smps_mode req_smps, /* requested smps mode */
				 ap_smps; /* smps mode AP thinks we're in */

	unsigned int flags;

	u32 beacon_crc;

	enum {
		IEEE80211_MFP_DISABLED,
		IEEE80211_MFP_OPTIONAL,
		IEEE80211_MFP_REQUIRED
	} mfp; /* management frame protection */

	int wmm_last_param_set;

	u8 use_4addr;
};

enum ieee80211_ibss_request {
	IEEE80211_IBSS_REQ_RUN	= 0,
};

struct ieee80211_if_ibss {
	struct timer_list timer;
	struct work_struct work;

	struct sk_buff_head skb_queue;

	unsigned long request;
	unsigned long last_scan_completed;

	bool timer_running;

	bool fixed_bssid;
	bool fixed_channel;
	bool privacy;

	u8 bssid[ETH_ALEN];
	u8 ssid[IEEE80211_MAX_SSID_LEN];
	u8 ssid_len, ie_len;
	u8 *ie;
	struct ieee80211_channel *channel;

	unsigned long ibss_join_req;
	/* probe response/beacon for IBSS */
	struct sk_buff *presp, *skb;

	enum {
		IEEE80211_IBSS_MLME_SEARCH,
		IEEE80211_IBSS_MLME_JOINED,
	} state;
};

struct ieee80211_if_mesh {
	struct work_struct work;
	struct timer_list housekeeping_timer;
	struct timer_list mesh_path_timer;
	struct timer_list mesh_path_root_timer;
	struct sk_buff_head skb_queue;

	unsigned long timers_running;

	unsigned long wrkq_flags;

	u8 mesh_id[IEEE80211_MAX_MESH_ID_LEN];
	size_t mesh_id_len;
	/* Active Path Selection Protocol Identifier */
	u8 mesh_pp_id;
	/* Active Path Selection Metric Identifier */
	u8 mesh_pm_id;
	/* Congestion Control Mode Identifier */
	u8 mesh_cc_id;
	/* Synchronization Protocol Identifier */
	u8 mesh_sp_id;
	/* Authentication Protocol Identifier */
	u8 mesh_auth_id;
	/* Local mesh Sequence Number */
	u32 sn;
	/* Last used PREQ ID */
	u32 preq_id;
	atomic_t mpaths;
	/* Timestamp of last SN update */
	unsigned long last_sn_update;
	/* Timestamp of last SN sent */
	unsigned long last_preq;
	struct mesh_rmc *rmc;
	spinlock_t mesh_preq_queue_lock;
	struct mesh_preq_queue preq_queue;
	int preq_queue_len;
	struct mesh_stats mshstats;
	struct mesh_config mshcfg;
	u32 mesh_seqnum;
	bool accepting_plinks;
};

#ifdef CONFIG_MAC80211_MESH
#define IEEE80211_IFSTA_MESH_CTR_INC(msh, name)	\
	do { (msh)->mshstats.name++; } while (0)
#else
#define IEEE80211_IFSTA_MESH_CTR_INC(msh, name) \
	do { } while (0)
#endif

/**
 * enum ieee80211_sub_if_data_flags - virtual interface flags
 *
 * @IEEE80211_SDATA_ALLMULTI: interface wants all multicast packets
 * @IEEE80211_SDATA_PROMISC: interface is promisc
 * @IEEE80211_SDATA_OPERATING_GMODE: operating in G-only mode
 * @IEEE80211_SDATA_DONT_BRIDGE_PACKETS: bridge packets between
 *	associated stations and deliver multicast frames both
 *	back to wireless media and to the local net stack.
 */
enum ieee80211_sub_if_data_flags {
	IEEE80211_SDATA_ALLMULTI		= BIT(0),
	IEEE80211_SDATA_PROMISC			= BIT(1),
	IEEE80211_SDATA_OPERATING_GMODE		= BIT(2),
	IEEE80211_SDATA_DONT_BRIDGE_PACKETS	= BIT(3),
};

struct ieee80211_sub_if_data {
	struct list_head list;

	struct wireless_dev wdev;

	/* keys */
	struct list_head key_list;

	struct net_device *dev;
	struct ieee80211_local *local;

	unsigned int flags;

	int drop_unencrypted;

	char name[IFNAMSIZ];

	/*
	 * keep track of whether the HT opmode (stored in
	 * vif.bss_info.ht_operation_mode) is valid.
	 */
	bool ht_opmode_valid;

	/* Fragment table for host-based reassembly */
	struct ieee80211_fragment_entry	fragments[IEEE80211_FRAGMENT_MAX];
	unsigned int fragment_next;

#define NUM_DEFAULT_KEYS 4
#define NUM_DEFAULT_MGMT_KEYS 2
	struct ieee80211_key *keys[NUM_DEFAULT_KEYS + NUM_DEFAULT_MGMT_KEYS];
	struct ieee80211_key *default_key;
	struct ieee80211_key *default_mgmt_key;

	u16 sequence_number;

	/*
	 * AP this belongs to: self in AP mode and
	 * corresponding AP in VLAN mode, NULL for
	 * all others (might be needed later in IBSS)
	 */
	struct ieee80211_if_ap *bss;

	int force_unicast_rateidx; /* forced TX rateidx for unicast frames */
	int max_ratectrl_rateidx; /* max TX rateidx for rate control */

	union {
		struct ieee80211_if_ap ap;
		struct ieee80211_if_wds wds;
		struct ieee80211_if_vlan vlan;
		struct ieee80211_if_managed mgd;
		struct ieee80211_if_ibss ibss;
#ifdef CONFIG_MAC80211_MESH
		struct ieee80211_if_mesh mesh;
#endif
		u32 mntr_flags;
	} u;

#ifdef CONFIG_MAC80211_DEBUGFS
	struct {
		struct dentry *dir;
		struct dentry *default_key;
		struct dentry *default_mgmt_key;
	} debugfs;
#endif
	/* must be last, dynamically sized area in this! */
	struct ieee80211_vif vif;
};

static inline
struct ieee80211_sub_if_data *vif_to_sdata(struct ieee80211_vif *p)
{
	return container_of(p, struct ieee80211_sub_if_data, vif);
}

static inline void
ieee80211_sdata_set_mesh_id(struct ieee80211_sub_if_data *sdata,
			    u8 mesh_id_len, u8 *mesh_id)
{
#ifdef CONFIG_MAC80211_MESH
	struct ieee80211_if_mesh *ifmsh = &sdata->u.mesh;
	ifmsh->mesh_id_len = mesh_id_len;
	memcpy(ifmsh->mesh_id, mesh_id, mesh_id_len);
#else
	WARN_ON(1);
#endif
}

enum {
	IEEE80211_RX_MSG	= 1,
	IEEE80211_TX_STATUS_MSG	= 2,
	IEEE80211_DELBA_MSG	= 3,
	IEEE80211_ADDBA_MSG	= 4,
};

enum queue_stop_reason {
	IEEE80211_QUEUE_STOP_REASON_DRIVER,
	IEEE80211_QUEUE_STOP_REASON_PS,
	IEEE80211_QUEUE_STOP_REASON_CSA,
	IEEE80211_QUEUE_STOP_REASON_AGGREGATION,
	IEEE80211_QUEUE_STOP_REASON_SUSPEND,
	IEEE80211_QUEUE_STOP_REASON_SKB_ADD,
};

/**
 * mac80211 scan flags - currently active scan mode
 *
 * @SCAN_SW_SCANNING: We're currently in the process of scanning but may as
 *	well be on the operating channel
 * @SCAN_HW_SCANNING: The hardware is scanning for us, we have no way to
 *	determine if we are on the operating channel or not
 * @SCAN_OFF_CHANNEL: We're off our operating channel for scanning,
 *	gets only set in conjunction with SCAN_SW_SCANNING
 */
enum {
	SCAN_SW_SCANNING,
	SCAN_HW_SCANNING,
	SCAN_OFF_CHANNEL,
};

/**
 * enum mac80211_scan_state - scan state machine states
 *
 * @SCAN_DECISION: Main entry point to the scan state machine, this state
 *	determines if we should keep on scanning or switch back to the
 *	operating channel
 * @SCAN_SET_CHANNEL: Set the next channel to be scanned
 * @SCAN_SEND_PROBE: Send probe requests and wait for probe responses
 * @SCAN_LEAVE_OPER_CHANNEL: Leave the operating channel, notify the AP
 *	about us leaving the channel and stop all associated STA interfaces
 * @SCAN_ENTER_OPER_CHANNEL: Enter the operating channel again, notify the
 *	AP about us being back and restart all associated STA interfaces
 */
enum mac80211_scan_state {
	SCAN_DECISION,
	SCAN_SET_CHANNEL,
	SCAN_SEND_PROBE,
	SCAN_LEAVE_OPER_CHANNEL,
	SCAN_ENTER_OPER_CHANNEL,
};

struct ieee80211_local {
	/* embed the driver visible part.
	 * don't cast (use the static inlines below), but we keep
	 * it first anyway so they become a no-op */
	struct ieee80211_hw hw;

	const struct ieee80211_ops *ops;

	/*
	 * work stuff, potentially off-channel (in the future)
	 */
	struct mutex work_mtx;
	struct list_head work_list;
	struct timer_list work_timer;
	struct work_struct work_work;
	struct sk_buff_head work_skb_queue;

	/*
	 * private workqueue to mac80211. mac80211 makes this accessible
	 * via ieee80211_queue_work()
	 */
	struct workqueue_struct *workqueue;

	unsigned long queue_stop_reasons[IEEE80211_MAX_QUEUES];
	/* also used to protect ampdu_ac_queue and amdpu_ac_stop_refcnt */
	spinlock_t queue_stop_reason_lock;

	int open_count;
	int monitors, cooked_mntrs;
	/* number of interfaces with corresponding FIF_ flags */
	int fif_fcsfail, fif_plcpfail, fif_control, fif_other_bss, fif_pspoll;
	unsigned int filter_flags; /* FIF_* */

	/* protects the aggregated multicast list and filter calls */
	spinlock_t filter_lock;

	/* used for uploading changed mc list */
	struct work_struct reconfig_filter;

	/* used to reconfigure hardware SM PS */
	struct work_struct recalc_smps;

	/* aggregated multicast list */
	struct dev_addr_list *mc_list;
	int mc_count;

	bool tim_in_locked_section; /* see ieee80211_beacon_get() */

	/*
	 * suspended is true if we finished all the suspend _and_ we have
	 * not yet come up from resume. This is to be used by mac80211
	 * to ensure driver sanity during suspend and mac80211's own
	 * sanity. It can eventually be used for WoW as well.
	 */
	bool suspended;

	/*
	 * Resuming is true while suspended, but when we're reprogramming the
	 * hardware -- at that time it's allowed to use ieee80211_queue_work()
	 * again even though some other parts of the stack are still suspended
	 * and we still drop received frames to avoid waking the stack.
	 */
	bool resuming;

	/*
	 * quiescing is true during the suspend process _only_ to
	 * ease timer cancelling etc.
	 */
	bool quiescing;

	/* device is started */
	bool started;

	int tx_headroom; /* required headroom for hardware/radiotap */

	/* Tasklet and skb queue to process calls from IRQ mode. All frames
	 * added to skb_queue will be processed, but frames in
	 * skb_queue_unreliable may be dropped if the total length of these
	 * queues increases over the limit. */
#define IEEE80211_IRQSAFE_QUEUE_LIMIT 128
	struct tasklet_struct tasklet;
	struct sk_buff_head skb_queue;
	struct sk_buff_head skb_queue_unreliable;

	/* Station data */
	/*
	 * The lock only protects the list, hash, timer and counter
	 * against manipulation, reads are done in RCU. Additionally,
	 * the lock protects each BSS's TIM bitmap.
	 */
	spinlock_t sta_lock;
	unsigned long num_sta;
	struct list_head sta_list;
	struct sta_info *sta_hash[STA_HASH_SIZE];
	struct timer_list sta_cleanup;
	int sta_generation;

	struct sk_buff_head pending[IEEE80211_MAX_QUEUES];
	struct tasklet_struct tx_pending_tasklet;

	/*
	 * This lock is used to prevent concurrent A-MPDU
	 * session start/stop processing, this thus also
	 * synchronises the ->ampdu_action() callback to
	 * drivers and limits it to one at a time.
	 */
	spinlock_t ampdu_lock;

	/* number of interfaces with corresponding IFF_ flags */
	atomic_t iff_allmultis, iff_promiscs;

	struct rate_control_ref *rate_ctrl;

	struct crypto_blkcipher *wep_tx_tfm;
	struct crypto_blkcipher *wep_rx_tfm;
	u32 wep_iv;

	/* see iface.c */
	struct list_head interfaces;
	struct mutex iflist_mtx;

	/*
	 * Key lock, protects sdata's key_list and sta_info's
	 * key pointers (write access, they're RCU.)
	 */
	spinlock_t key_lock;


	/* Scanning and BSS list */
	struct mutex scan_mtx;
	unsigned long scanning;
	struct cfg80211_ssid scan_ssid;
	struct cfg80211_scan_request *int_scan_req;
	struct cfg80211_scan_request *scan_req, *hw_scan_req;
	struct ieee80211_channel *scan_channel;
	enum ieee80211_band hw_scan_band;
	int scan_channel_idx;
	int scan_ies_len;

	enum mac80211_scan_state next_scan_state;
	struct delayed_work scan_work;
	struct ieee80211_sub_if_data *scan_sdata;
	enum nl80211_channel_type oper_channel_type;
	struct ieee80211_channel *oper_channel, *csa_channel;

	/* Temporary remain-on-channel for off-channel operations */
	struct ieee80211_channel *tmp_channel;
	enum nl80211_channel_type tmp_channel_type;

	/* SNMP counters */
	/* dot11CountersTable */
	u32 dot11TransmittedFragmentCount;
	u32 dot11MulticastTransmittedFrameCount;
	u32 dot11FailedCount;
	u32 dot11RetryCount;
	u32 dot11MultipleRetryCount;
	u32 dot11FrameDuplicateCount;
	u32 dot11ReceivedFragmentCount;
	u32 dot11MulticastReceivedFrameCount;
	u32 dot11TransmittedFrameCount;

#ifdef CONFIG_MAC80211_LEDS
	int tx_led_counter, rx_led_counter;
	struct led_trigger *tx_led, *rx_led, *assoc_led, *radio_led;
	char tx_led_name[32], rx_led_name[32],
	     assoc_led_name[32], radio_led_name[32];
#endif

#ifdef CONFIG_MAC80211_DEBUGFS
	struct work_struct sta_debugfs_add;
#endif

#ifdef CONFIG_MAC80211_DEBUG_COUNTERS
	/* TX/RX handler statistics */
	unsigned int tx_handlers_drop;
	unsigned int tx_handlers_queued;
	unsigned int tx_handlers_drop_unencrypted;
	unsigned int tx_handlers_drop_fragment;
	unsigned int tx_handlers_drop_wep;
	unsigned int tx_handlers_drop_not_assoc;
	unsigned int tx_handlers_drop_unauth_port;
	unsigned int rx_handlers_drop;
	unsigned int rx_handlers_queued;
	unsigned int rx_handlers_drop_nullfunc;
	unsigned int rx_handlers_drop_defrag;
	unsigned int rx_handlers_drop_short;
	unsigned int rx_handlers_drop_passive_scan;
	unsigned int tx_expand_skb_head;
	unsigned int tx_expand_skb_head_cloned;
	unsigned int rx_expand_skb_head;
	unsigned int rx_expand_skb_head2;
	unsigned int rx_handlers_fragments;
	unsigned int tx_status_drop;
#define I802_DEBUG_INC(c) (c)++
#else /* CONFIG_MAC80211_DEBUG_COUNTERS */
#define I802_DEBUG_INC(c) do { } while (0)
#endif /* CONFIG_MAC80211_DEBUG_COUNTERS */


	int total_ps_buffered; /* total number of all buffered unicast and
				* multicast packets for power saving stations
				*/
	int wifi_wme_noack_test;
	unsigned int wmm_acm; /* bit field of ACM bits (BIT(802.1D tag)) */

	bool pspolling;
<<<<<<< HEAD
	bool scan_ps_enabled;
=======
	bool offchannel_ps_enabled;
>>>>>>> 891dc5e7
	/*
	 * PS can only be enabled when we have exactly one managed
	 * interface (and monitors) in PS, this then points there.
	 */
	struct ieee80211_sub_if_data *ps_sdata;
	struct work_struct dynamic_ps_enable_work;
	struct work_struct dynamic_ps_disable_work;
	struct timer_list dynamic_ps_timer;
	struct notifier_block network_latency_notifier;

	int user_power_level; /* in dBm */
	int power_constr_level; /* in dBm */

	enum ieee80211_smps_mode smps_mode;

	struct work_struct restart_work;

#ifdef CONFIG_MAC80211_DEBUGFS
	struct local_debugfsdentries {
		struct dentry *rcdir;
		struct dentry *stations;
		struct dentry *keys;
	} debugfs;
#endif
};

static inline struct ieee80211_sub_if_data *
IEEE80211_DEV_TO_SUB_IF(struct net_device *dev)
{
	return netdev_priv(dev);
}

/* this struct represents 802.11n's RA/TID combination along with our vif */
struct ieee80211_ra_tid {
	struct ieee80211_vif *vif;
	u8 ra[ETH_ALEN];
	u16 tid;
};

/* Parsed Information Elements */
struct ieee802_11_elems {
	u8 *ie_start;
	size_t total_len;

	/* pointers to IEs */
	u8 *ssid;
	u8 *supp_rates;
	u8 *fh_params;
	u8 *ds_params;
	u8 *cf_params;
	struct ieee80211_tim_ie *tim;
	u8 *ibss_params;
	u8 *challenge;
	u8 *wpa;
	u8 *rsn;
	u8 *erp_info;
	u8 *ext_supp_rates;
	u8 *wmm_info;
	u8 *wmm_param;
	struct ieee80211_ht_cap *ht_cap_elem;
	struct ieee80211_ht_info *ht_info_elem;
	struct ieee80211_meshconf_ie *mesh_config;
	u8 *mesh_id;
	u8 *peer_link;
	u8 *preq;
	u8 *prep;
	u8 *perr;
	struct ieee80211_rann_ie *rann;
	u8 *ch_switch_elem;
	u8 *country_elem;
	u8 *pwr_constr_elem;
	u8 *quiet_elem; 	/* first quite element */
	u8 *timeout_int;

	/* length of them, respectively */
	u8 ssid_len;
	u8 supp_rates_len;
	u8 fh_params_len;
	u8 ds_params_len;
	u8 cf_params_len;
	u8 tim_len;
	u8 ibss_params_len;
	u8 challenge_len;
	u8 wpa_len;
	u8 rsn_len;
	u8 erp_info_len;
	u8 ext_supp_rates_len;
	u8 wmm_info_len;
	u8 wmm_param_len;
	u8 mesh_id_len;
	u8 peer_link_len;
	u8 preq_len;
	u8 prep_len;
	u8 perr_len;
	u8 ch_switch_elem_len;
	u8 country_elem_len;
	u8 pwr_constr_elem_len;
	u8 quiet_elem_len;
	u8 num_of_quiet_elem;	/* can be more the one */
	u8 timeout_int_len;
};

static inline struct ieee80211_local *hw_to_local(
	struct ieee80211_hw *hw)
{
	return container_of(hw, struct ieee80211_local, hw);
}

static inline struct ieee80211_hw *local_to_hw(
	struct ieee80211_local *local)
{
	return &local->hw;
}


static inline int ieee80211_bssid_match(const u8 *raddr, const u8 *addr)
{
	return compare_ether_addr(raddr, addr) == 0 ||
	       is_broadcast_ether_addr(raddr);
}


int ieee80211_hw_config(struct ieee80211_local *local, u32 changed);
void ieee80211_tx_set_protected(struct ieee80211_tx_data *tx);
void ieee80211_bss_info_change_notify(struct ieee80211_sub_if_data *sdata,
				      u32 changed);
void ieee80211_configure_filter(struct ieee80211_local *local);
u32 ieee80211_reset_erp_info(struct ieee80211_sub_if_data *sdata);

extern bool ieee80211_disable_40mhz_24ghz;

/* STA code */
void ieee80211_sta_setup_sdata(struct ieee80211_sub_if_data *sdata);
int ieee80211_mgd_auth(struct ieee80211_sub_if_data *sdata,
		       struct cfg80211_auth_request *req);
int ieee80211_mgd_assoc(struct ieee80211_sub_if_data *sdata,
			struct cfg80211_assoc_request *req);
int ieee80211_mgd_deauth(struct ieee80211_sub_if_data *sdata,
			 struct cfg80211_deauth_request *req,
			 void *cookie);
int ieee80211_mgd_disassoc(struct ieee80211_sub_if_data *sdata,
			   struct cfg80211_disassoc_request *req,
			   void *cookie);
ieee80211_rx_result ieee80211_sta_rx_mgmt(struct ieee80211_sub_if_data *sdata,
					  struct sk_buff *skb);
void ieee80211_send_pspoll(struct ieee80211_local *local,
			   struct ieee80211_sub_if_data *sdata);
void ieee80211_recalc_ps(struct ieee80211_local *local, s32 latency);
int ieee80211_max_network_latency(struct notifier_block *nb,
				  unsigned long data, void *dummy);
void ieee80211_sta_process_chanswitch(struct ieee80211_sub_if_data *sdata,
				      struct ieee80211_channel_sw_ie *sw_elem,
				      struct ieee80211_bss *bss);
void ieee80211_sta_quiesce(struct ieee80211_sub_if_data *sdata);
void ieee80211_sta_restart(struct ieee80211_sub_if_data *sdata);

/* IBSS code */
void ieee80211_ibss_notify_scan_completed(struct ieee80211_local *local);
void ieee80211_ibss_setup_sdata(struct ieee80211_sub_if_data *sdata);
ieee80211_rx_result
ieee80211_ibss_rx_mgmt(struct ieee80211_sub_if_data *sdata, struct sk_buff *skb);
struct sta_info *ieee80211_ibss_add_sta(struct ieee80211_sub_if_data *sdata,
					u8 *bssid, u8 *addr, u32 supp_rates);
int ieee80211_ibss_join(struct ieee80211_sub_if_data *sdata,
			struct cfg80211_ibss_params *params);
int ieee80211_ibss_leave(struct ieee80211_sub_if_data *sdata);
void ieee80211_ibss_quiesce(struct ieee80211_sub_if_data *sdata);
void ieee80211_ibss_restart(struct ieee80211_sub_if_data *sdata);

/* scan/BSS handling */
void ieee80211_scan_work(struct work_struct *work);
int ieee80211_request_internal_scan(struct ieee80211_sub_if_data *sdata,
				    const u8 *ssid, u8 ssid_len);
int ieee80211_request_scan(struct ieee80211_sub_if_data *sdata,
			   struct cfg80211_scan_request *req);
void ieee80211_scan_cancel(struct ieee80211_local *local);
ieee80211_rx_result
ieee80211_scan_rx(struct ieee80211_sub_if_data *sdata, struct sk_buff *skb);

void ieee80211_mlme_notify_scan_completed(struct ieee80211_local *local);
struct ieee80211_bss *
ieee80211_bss_info_update(struct ieee80211_local *local,
			  struct ieee80211_rx_status *rx_status,
			  struct ieee80211_mgmt *mgmt,
			  size_t len,
			  struct ieee802_11_elems *elems,
			  struct ieee80211_channel *channel,
			  bool beacon);
struct ieee80211_bss *
ieee80211_rx_bss_get(struct ieee80211_local *local, u8 *bssid, int freq,
		     u8 *ssid, u8 ssid_len);
void ieee80211_rx_bss_put(struct ieee80211_local *local,
			  struct ieee80211_bss *bss);

/* off-channel helpers */
void ieee80211_offchannel_stop_beaconing(struct ieee80211_local *local);
void ieee80211_offchannel_stop_station(struct ieee80211_local *local);
void ieee80211_offchannel_return(struct ieee80211_local *local,
				 bool enable_beaconing);

/* interface handling */
int ieee80211_iface_init(void);
void ieee80211_iface_exit(void);
int ieee80211_if_add(struct ieee80211_local *local, const char *name,
		     struct net_device **new_dev, enum nl80211_iftype type,
		     struct vif_params *params);
int ieee80211_if_change_type(struct ieee80211_sub_if_data *sdata,
			     enum nl80211_iftype type);
void ieee80211_if_remove(struct ieee80211_sub_if_data *sdata);
void ieee80211_remove_interfaces(struct ieee80211_local *local);
u32 __ieee80211_recalc_idle(struct ieee80211_local *local);
void ieee80211_recalc_idle(struct ieee80211_local *local);

static inline bool ieee80211_sdata_running(struct ieee80211_sub_if_data *sdata)
{
	return netif_running(sdata->dev);
}

/* tx handling */
void ieee80211_clear_tx_pending(struct ieee80211_local *local);
void ieee80211_tx_pending(unsigned long data);
netdev_tx_t ieee80211_monitor_start_xmit(struct sk_buff *skb,
					 struct net_device *dev);
netdev_tx_t ieee80211_subif_start_xmit(struct sk_buff *skb,
				       struct net_device *dev);

/*
 * radiotap header for status frames
 */
struct ieee80211_tx_status_rtap_hdr {
	struct ieee80211_radiotap_header hdr;
	u8 rate;
	u8 padding_for_rate;
	__le16 tx_flags;
	u8 data_retries;
} __attribute__ ((packed));


/* HT */
void ieee80211_ht_cap_ie_to_sta_ht_cap(struct ieee80211_supported_band *sband,
				       struct ieee80211_ht_cap *ht_cap_ie,
				       struct ieee80211_sta_ht_cap *ht_cap);
void ieee80211_send_bar(struct ieee80211_sub_if_data *sdata, u8 *ra, u16 tid, u16 ssn);
void ieee80211_send_delba(struct ieee80211_sub_if_data *sdata,
			  const u8 *da, u16 tid,
			  u16 initiator, u16 reason_code);
int ieee80211_send_smps_action(struct ieee80211_sub_if_data *sdata,
			       enum ieee80211_smps_mode smps, const u8 *da,
			       const u8 *bssid);

void ieee80211_sta_stop_rx_ba_session(struct ieee80211_sub_if_data *sdata, u8 *da,
				u16 tid, u16 initiator, u16 reason);
void __ieee80211_stop_rx_ba_session(struct sta_info *sta, u16 tid,
				    u16 initiator, u16 reason);
void ieee80211_sta_tear_down_BA_sessions(struct sta_info *sta);
void ieee80211_process_delba(struct ieee80211_sub_if_data *sdata,
			     struct sta_info *sta,
			     struct ieee80211_mgmt *mgmt, size_t len);
void ieee80211_process_addba_resp(struct ieee80211_local *local,
				  struct sta_info *sta,
				  struct ieee80211_mgmt *mgmt,
				  size_t len);
void ieee80211_process_addba_request(struct ieee80211_local *local,
				     struct sta_info *sta,
				     struct ieee80211_mgmt *mgmt,
				     size_t len);

int __ieee80211_stop_tx_ba_session(struct sta_info *sta, u16 tid,
				   enum ieee80211_back_parties initiator);
int ___ieee80211_stop_tx_ba_session(struct sta_info *sta, u16 tid,
				    enum ieee80211_back_parties initiator);

/* Spectrum management */
void ieee80211_process_measurement_req(struct ieee80211_sub_if_data *sdata,
				       struct ieee80211_mgmt *mgmt,
				       size_t len);

/* Suspend/resume and hw reconfiguration */
int ieee80211_reconfig(struct ieee80211_local *local);
void ieee80211_stop_device(struct ieee80211_local *local);

#ifdef CONFIG_PM
int __ieee80211_suspend(struct ieee80211_hw *hw);

static inline int __ieee80211_resume(struct ieee80211_hw *hw)
{
	return ieee80211_reconfig(hw_to_local(hw));
}
#else
static inline int __ieee80211_suspend(struct ieee80211_hw *hw)
{
	return 0;
}

static inline int __ieee80211_resume(struct ieee80211_hw *hw)
{
	return 0;
}
#endif

/* utility functions/constants */
extern void *mac80211_wiphy_privid; /* for wiphy privid */
u8 *ieee80211_get_bssid(struct ieee80211_hdr *hdr, size_t len,
			enum nl80211_iftype type);
int ieee80211_frame_duration(struct ieee80211_local *local, size_t len,
			     int rate, int erp, int short_preamble);
void mac80211_ev_michael_mic_failure(struct ieee80211_sub_if_data *sdata, int keyidx,
				     struct ieee80211_hdr *hdr, const u8 *tsc,
				     gfp_t gfp);
void ieee80211_set_wmm_default(struct ieee80211_sub_if_data *sdata);
void ieee80211_tx_skb(struct ieee80211_sub_if_data *sdata, struct sk_buff *skb);
void ieee802_11_parse_elems(u8 *start, size_t len,
			    struct ieee802_11_elems *elems);
u32 ieee802_11_parse_elems_crc(u8 *start, size_t len,
			       struct ieee802_11_elems *elems,
			       u64 filter, u32 crc);
u32 ieee80211_mandatory_rates(struct ieee80211_local *local,
			      enum ieee80211_band band);

void ieee80211_dynamic_ps_enable_work(struct work_struct *work);
void ieee80211_dynamic_ps_disable_work(struct work_struct *work);
void ieee80211_dynamic_ps_timer(unsigned long data);
void ieee80211_send_nullfunc(struct ieee80211_local *local,
			     struct ieee80211_sub_if_data *sdata,
			     int powersave);
void ieee80211_sta_rx_notify(struct ieee80211_sub_if_data *sdata,
			     struct ieee80211_hdr *hdr);
void ieee80211_beacon_loss_work(struct work_struct *work);

void ieee80211_wake_queues_by_reason(struct ieee80211_hw *hw,
				     enum queue_stop_reason reason);
void ieee80211_stop_queues_by_reason(struct ieee80211_hw *hw,
				     enum queue_stop_reason reason);
void ieee80211_wake_queue_by_reason(struct ieee80211_hw *hw, int queue,
				    enum queue_stop_reason reason);
void ieee80211_stop_queue_by_reason(struct ieee80211_hw *hw, int queue,
				    enum queue_stop_reason reason);
void ieee80211_add_pending_skb(struct ieee80211_local *local,
			       struct sk_buff *skb);
int ieee80211_add_pending_skbs(struct ieee80211_local *local,
			       struct sk_buff_head *skbs);

void ieee80211_send_auth(struct ieee80211_sub_if_data *sdata,
			 u16 transaction, u16 auth_alg,
			 u8 *extra, size_t extra_len, const u8 *bssid,
			 const u8 *key, u8 key_len, u8 key_idx);
int ieee80211_build_preq_ies(struct ieee80211_local *local, u8 *buffer,
			     const u8 *ie, size_t ie_len,
			     enum ieee80211_band band);
void ieee80211_send_probe_req(struct ieee80211_sub_if_data *sdata, u8 *dst,
			      const u8 *ssid, size_t ssid_len,
			      const u8 *ie, size_t ie_len);

void ieee80211_sta_def_wmm_params(struct ieee80211_sub_if_data *sdata,
				  const size_t supp_rates_len,
				  const u8 *supp_rates);
u32 ieee80211_sta_get_rates(struct ieee80211_local *local,
			    struct ieee802_11_elems *elems,
			    enum ieee80211_band band);
int __ieee80211_request_smps(struct ieee80211_sub_if_data *sdata,
			     enum ieee80211_smps_mode smps_mode);
void ieee80211_recalc_smps(struct ieee80211_local *local,
			   struct ieee80211_sub_if_data *forsdata);

size_t ieee80211_ie_split(const u8 *ies, size_t ielen,
			  const u8 *ids, int n_ids, size_t offset);
size_t ieee80211_ie_split_vendor(const u8 *ies, size_t ielen, size_t offset);

/* internal work items */
void ieee80211_work_init(struct ieee80211_local *local);
void ieee80211_add_work(struct ieee80211_work *wk);
void free_work(struct ieee80211_work *wk);
void ieee80211_work_purge(struct ieee80211_sub_if_data *sdata);
ieee80211_rx_result ieee80211_work_rx_mgmt(struct ieee80211_sub_if_data *sdata,
					   struct sk_buff *skb);
int ieee80211_wk_remain_on_channel(struct ieee80211_sub_if_data *sdata,
				   struct ieee80211_channel *chan,
				   enum nl80211_channel_type channel_type,
				   unsigned int duration, u64 *cookie);
int ieee80211_wk_cancel_remain_on_channel(
	struct ieee80211_sub_if_data *sdata, u64 cookie);

#ifdef CONFIG_MAC80211_NOINLINE
#define debug_noinline noinline
#else
#define debug_noinline
#endif

#endif /* IEEE80211_I_H */<|MERGE_RESOLUTION|>--- conflicted
+++ resolved
@@ -798,11 +798,7 @@
 	unsigned int wmm_acm; /* bit field of ACM bits (BIT(802.1D tag)) */
 
 	bool pspolling;
-<<<<<<< HEAD
-	bool scan_ps_enabled;
-=======
 	bool offchannel_ps_enabled;
->>>>>>> 891dc5e7
 	/*
 	 * PS can only be enabled when we have exactly one managed
 	 * interface (and monitors) in PS, this then points there.
