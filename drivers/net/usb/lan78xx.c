/*
 * Copyright (C) 2015 Microchip Technology
 *
 * This program is free software; you can redistribute it and/or
 * modify it under the terms of the GNU General Public License
 * as published by the Free Software Foundation; either version 2
 * of the License, or (at your option) any later version.
 *
 * This program is distributed in the hope that it will be useful,
 * but WITHOUT ANY WARRANTY; without even the implied warranty of
 * MERCHANTABILITY or FITNESS FOR A PARTICULAR PURPOSE.  See the
 * GNU General Public License for more details.
 *
 * You should have received a copy of the GNU General Public License
 * along with this program; if not, see <http://www.gnu.org/licenses/>.
 */
#include <linux/version.h>
#include <linux/module.h>
#include <linux/netdevice.h>
#include <linux/etherdevice.h>
#include <linux/ethtool.h>
#include <linux/usb.h>
#include <linux/crc32.h>
#include <linux/signal.h>
#include <linux/slab.h>
#include <linux/if_vlan.h>
#include <linux/uaccess.h>
#include <linux/list.h>
#include <linux/ip.h>
#include <linux/ipv6.h>
#include <linux/mdio.h>
#include <net/ip6_checksum.h>
#include <net/vxlan.h>
#include <linux/microchipphy.h>
#include <linux/of_net.h>
#include "lan78xx.h"

#define DRIVER_AUTHOR	"WOOJUNG HUH <woojung.huh@microchip.com>"
#define DRIVER_DESC	"LAN78XX USB 3.0 Gigabit Ethernet Devices"
#define DRIVER_NAME	"lan78xx"
#define DRIVER_VERSION	"1.0.4"

#define TX_TIMEOUT_JIFFIES		(5 * HZ)
#define THROTTLE_JIFFIES		(HZ / 8)
#define UNLINK_TIMEOUT_MS		3

#define RX_MAX_QUEUE_MEMORY		(60 * 1518)

#define SS_USB_PKT_SIZE			(1024)
#define HS_USB_PKT_SIZE			(512)
#define FS_USB_PKT_SIZE			(64)

#define MAX_RX_FIFO_SIZE		(12 * 1024)
#define MAX_TX_FIFO_SIZE		(12 * 1024)
#define DEFAULT_BURST_CAP_SIZE		(MAX_TX_FIFO_SIZE)
#define DEFAULT_BULK_IN_DELAY		(0x0800)
#define MAX_SINGLE_PACKET_SIZE		(9000)
#define DEFAULT_TX_CSUM_ENABLE		(true)
#define DEFAULT_RX_CSUM_ENABLE		(true)
#define DEFAULT_TSO_CSUM_ENABLE		(true)
#define DEFAULT_VLAN_FILTER_ENABLE	(true)
#define TX_OVERHEAD			(8)
#define RXW_PADDING			2

#define LAN78XX_USB_VENDOR_ID		(0x0424)
#define LAN7800_USB_PRODUCT_ID		(0x7800)
#define LAN7850_USB_PRODUCT_ID		(0x7850)
#define LAN78XX_EEPROM_MAGIC		(0x78A5)
#define LAN78XX_OTP_MAGIC		(0x78F3)

#define	MII_READ			1
#define	MII_WRITE			0

#define EEPROM_INDICATOR		(0xA5)
#define EEPROM_MAC_OFFSET		(0x01)
#define MAX_EEPROM_SIZE			512
#define OTP_INDICATOR_1			(0xF3)
#define OTP_INDICATOR_2			(0xF7)

#define WAKE_ALL			(WAKE_PHY | WAKE_UCAST | \
					 WAKE_MCAST | WAKE_BCAST | \
					 WAKE_ARP | WAKE_MAGIC)

/* USB related defines */
#define BULK_IN_PIPE			1
#define BULK_OUT_PIPE			2

/* default autosuspend delay (mSec)*/
#define DEFAULT_AUTOSUSPEND_DELAY	(10 * 1000)

/* statistic update interval (mSec) */
#define STAT_UPDATE_TIMER		(1 * 1000)

static const char lan78xx_gstrings[][ETH_GSTRING_LEN] = {
	"RX FCS Errors",
	"RX Alignment Errors",
	"Rx Fragment Errors",
	"RX Jabber Errors",
	"RX Undersize Frame Errors",
	"RX Oversize Frame Errors",
	"RX Dropped Frames",
	"RX Unicast Byte Count",
	"RX Broadcast Byte Count",
	"RX Multicast Byte Count",
	"RX Unicast Frames",
	"RX Broadcast Frames",
	"RX Multicast Frames",
	"RX Pause Frames",
	"RX 64 Byte Frames",
	"RX 65 - 127 Byte Frames",
	"RX 128 - 255 Byte Frames",
	"RX 256 - 511 Bytes Frames",
	"RX 512 - 1023 Byte Frames",
	"RX 1024 - 1518 Byte Frames",
	"RX Greater 1518 Byte Frames",
	"EEE RX LPI Transitions",
	"EEE RX LPI Time",
	"TX FCS Errors",
	"TX Excess Deferral Errors",
	"TX Carrier Errors",
	"TX Bad Byte Count",
	"TX Single Collisions",
	"TX Multiple Collisions",
	"TX Excessive Collision",
	"TX Late Collisions",
	"TX Unicast Byte Count",
	"TX Broadcast Byte Count",
	"TX Multicast Byte Count",
	"TX Unicast Frames",
	"TX Broadcast Frames",
	"TX Multicast Frames",
	"TX Pause Frames",
	"TX 64 Byte Frames",
	"TX 65 - 127 Byte Frames",
	"TX 128 - 255 Byte Frames",
	"TX 256 - 511 Bytes Frames",
	"TX 512 - 1023 Byte Frames",
	"TX 1024 - 1518 Byte Frames",
	"TX Greater 1518 Byte Frames",
	"EEE TX LPI Transitions",
	"EEE TX LPI Time",
};

struct lan78xx_statstage {
	u32 rx_fcs_errors;
	u32 rx_alignment_errors;
	u32 rx_fragment_errors;
	u32 rx_jabber_errors;
	u32 rx_undersize_frame_errors;
	u32 rx_oversize_frame_errors;
	u32 rx_dropped_frames;
	u32 rx_unicast_byte_count;
	u32 rx_broadcast_byte_count;
	u32 rx_multicast_byte_count;
	u32 rx_unicast_frames;
	u32 rx_broadcast_frames;
	u32 rx_multicast_frames;
	u32 rx_pause_frames;
	u32 rx_64_byte_frames;
	u32 rx_65_127_byte_frames;
	u32 rx_128_255_byte_frames;
	u32 rx_256_511_bytes_frames;
	u32 rx_512_1023_byte_frames;
	u32 rx_1024_1518_byte_frames;
	u32 rx_greater_1518_byte_frames;
	u32 eee_rx_lpi_transitions;
	u32 eee_rx_lpi_time;
	u32 tx_fcs_errors;
	u32 tx_excess_deferral_errors;
	u32 tx_carrier_errors;
	u32 tx_bad_byte_count;
	u32 tx_single_collisions;
	u32 tx_multiple_collisions;
	u32 tx_excessive_collision;
	u32 tx_late_collisions;
	u32 tx_unicast_byte_count;
	u32 tx_broadcast_byte_count;
	u32 tx_multicast_byte_count;
	u32 tx_unicast_frames;
	u32 tx_broadcast_frames;
	u32 tx_multicast_frames;
	u32 tx_pause_frames;
	u32 tx_64_byte_frames;
	u32 tx_65_127_byte_frames;
	u32 tx_128_255_byte_frames;
	u32 tx_256_511_bytes_frames;
	u32 tx_512_1023_byte_frames;
	u32 tx_1024_1518_byte_frames;
	u32 tx_greater_1518_byte_frames;
	u32 eee_tx_lpi_transitions;
	u32 eee_tx_lpi_time;
};

struct lan78xx_statstage64 {
	u64 rx_fcs_errors;
	u64 rx_alignment_errors;
	u64 rx_fragment_errors;
	u64 rx_jabber_errors;
	u64 rx_undersize_frame_errors;
	u64 rx_oversize_frame_errors;
	u64 rx_dropped_frames;
	u64 rx_unicast_byte_count;
	u64 rx_broadcast_byte_count;
	u64 rx_multicast_byte_count;
	u64 rx_unicast_frames;
	u64 rx_broadcast_frames;
	u64 rx_multicast_frames;
	u64 rx_pause_frames;
	u64 rx_64_byte_frames;
	u64 rx_65_127_byte_frames;
	u64 rx_128_255_byte_frames;
	u64 rx_256_511_bytes_frames;
	u64 rx_512_1023_byte_frames;
	u64 rx_1024_1518_byte_frames;
	u64 rx_greater_1518_byte_frames;
	u64 eee_rx_lpi_transitions;
	u64 eee_rx_lpi_time;
	u64 tx_fcs_errors;
	u64 tx_excess_deferral_errors;
	u64 tx_carrier_errors;
	u64 tx_bad_byte_count;
	u64 tx_single_collisions;
	u64 tx_multiple_collisions;
	u64 tx_excessive_collision;
	u64 tx_late_collisions;
	u64 tx_unicast_byte_count;
	u64 tx_broadcast_byte_count;
	u64 tx_multicast_byte_count;
	u64 tx_unicast_frames;
	u64 tx_broadcast_frames;
	u64 tx_multicast_frames;
	u64 tx_pause_frames;
	u64 tx_64_byte_frames;
	u64 tx_65_127_byte_frames;
	u64 tx_128_255_byte_frames;
	u64 tx_256_511_bytes_frames;
	u64 tx_512_1023_byte_frames;
	u64 tx_1024_1518_byte_frames;
	u64 tx_greater_1518_byte_frames;
	u64 eee_tx_lpi_transitions;
	u64 eee_tx_lpi_time;
};

struct lan78xx_net;

struct lan78xx_priv {
	struct lan78xx_net *dev;
	u32 rfe_ctl;
	u32 mchash_table[DP_SEL_VHF_HASH_LEN]; /* multicat hash table */
	u32 pfilter_table[NUM_OF_MAF][2]; /* perfect filter table */
	u32 vlan_table[DP_SEL_VHF_VLAN_LEN];
	struct mutex dataport_mutex; /* for dataport access */
	spinlock_t rfe_ctl_lock; /* for rfe register access */
	struct work_struct set_multicast;
	struct work_struct set_vlan;
	u32 wol;
};

enum skb_state {
	illegal = 0,
	tx_start,
	tx_done,
	rx_start,
	rx_done,
	rx_cleanup,
	unlink_start
};

struct skb_data {		/* skb->cb is one of these */
	struct urb *urb;
	struct lan78xx_net *dev;
	enum skb_state state;
	size_t length;
	int num_of_packet;
};

struct usb_context {
	struct usb_ctrlrequest req;
	struct lan78xx_net *dev;
};

#define EVENT_TX_HALT			0
#define EVENT_RX_HALT			1
#define EVENT_RX_MEMORY			2
#define EVENT_STS_SPLIT			3
#define EVENT_LINK_RESET		4
#define EVENT_RX_PAUSED			5
#define EVENT_DEV_WAKING		6
#define EVENT_DEV_ASLEEP		7
#define EVENT_DEV_OPEN			8
#define EVENT_STAT_UPDATE		9

struct statstage {
	struct mutex			access_lock;	/* for stats access */
	struct lan78xx_statstage	saved;
	struct lan78xx_statstage	rollover_count;
	struct lan78xx_statstage	rollover_max;
	struct lan78xx_statstage64	curr_stat;
};

struct lan78xx_net {
	struct net_device	*net;
	struct usb_device	*udev;
	struct usb_interface	*intf;
	void			*driver_priv;

	int			rx_qlen;
	int			tx_qlen;
	struct sk_buff_head	rxq;
	struct sk_buff_head	txq;
	struct sk_buff_head	done;
	struct sk_buff_head	rxq_pause;
	struct sk_buff_head	txq_pend;

	struct tasklet_struct	bh;
	struct delayed_work	wq;

	int			msg_enable;

	struct urb		*urb_intr;
	struct usb_anchor	deferred;

	struct mutex		phy_mutex; /* for phy access */
	unsigned		pipe_in, pipe_out, pipe_intr;

	u32			hard_mtu;	/* count any extra framing */
	size_t			rx_urb_size;	/* size for rx urbs */

	unsigned long		flags;

	wait_queue_head_t	*wait;
	unsigned char		suspend_count;

	unsigned		maxpacket;
	struct timer_list	delay;
	struct timer_list	stat_monitor;

	unsigned long		data[5];

	int			link_on;
	u8			mdix_ctrl;

	u32			chipid;
	u32			chiprev;
	struct mii_bus		*mdiobus;

	int			fc_autoneg;
	u8			fc_request_control;

	int			delta;
	struct statstage	stats;
};

/* use ethtool to change the level for any given device */
static int msg_level = -1;
module_param(msg_level, int, 0);
MODULE_PARM_DESC(msg_level, "Override default message level");

static int lan78xx_read_reg(struct lan78xx_net *dev, u32 index, u32 *data)
{
	u32 *buf = kmalloc(sizeof(u32), GFP_KERNEL);
	int ret;

	if (!buf)
		return -ENOMEM;

	ret = usb_control_msg(dev->udev, usb_rcvctrlpipe(dev->udev, 0),
			      USB_VENDOR_REQUEST_READ_REGISTER,
			      USB_DIR_IN | USB_TYPE_VENDOR | USB_RECIP_DEVICE,
			      0, index, buf, 4, USB_CTRL_GET_TIMEOUT);
	if (likely(ret >= 0)) {
		le32_to_cpus(buf);
		*data = *buf;
	} else {
		netdev_warn(dev->net,
			    "Failed to read register index 0x%08x. ret = %d",
			    index, ret);
	}

	kfree(buf);

	return ret;
}

static int lan78xx_write_reg(struct lan78xx_net *dev, u32 index, u32 data)
{
	u32 *buf = kmalloc(sizeof(u32), GFP_KERNEL);
	int ret;

	if (!buf)
		return -ENOMEM;

	*buf = data;
	cpu_to_le32s(buf);

	ret = usb_control_msg(dev->udev, usb_sndctrlpipe(dev->udev, 0),
			      USB_VENDOR_REQUEST_WRITE_REGISTER,
			      USB_DIR_OUT | USB_TYPE_VENDOR | USB_RECIP_DEVICE,
			      0, index, buf, 4, USB_CTRL_SET_TIMEOUT);
	if (unlikely(ret < 0)) {
		netdev_warn(dev->net,
			    "Failed to write register index 0x%08x. ret = %d",
			    index, ret);
	}

	kfree(buf);

	return ret;
}

static int lan78xx_read_stats(struct lan78xx_net *dev,
			      struct lan78xx_statstage *data)
{
	int ret = 0;
	int i;
	struct lan78xx_statstage *stats;
	u32 *src;
	u32 *dst;

	stats = kmalloc(sizeof(*stats), GFP_KERNEL);
	if (!stats)
		return -ENOMEM;

	ret = usb_control_msg(dev->udev,
			      usb_rcvctrlpipe(dev->udev, 0),
			      USB_VENDOR_REQUEST_GET_STATS,
			      USB_DIR_IN | USB_TYPE_VENDOR | USB_RECIP_DEVICE,
			      0,
			      0,
			      (void *)stats,
			      sizeof(*stats),
			      USB_CTRL_SET_TIMEOUT);
	if (likely(ret >= 0)) {
		src = (u32 *)stats;
		dst = (u32 *)data;
		for (i = 0; i < sizeof(*stats)/sizeof(u32); i++) {
			le32_to_cpus(&src[i]);
			dst[i] = src[i];
		}
	} else {
		netdev_warn(dev->net,
			    "Failed to read stat ret = %d", ret);
	}

	kfree(stats);

	return ret;
}

#define check_counter_rollover(struct1, dev_stats, member) {	\
	if (struct1->member < dev_stats.saved.member)		\
		dev_stats.rollover_count.member++;		\
	}

static void lan78xx_check_stat_rollover(struct lan78xx_net *dev,
					struct lan78xx_statstage *stats)
{
	check_counter_rollover(stats, dev->stats, rx_fcs_errors);
	check_counter_rollover(stats, dev->stats, rx_alignment_errors);
	check_counter_rollover(stats, dev->stats, rx_fragment_errors);
	check_counter_rollover(stats, dev->stats, rx_jabber_errors);
	check_counter_rollover(stats, dev->stats, rx_undersize_frame_errors);
	check_counter_rollover(stats, dev->stats, rx_oversize_frame_errors);
	check_counter_rollover(stats, dev->stats, rx_dropped_frames);
	check_counter_rollover(stats, dev->stats, rx_unicast_byte_count);
	check_counter_rollover(stats, dev->stats, rx_broadcast_byte_count);
	check_counter_rollover(stats, dev->stats, rx_multicast_byte_count);
	check_counter_rollover(stats, dev->stats, rx_unicast_frames);
	check_counter_rollover(stats, dev->stats, rx_broadcast_frames);
	check_counter_rollover(stats, dev->stats, rx_multicast_frames);
	check_counter_rollover(stats, dev->stats, rx_pause_frames);
	check_counter_rollover(stats, dev->stats, rx_64_byte_frames);
	check_counter_rollover(stats, dev->stats, rx_65_127_byte_frames);
	check_counter_rollover(stats, dev->stats, rx_128_255_byte_frames);
	check_counter_rollover(stats, dev->stats, rx_256_511_bytes_frames);
	check_counter_rollover(stats, dev->stats, rx_512_1023_byte_frames);
	check_counter_rollover(stats, dev->stats, rx_1024_1518_byte_frames);
	check_counter_rollover(stats, dev->stats, rx_greater_1518_byte_frames);
	check_counter_rollover(stats, dev->stats, eee_rx_lpi_transitions);
	check_counter_rollover(stats, dev->stats, eee_rx_lpi_time);
	check_counter_rollover(stats, dev->stats, tx_fcs_errors);
	check_counter_rollover(stats, dev->stats, tx_excess_deferral_errors);
	check_counter_rollover(stats, dev->stats, tx_carrier_errors);
	check_counter_rollover(stats, dev->stats, tx_bad_byte_count);
	check_counter_rollover(stats, dev->stats, tx_single_collisions);
	check_counter_rollover(stats, dev->stats, tx_multiple_collisions);
	check_counter_rollover(stats, dev->stats, tx_excessive_collision);
	check_counter_rollover(stats, dev->stats, tx_late_collisions);
	check_counter_rollover(stats, dev->stats, tx_unicast_byte_count);
	check_counter_rollover(stats, dev->stats, tx_broadcast_byte_count);
	check_counter_rollover(stats, dev->stats, tx_multicast_byte_count);
	check_counter_rollover(stats, dev->stats, tx_unicast_frames);
	check_counter_rollover(stats, dev->stats, tx_broadcast_frames);
	check_counter_rollover(stats, dev->stats, tx_multicast_frames);
	check_counter_rollover(stats, dev->stats, tx_pause_frames);
	check_counter_rollover(stats, dev->stats, tx_64_byte_frames);
	check_counter_rollover(stats, dev->stats, tx_65_127_byte_frames);
	check_counter_rollover(stats, dev->stats, tx_128_255_byte_frames);
	check_counter_rollover(stats, dev->stats, tx_256_511_bytes_frames);
	check_counter_rollover(stats, dev->stats, tx_512_1023_byte_frames);
	check_counter_rollover(stats, dev->stats, tx_1024_1518_byte_frames);
	check_counter_rollover(stats, dev->stats, tx_greater_1518_byte_frames);
	check_counter_rollover(stats, dev->stats, eee_tx_lpi_transitions);
	check_counter_rollover(stats, dev->stats, eee_tx_lpi_time);

	memcpy(&dev->stats.saved, stats, sizeof(struct lan78xx_statstage));
}

static void lan78xx_update_stats(struct lan78xx_net *dev)
{
	u32 *p, *count, *max;
	u64 *data;
	int i;
	struct lan78xx_statstage lan78xx_stats;

	if (usb_autopm_get_interface(dev->intf) < 0)
		return;

	p = (u32 *)&lan78xx_stats;
	count = (u32 *)&dev->stats.rollover_count;
	max = (u32 *)&dev->stats.rollover_max;
	data = (u64 *)&dev->stats.curr_stat;

	mutex_lock(&dev->stats.access_lock);

	if (lan78xx_read_stats(dev, &lan78xx_stats) > 0)
		lan78xx_check_stat_rollover(dev, &lan78xx_stats);

	for (i = 0; i < (sizeof(lan78xx_stats) / (sizeof(u32))); i++)
		data[i] = (u64)p[i] + ((u64)count[i] * ((u64)max[i] + 1));

	mutex_unlock(&dev->stats.access_lock);

	usb_autopm_put_interface(dev->intf);
}

/* Loop until the read is completed with timeout called with phy_mutex held */
static int lan78xx_phy_wait_not_busy(struct lan78xx_net *dev)
{
	unsigned long start_time = jiffies;
	u32 val;
	int ret;

	do {
		ret = lan78xx_read_reg(dev, MII_ACC, &val);
		if (unlikely(ret < 0))
			return -EIO;

		if (!(val & MII_ACC_MII_BUSY_))
			return 0;
	} while (!time_after(jiffies, start_time + HZ));

	return -EIO;
}

static inline u32 mii_access(int id, int index, int read)
{
	u32 ret;

	ret = ((u32)id << MII_ACC_PHY_ADDR_SHIFT_) & MII_ACC_PHY_ADDR_MASK_;
	ret |= ((u32)index << MII_ACC_MIIRINDA_SHIFT_) & MII_ACC_MIIRINDA_MASK_;
	if (read)
		ret |= MII_ACC_MII_READ_;
	else
		ret |= MII_ACC_MII_WRITE_;
	ret |= MII_ACC_MII_BUSY_;

	return ret;
}

static int lan78xx_wait_eeprom(struct lan78xx_net *dev)
{
	unsigned long start_time = jiffies;
	u32 val;
	int ret;

	do {
		ret = lan78xx_read_reg(dev, E2P_CMD, &val);
		if (unlikely(ret < 0))
			return -EIO;

		if (!(val & E2P_CMD_EPC_BUSY_) ||
		    (val & E2P_CMD_EPC_TIMEOUT_))
			break;
		usleep_range(40, 100);
	} while (!time_after(jiffies, start_time + HZ));

	if (val & (E2P_CMD_EPC_TIMEOUT_ | E2P_CMD_EPC_BUSY_)) {
		netdev_warn(dev->net, "EEPROM read operation timeout");
		return -EIO;
	}

	return 0;
}

static int lan78xx_eeprom_confirm_not_busy(struct lan78xx_net *dev)
{
	unsigned long start_time = jiffies;
	u32 val;
	int ret;

	do {
		ret = lan78xx_read_reg(dev, E2P_CMD, &val);
		if (unlikely(ret < 0))
			return -EIO;

		if (!(val & E2P_CMD_EPC_BUSY_))
			return 0;

		usleep_range(40, 100);
	} while (!time_after(jiffies, start_time + HZ));

	netdev_warn(dev->net, "EEPROM is busy");
	return -EIO;
}

static int lan78xx_read_raw_eeprom(struct lan78xx_net *dev, u32 offset,
				   u32 length, u8 *data)
{
	u32 val;
	u32 saved;
	int i, ret;
	int retval;

	/* depends on chip, some EEPROM pins are muxed with LED function.
	 * disable & restore LED function to access EEPROM.
	 */
	ret = lan78xx_read_reg(dev, HW_CFG, &val);
	saved = val;
	if (dev->chipid == ID_REV_CHIP_ID_7800_) {
		val &= ~(HW_CFG_LED1_EN_ | HW_CFG_LED0_EN_);
		ret = lan78xx_write_reg(dev, HW_CFG, val);
	}

	retval = lan78xx_eeprom_confirm_not_busy(dev);
	if (retval)
		return retval;

	for (i = 0; i < length; i++) {
		val = E2P_CMD_EPC_BUSY_ | E2P_CMD_EPC_CMD_READ_;
		val |= (offset & E2P_CMD_EPC_ADDR_MASK_);
		ret = lan78xx_write_reg(dev, E2P_CMD, val);
		if (unlikely(ret < 0)) {
			retval = -EIO;
			goto exit;
		}

		retval = lan78xx_wait_eeprom(dev);
		if (retval < 0)
			goto exit;

		ret = lan78xx_read_reg(dev, E2P_DATA, &val);
		if (unlikely(ret < 0)) {
			retval = -EIO;
			goto exit;
		}

		data[i] = val & 0xFF;
		offset++;
	}

	retval = 0;
exit:
	if (dev->chipid == ID_REV_CHIP_ID_7800_)
		ret = lan78xx_write_reg(dev, HW_CFG, saved);

	return retval;
}

static int lan78xx_read_eeprom(struct lan78xx_net *dev, u32 offset,
			       u32 length, u8 *data)
{
	u8 sig;
	int ret;

	ret = lan78xx_read_raw_eeprom(dev, 0, 1, &sig);
	if ((ret == 0) && (sig == EEPROM_INDICATOR))
		ret = lan78xx_read_raw_eeprom(dev, offset, length, data);
	else
		ret = -EINVAL;

	return ret;
}

static int lan78xx_write_raw_eeprom(struct lan78xx_net *dev, u32 offset,
				    u32 length, u8 *data)
{
	u32 val;
	u32 saved;
	int i, ret;
	int retval;

	/* depends on chip, some EEPROM pins are muxed with LED function.
	 * disable & restore LED function to access EEPROM.
	 */
	ret = lan78xx_read_reg(dev, HW_CFG, &val);
	saved = val;
	if (dev->chipid == ID_REV_CHIP_ID_7800_) {
		val &= ~(HW_CFG_LED1_EN_ | HW_CFG_LED0_EN_);
		ret = lan78xx_write_reg(dev, HW_CFG, val);
	}

	retval = lan78xx_eeprom_confirm_not_busy(dev);
	if (retval)
		goto exit;

	/* Issue write/erase enable command */
	val = E2P_CMD_EPC_BUSY_ | E2P_CMD_EPC_CMD_EWEN_;
	ret = lan78xx_write_reg(dev, E2P_CMD, val);
	if (unlikely(ret < 0)) {
		retval = -EIO;
		goto exit;
	}

	retval = lan78xx_wait_eeprom(dev);
	if (retval < 0)
		goto exit;

	for (i = 0; i < length; i++) {
		/* Fill data register */
		val = data[i];
		ret = lan78xx_write_reg(dev, E2P_DATA, val);
		if (ret < 0) {
			retval = -EIO;
			goto exit;
		}

		/* Send "write" command */
		val = E2P_CMD_EPC_BUSY_ | E2P_CMD_EPC_CMD_WRITE_;
		val |= (offset & E2P_CMD_EPC_ADDR_MASK_);
		ret = lan78xx_write_reg(dev, E2P_CMD, val);
		if (ret < 0) {
			retval = -EIO;
			goto exit;
		}

		retval = lan78xx_wait_eeprom(dev);
		if (retval < 0)
			goto exit;

		offset++;
	}

	retval = 0;
exit:
	if (dev->chipid == ID_REV_CHIP_ID_7800_)
		ret = lan78xx_write_reg(dev, HW_CFG, saved);

	return retval;
}

static int lan78xx_read_raw_otp(struct lan78xx_net *dev, u32 offset,
				u32 length, u8 *data)
{
	int i;
	int ret;
	u32 buf;
	unsigned long timeout;

	ret = lan78xx_read_reg(dev, OTP_PWR_DN, &buf);

	if (buf & OTP_PWR_DN_PWRDN_N_) {
		/* clear it and wait to be cleared */
		ret = lan78xx_write_reg(dev, OTP_PWR_DN, 0);

		timeout = jiffies + HZ;
		do {
			usleep_range(1, 10);
			ret = lan78xx_read_reg(dev, OTP_PWR_DN, &buf);
			if (time_after(jiffies, timeout)) {
				netdev_warn(dev->net,
					    "timeout on OTP_PWR_DN");
				return -EIO;
			}
		} while (buf & OTP_PWR_DN_PWRDN_N_);
	}

	for (i = 0; i < length; i++) {
		ret = lan78xx_write_reg(dev, OTP_ADDR1,
					((offset + i) >> 8) & OTP_ADDR1_15_11);
		ret = lan78xx_write_reg(dev, OTP_ADDR2,
					((offset + i) & OTP_ADDR2_10_3));

		ret = lan78xx_write_reg(dev, OTP_FUNC_CMD, OTP_FUNC_CMD_READ_);
		ret = lan78xx_write_reg(dev, OTP_CMD_GO, OTP_CMD_GO_GO_);

		timeout = jiffies + HZ;
		do {
			udelay(1);
			ret = lan78xx_read_reg(dev, OTP_STATUS, &buf);
			if (time_after(jiffies, timeout)) {
				netdev_warn(dev->net,
					    "timeout on OTP_STATUS");
				return -EIO;
			}
		} while (buf & OTP_STATUS_BUSY_);

		ret = lan78xx_read_reg(dev, OTP_RD_DATA, &buf);

		data[i] = (u8)(buf & 0xFF);
	}

	return 0;
}

static int lan78xx_write_raw_otp(struct lan78xx_net *dev, u32 offset,
				 u32 length, u8 *data)
{
	int i;
	int ret;
	u32 buf;
	unsigned long timeout;

	ret = lan78xx_read_reg(dev, OTP_PWR_DN, &buf);

	if (buf & OTP_PWR_DN_PWRDN_N_) {
		/* clear it and wait to be cleared */
		ret = lan78xx_write_reg(dev, OTP_PWR_DN, 0);

		timeout = jiffies + HZ;
		do {
			udelay(1);
			ret = lan78xx_read_reg(dev, OTP_PWR_DN, &buf);
			if (time_after(jiffies, timeout)) {
				netdev_warn(dev->net,
					    "timeout on OTP_PWR_DN completion");
				return -EIO;
			}
		} while (buf & OTP_PWR_DN_PWRDN_N_);
	}

	/* set to BYTE program mode */
	ret = lan78xx_write_reg(dev, OTP_PRGM_MODE, OTP_PRGM_MODE_BYTE_);

	for (i = 0; i < length; i++) {
		ret = lan78xx_write_reg(dev, OTP_ADDR1,
					((offset + i) >> 8) & OTP_ADDR1_15_11);
		ret = lan78xx_write_reg(dev, OTP_ADDR2,
					((offset + i) & OTP_ADDR2_10_3));
		ret = lan78xx_write_reg(dev, OTP_PRGM_DATA, data[i]);
		ret = lan78xx_write_reg(dev, OTP_TST_CMD, OTP_TST_CMD_PRGVRFY_);
		ret = lan78xx_write_reg(dev, OTP_CMD_GO, OTP_CMD_GO_GO_);

		timeout = jiffies + HZ;
		do {
			udelay(1);
			ret = lan78xx_read_reg(dev, OTP_STATUS, &buf);
			if (time_after(jiffies, timeout)) {
				netdev_warn(dev->net,
					    "Timeout on OTP_STATUS completion");
				return -EIO;
			}
		} while (buf & OTP_STATUS_BUSY_);
	}

	return 0;
}

static int lan78xx_read_otp(struct lan78xx_net *dev, u32 offset,
			    u32 length, u8 *data)
{
	u8 sig;
	int ret;

	ret = lan78xx_read_raw_otp(dev, 0, 1, &sig);

	if (ret == 0) {
<<<<<<< HEAD
		if (sig == OTP_INDICATOR_1)
			offset = (u32)offset;
		else if (sig == OTP_INDICATOR_2)
			offset += 0x100;
		else
			ret = -EINVAL;
=======
		if (sig != OTP_INDICATOR_1) {
			if (sig == OTP_INDICATOR_2)
				offset += 0x100;
			else
				ret = -EINVAL;
		}

>>>>>>> 0f7b3b7a
		if (!ret)
			ret = lan78xx_read_raw_otp(dev, offset, length, data);
	}

	return ret;
}

static int lan78xx_dataport_wait_not_busy(struct lan78xx_net *dev)
{
	int i, ret;

	for (i = 0; i < 100; i++) {
		u32 dp_sel;

		ret = lan78xx_read_reg(dev, DP_SEL, &dp_sel);
		if (unlikely(ret < 0))
			return -EIO;

		if (dp_sel & DP_SEL_DPRDY_)
			return 0;

		usleep_range(40, 100);
	}

	netdev_warn(dev->net, "lan78xx_dataport_wait_not_busy timed out");

	return -EIO;
}

static int lan78xx_dataport_write(struct lan78xx_net *dev, u32 ram_select,
				  u32 addr, u32 length, u32 *buf)
{
	struct lan78xx_priv *pdata = (struct lan78xx_priv *)(dev->data[0]);
	u32 dp_sel;
	int i, ret;

	if (usb_autopm_get_interface(dev->intf) < 0)
			return 0;

	mutex_lock(&pdata->dataport_mutex);

	ret = lan78xx_dataport_wait_not_busy(dev);
	if (ret < 0)
		goto done;

	ret = lan78xx_read_reg(dev, DP_SEL, &dp_sel);

	dp_sel &= ~DP_SEL_RSEL_MASK_;
	dp_sel |= ram_select;
	ret = lan78xx_write_reg(dev, DP_SEL, dp_sel);

	for (i = 0; i < length; i++) {
		ret = lan78xx_write_reg(dev, DP_ADDR, addr + i);

		ret = lan78xx_write_reg(dev, DP_DATA, buf[i]);

		ret = lan78xx_write_reg(dev, DP_CMD, DP_CMD_WRITE_);

		ret = lan78xx_dataport_wait_not_busy(dev);
		if (ret < 0)
			goto done;
	}

done:
	mutex_unlock(&pdata->dataport_mutex);
	usb_autopm_put_interface(dev->intf);

	return ret;
}

static void lan78xx_set_addr_filter(struct lan78xx_priv *pdata,
				    int index, u8 addr[ETH_ALEN])
{
	u32	temp;

	if ((pdata) && (index > 0) && (index < NUM_OF_MAF)) {
		temp = addr[3];
		temp = addr[2] | (temp << 8);
		temp = addr[1] | (temp << 8);
		temp = addr[0] | (temp << 8);
		pdata->pfilter_table[index][1] = temp;
		temp = addr[5];
		temp = addr[4] | (temp << 8);
		temp |= MAF_HI_VALID_ | MAF_HI_TYPE_DST_;
		pdata->pfilter_table[index][0] = temp;
	}
}

/* returns hash bit number for given MAC address */
static inline u32 lan78xx_hash(char addr[ETH_ALEN])
{
	return (ether_crc(ETH_ALEN, addr) >> 23) & 0x1ff;
}

static void lan78xx_deferred_multicast_write(struct work_struct *param)
{
	struct lan78xx_priv *pdata =
			container_of(param, struct lan78xx_priv, set_multicast);
	struct lan78xx_net *dev = pdata->dev;
	int i;
	int ret;

	netif_dbg(dev, drv, dev->net, "deferred multicast write 0x%08x\n",
		  pdata->rfe_ctl);

	lan78xx_dataport_write(dev, DP_SEL_RSEL_VLAN_DA_, DP_SEL_VHF_VLAN_LEN,
			       DP_SEL_VHF_HASH_LEN, pdata->mchash_table);

	for (i = 1; i < NUM_OF_MAF; i++) {
		ret = lan78xx_write_reg(dev, MAF_HI(i), 0);
		ret = lan78xx_write_reg(dev, MAF_LO(i),
					pdata->pfilter_table[i][1]);
		ret = lan78xx_write_reg(dev, MAF_HI(i),
					pdata->pfilter_table[i][0]);
	}

	ret = lan78xx_write_reg(dev, RFE_CTL, pdata->rfe_ctl);
}

static void lan78xx_set_multicast(struct net_device *netdev)
{
	struct lan78xx_net *dev = netdev_priv(netdev);
	struct lan78xx_priv *pdata = (struct lan78xx_priv *)(dev->data[0]);
	unsigned long flags;
	int i;

	spin_lock_irqsave(&pdata->rfe_ctl_lock, flags);

	pdata->rfe_ctl &= ~(RFE_CTL_UCAST_EN_ | RFE_CTL_MCAST_EN_ |
			    RFE_CTL_DA_PERFECT_ | RFE_CTL_MCAST_HASH_);

	for (i = 0; i < DP_SEL_VHF_HASH_LEN; i++)
			pdata->mchash_table[i] = 0;
	/* pfilter_table[0] has own HW address */
	for (i = 1; i < NUM_OF_MAF; i++) {
			pdata->pfilter_table[i][0] =
			pdata->pfilter_table[i][1] = 0;
	}

	pdata->rfe_ctl |= RFE_CTL_BCAST_EN_;

	if (dev->net->flags & IFF_PROMISC) {
		netif_dbg(dev, drv, dev->net, "promiscuous mode enabled");
		pdata->rfe_ctl |= RFE_CTL_MCAST_EN_ | RFE_CTL_UCAST_EN_;
	} else {
		if (dev->net->flags & IFF_ALLMULTI) {
			netif_dbg(dev, drv, dev->net,
				  "receive all multicast enabled");
			pdata->rfe_ctl |= RFE_CTL_MCAST_EN_;
		}
	}

	if (netdev_mc_count(dev->net)) {
		struct netdev_hw_addr *ha;
		int i;

		netif_dbg(dev, drv, dev->net, "receive multicast hash filter");

		pdata->rfe_ctl |= RFE_CTL_DA_PERFECT_;

		i = 1;
		netdev_for_each_mc_addr(ha, netdev) {
			/* set first 32 into Perfect Filter */
			if (i < 33) {
				lan78xx_set_addr_filter(pdata, i, ha->addr);
			} else {
				u32 bitnum = lan78xx_hash(ha->addr);

				pdata->mchash_table[bitnum / 32] |=
							(1 << (bitnum % 32));
				pdata->rfe_ctl |= RFE_CTL_MCAST_HASH_;
			}
			i++;
		}
	}

	spin_unlock_irqrestore(&pdata->rfe_ctl_lock, flags);

	/* defer register writes to a sleepable context */
	schedule_work(&pdata->set_multicast);
}

static int lan78xx_update_flowcontrol(struct lan78xx_net *dev, u8 duplex,
				      u16 lcladv, u16 rmtadv)
{
	u32 flow = 0, fct_flow = 0;
	int ret;
	u8 cap;

	if (dev->fc_autoneg)
		cap = mii_resolve_flowctrl_fdx(lcladv, rmtadv);
	else
		cap = dev->fc_request_control;

	if (cap & FLOW_CTRL_TX)
		flow |= (FLOW_CR_TX_FCEN_ | 0xFFFF);

	if (cap & FLOW_CTRL_RX)
		flow |= FLOW_CR_RX_FCEN_;

	if (dev->udev->speed == USB_SPEED_SUPER)
		fct_flow = 0x817;
	else if (dev->udev->speed == USB_SPEED_HIGH)
		fct_flow = 0x211;

	netif_dbg(dev, link, dev->net, "rx pause %s, tx pause %s",
		  (cap & FLOW_CTRL_RX ? "enabled" : "disabled"),
		  (cap & FLOW_CTRL_TX ? "enabled" : "disabled"));

	ret = lan78xx_write_reg(dev, FCT_FLOW, fct_flow);

	/* threshold value should be set before enabling flow */
	ret = lan78xx_write_reg(dev, FLOW, flow);

	return 0;
}

static int lan78xx_link_reset(struct lan78xx_net *dev)
{
	struct phy_device *phydev = dev->net->phydev;
	struct ethtool_cmd ecmd = { .cmd = ETHTOOL_GSET };
	int ladv, radv, ret;
	u32 buf;

	/* clear PHY interrupt status */
	ret = phy_read(phydev, LAN88XX_INT_STS);
	if (unlikely(ret < 0))
		return -EIO;

	/* clear LAN78xx interrupt status */
	ret = lan78xx_write_reg(dev, INT_STS, INT_STS_PHY_INT_);
	if (unlikely(ret < 0))
		return -EIO;

	phy_read_status(phydev);

	if (!phydev->link && dev->link_on) {
		dev->link_on = false;

		/* reset MAC */
		ret = lan78xx_read_reg(dev, MAC_CR, &buf);
		if (unlikely(ret < 0))
			return -EIO;
		buf |= MAC_CR_RST_;
		ret = lan78xx_write_reg(dev, MAC_CR, buf);
		if (unlikely(ret < 0))
			return -EIO;

		phy_mac_interrupt(phydev, 0);

		del_timer(&dev->stat_monitor);
	} else if (phydev->link && !dev->link_on) {
		dev->link_on = true;

		phy_ethtool_gset(phydev, &ecmd);

		ret = phy_read(phydev, LAN88XX_INT_STS);

		if (dev->udev->speed == USB_SPEED_SUPER) {
			if (ethtool_cmd_speed(&ecmd) == 1000) {
				/* disable U2 */
				ret = lan78xx_read_reg(dev, USB_CFG1, &buf);
				buf &= ~USB_CFG1_DEV_U2_INIT_EN_;
				ret = lan78xx_write_reg(dev, USB_CFG1, buf);
				/* enable U1 */
				ret = lan78xx_read_reg(dev, USB_CFG1, &buf);
				buf |= USB_CFG1_DEV_U1_INIT_EN_;
				ret = lan78xx_write_reg(dev, USB_CFG1, buf);
			} else {
				/* enable U1 & U2 */
				ret = lan78xx_read_reg(dev, USB_CFG1, &buf);
				buf |= USB_CFG1_DEV_U2_INIT_EN_;
				buf |= USB_CFG1_DEV_U1_INIT_EN_;
				ret = lan78xx_write_reg(dev, USB_CFG1, buf);
			}
		}

		ladv = phy_read(phydev, MII_ADVERTISE);
		if (ladv < 0)
			return ladv;

		radv = phy_read(phydev, MII_LPA);
		if (radv < 0)
			return radv;

		netif_dbg(dev, link, dev->net,
			  "speed: %u duplex: %d anadv: 0x%04x anlpa: 0x%04x",
			  ethtool_cmd_speed(&ecmd), ecmd.duplex, ladv, radv);

		ret = lan78xx_update_flowcontrol(dev, ecmd.duplex, ladv, radv);
		phy_mac_interrupt(phydev, 1);

		if (!timer_pending(&dev->stat_monitor)) {
			dev->delta = 1;
			mod_timer(&dev->stat_monitor,
				  jiffies + STAT_UPDATE_TIMER);
		}

		tasklet_schedule(&dev->bh);
	}

	return ret;
}

/* some work can't be done in tasklets, so we use keventd
 *
 * NOTE:  annoying asymmetry:  if it's active, schedule_work() fails,
 * but tasklet_schedule() doesn't.	hope the failure is rare.
 */
static void lan78xx_defer_kevent(struct lan78xx_net *dev, int work)
{
	set_bit(work, &dev->flags);
	if (!schedule_delayed_work(&dev->wq, 0))
		netdev_err(dev->net, "kevent %d may have been dropped\n", work);
}

static void lan78xx_status(struct lan78xx_net *dev, struct urb *urb)
{
	u32 intdata;

	if (urb->actual_length != 4) {
		netdev_warn(dev->net,
			    "unexpected urb length %d", urb->actual_length);
		return;
	}

	memcpy(&intdata, urb->transfer_buffer, 4);
	le32_to_cpus(&intdata);

	if (intdata & INT_ENP_PHY_INT) {
		netif_dbg(dev, link, dev->net, "PHY INTR: 0x%08x\n", intdata);
			  lan78xx_defer_kevent(dev, EVENT_LINK_RESET);
	} else
		netdev_warn(dev->net,
			    "unexpected interrupt: 0x%08x\n", intdata);
}

static int lan78xx_ethtool_get_eeprom_len(struct net_device *netdev)
{
	return MAX_EEPROM_SIZE;
}

static int lan78xx_ethtool_get_eeprom(struct net_device *netdev,
				      struct ethtool_eeprom *ee, u8 *data)
{
	struct lan78xx_net *dev = netdev_priv(netdev);

	ee->magic = LAN78XX_EEPROM_MAGIC;

	return lan78xx_read_raw_eeprom(dev, ee->offset, ee->len, data);
}

static int lan78xx_ethtool_set_eeprom(struct net_device *netdev,
				      struct ethtool_eeprom *ee, u8 *data)
{
	struct lan78xx_net *dev = netdev_priv(netdev);

	/* Allow entire eeprom update only */
	if ((ee->magic == LAN78XX_EEPROM_MAGIC) &&
	    (ee->offset == 0) &&
	    (ee->len == 512) &&
	    (data[0] == EEPROM_INDICATOR))
		return lan78xx_write_raw_eeprom(dev, ee->offset, ee->len, data);
	else if ((ee->magic == LAN78XX_OTP_MAGIC) &&
		 (ee->offset == 0) &&
		 (ee->len == 512) &&
		 (data[0] == OTP_INDICATOR_1))
		return lan78xx_write_raw_otp(dev, ee->offset, ee->len, data);

	return -EINVAL;
}

static void lan78xx_get_strings(struct net_device *netdev, u32 stringset,
				u8 *data)
{
	if (stringset == ETH_SS_STATS)
		memcpy(data, lan78xx_gstrings, sizeof(lan78xx_gstrings));
}

static int lan78xx_get_sset_count(struct net_device *netdev, int sset)
{
	if (sset == ETH_SS_STATS)
		return ARRAY_SIZE(lan78xx_gstrings);
	else
		return -EOPNOTSUPP;
}

static void lan78xx_get_stats(struct net_device *netdev,
			      struct ethtool_stats *stats, u64 *data)
{
	struct lan78xx_net *dev = netdev_priv(netdev);

	lan78xx_update_stats(dev);

	mutex_lock(&dev->stats.access_lock);
	memcpy(data, &dev->stats.curr_stat, sizeof(dev->stats.curr_stat));
	mutex_unlock(&dev->stats.access_lock);
}

static void lan78xx_get_wol(struct net_device *netdev,
			    struct ethtool_wolinfo *wol)
{
	struct lan78xx_net *dev = netdev_priv(netdev);
	int ret;
	u32 buf;
	struct lan78xx_priv *pdata = (struct lan78xx_priv *)(dev->data[0]);

	if (usb_autopm_get_interface(dev->intf) < 0)
			return;

	ret = lan78xx_read_reg(dev, USB_CFG0, &buf);
	if (unlikely(ret < 0)) {
		wol->supported = 0;
		wol->wolopts = 0;
	} else {
		if (buf & USB_CFG_RMT_WKP_) {
			wol->supported = WAKE_ALL;
			wol->wolopts = pdata->wol;
		} else {
			wol->supported = 0;
			wol->wolopts = 0;
		}
	}

	usb_autopm_put_interface(dev->intf);
}

static int lan78xx_set_wol(struct net_device *netdev,
			   struct ethtool_wolinfo *wol)
{
	struct lan78xx_net *dev = netdev_priv(netdev);
	struct lan78xx_priv *pdata = (struct lan78xx_priv *)(dev->data[0]);
	int ret;

	ret = usb_autopm_get_interface(dev->intf);
	if (ret < 0)
		return ret;

	if (wol->wolopts & ~WAKE_ALL)
		return -EINVAL;

	pdata->wol = wol->wolopts;

	device_set_wakeup_enable(&dev->udev->dev, (bool)wol->wolopts);

	phy_ethtool_set_wol(netdev->phydev, wol);

	usb_autopm_put_interface(dev->intf);

	return ret;
}

static int lan78xx_get_eee(struct net_device *net, struct ethtool_eee *edata)
{
	struct lan78xx_net *dev = netdev_priv(net);
	struct phy_device *phydev = net->phydev;
	int ret;
	u32 buf;

	ret = usb_autopm_get_interface(dev->intf);
	if (ret < 0)
		return ret;

	ret = phy_ethtool_get_eee(phydev, edata);
	if (ret < 0)
		goto exit;

	ret = lan78xx_read_reg(dev, MAC_CR, &buf);
	if (buf & MAC_CR_EEE_EN_) {
		edata->eee_enabled = true;
		edata->eee_active = !!(edata->advertised &
				       edata->lp_advertised);
		edata->tx_lpi_enabled = true;
		/* EEE_TX_LPI_REQ_DLY & tx_lpi_timer are same uSec unit */
		ret = lan78xx_read_reg(dev, EEE_TX_LPI_REQ_DLY, &buf);
		edata->tx_lpi_timer = buf;
	} else {
		edata->eee_enabled = false;
		edata->eee_active = false;
		edata->tx_lpi_enabled = false;
		edata->tx_lpi_timer = 0;
	}

	ret = 0;
exit:
	usb_autopm_put_interface(dev->intf);

	return ret;
}

static int lan78xx_set_eee(struct net_device *net, struct ethtool_eee *edata)
{
	struct lan78xx_net *dev = netdev_priv(net);
	int ret;
	u32 buf;

	ret = usb_autopm_get_interface(dev->intf);
	if (ret < 0)
		return ret;

	if (edata->eee_enabled) {
		ret = lan78xx_read_reg(dev, MAC_CR, &buf);
		buf |= MAC_CR_EEE_EN_;
		ret = lan78xx_write_reg(dev, MAC_CR, buf);

		phy_ethtool_set_eee(net->phydev, edata);

		buf = (u32)edata->tx_lpi_timer;
		ret = lan78xx_write_reg(dev, EEE_TX_LPI_REQ_DLY, buf);
	} else {
		ret = lan78xx_read_reg(dev, MAC_CR, &buf);
		buf &= ~MAC_CR_EEE_EN_;
		ret = lan78xx_write_reg(dev, MAC_CR, buf);
	}

	usb_autopm_put_interface(dev->intf);

	return 0;
}

static u32 lan78xx_get_link(struct net_device *net)
{
	phy_read_status(net->phydev);

	return net->phydev->link;
}

static int lan78xx_nway_reset(struct net_device *net)
{
	return phy_start_aneg(net->phydev);
}

static void lan78xx_get_drvinfo(struct net_device *net,
				struct ethtool_drvinfo *info)
{
	struct lan78xx_net *dev = netdev_priv(net);

	strncpy(info->driver, DRIVER_NAME, sizeof(info->driver));
	strncpy(info->version, DRIVER_VERSION, sizeof(info->version));
	usb_make_path(dev->udev, info->bus_info, sizeof(info->bus_info));
}

static u32 lan78xx_get_msglevel(struct net_device *net)
{
	struct lan78xx_net *dev = netdev_priv(net);

	return dev->msg_enable;
}

static void lan78xx_set_msglevel(struct net_device *net, u32 level)
{
	struct lan78xx_net *dev = netdev_priv(net);

	dev->msg_enable = level;
}

static int lan78xx_get_mdix_status(struct net_device *net)
{
	struct phy_device *phydev = net->phydev;
	int buf;

	phy_write(phydev, LAN88XX_EXT_PAGE_ACCESS, LAN88XX_EXT_PAGE_SPACE_1);
	buf = phy_read(phydev, LAN88XX_EXT_MODE_CTRL);
	phy_write(phydev, LAN88XX_EXT_PAGE_ACCESS, LAN88XX_EXT_PAGE_SPACE_0);

	return buf;
}

static void lan78xx_set_mdix_status(struct net_device *net, __u8 mdix_ctrl)
{
	struct lan78xx_net *dev = netdev_priv(net);
	struct phy_device *phydev = net->phydev;
	int buf;

	if (mdix_ctrl == ETH_TP_MDI) {
		phy_write(phydev, LAN88XX_EXT_PAGE_ACCESS,
			  LAN88XX_EXT_PAGE_SPACE_1);
		buf = phy_read(phydev, LAN88XX_EXT_MODE_CTRL);
		buf &= ~LAN88XX_EXT_MODE_CTRL_MDIX_MASK_;
		phy_write(phydev, LAN88XX_EXT_MODE_CTRL,
			  buf | LAN88XX_EXT_MODE_CTRL_MDI_);
		phy_write(phydev, LAN88XX_EXT_PAGE_ACCESS,
			  LAN88XX_EXT_PAGE_SPACE_0);
	} else if (mdix_ctrl == ETH_TP_MDI_X) {
		phy_write(phydev, LAN88XX_EXT_PAGE_ACCESS,
			  LAN88XX_EXT_PAGE_SPACE_1);
		buf = phy_read(phydev, LAN88XX_EXT_MODE_CTRL);
		buf &= ~LAN88XX_EXT_MODE_CTRL_MDIX_MASK_;
		phy_write(phydev, LAN88XX_EXT_MODE_CTRL,
			  buf | LAN88XX_EXT_MODE_CTRL_MDI_X_);
		phy_write(phydev, LAN88XX_EXT_PAGE_ACCESS,
			  LAN88XX_EXT_PAGE_SPACE_0);
	} else if (mdix_ctrl == ETH_TP_MDI_AUTO) {
		phy_write(phydev, LAN88XX_EXT_PAGE_ACCESS,
			  LAN88XX_EXT_PAGE_SPACE_1);
		buf = phy_read(phydev, LAN88XX_EXT_MODE_CTRL);
		buf &= ~LAN88XX_EXT_MODE_CTRL_MDIX_MASK_;
		phy_write(phydev, LAN88XX_EXT_MODE_CTRL,
			  buf | LAN88XX_EXT_MODE_CTRL_AUTO_MDIX_);
		phy_write(phydev, LAN88XX_EXT_PAGE_ACCESS,
			  LAN88XX_EXT_PAGE_SPACE_0);
	}
	dev->mdix_ctrl = mdix_ctrl;
}

static int lan78xx_get_settings(struct net_device *net, struct ethtool_cmd *cmd)
{
	struct lan78xx_net *dev = netdev_priv(net);
	struct phy_device *phydev = net->phydev;
	int ret;
	int buf;

	ret = usb_autopm_get_interface(dev->intf);
	if (ret < 0)
		return ret;

	ret = phy_ethtool_gset(phydev, cmd);

	buf = lan78xx_get_mdix_status(net);

	buf &= LAN88XX_EXT_MODE_CTRL_MDIX_MASK_;
	if (buf == LAN88XX_EXT_MODE_CTRL_AUTO_MDIX_) {
		cmd->eth_tp_mdix = ETH_TP_MDI_AUTO;
		cmd->eth_tp_mdix_ctrl = ETH_TP_MDI_AUTO;
	} else if (buf == LAN88XX_EXT_MODE_CTRL_MDI_) {
		cmd->eth_tp_mdix = ETH_TP_MDI;
		cmd->eth_tp_mdix_ctrl = ETH_TP_MDI;
	} else if (buf == LAN88XX_EXT_MODE_CTRL_MDI_X_) {
		cmd->eth_tp_mdix = ETH_TP_MDI_X;
		cmd->eth_tp_mdix_ctrl = ETH_TP_MDI_X;
	}

	usb_autopm_put_interface(dev->intf);

	return ret;
}

static int lan78xx_set_settings(struct net_device *net, struct ethtool_cmd *cmd)
{
	struct lan78xx_net *dev = netdev_priv(net);
	struct phy_device *phydev = net->phydev;
	int ret = 0;
	int temp;

	ret = usb_autopm_get_interface(dev->intf);
	if (ret < 0)
		return ret;

	if (dev->mdix_ctrl != cmd->eth_tp_mdix_ctrl) {
		lan78xx_set_mdix_status(net, cmd->eth_tp_mdix_ctrl);
	}

	/* change speed & duplex */
	ret = phy_ethtool_sset(phydev, cmd);

	if (!cmd->autoneg) {
		/* force link down */
		temp = phy_read(phydev, MII_BMCR);
		phy_write(phydev, MII_BMCR, temp | BMCR_LOOPBACK);
		mdelay(1);
		phy_write(phydev, MII_BMCR, temp);
	}

	usb_autopm_put_interface(dev->intf);

	return ret;
}

static void lan78xx_get_pause(struct net_device *net,
			      struct ethtool_pauseparam *pause)
{
	struct lan78xx_net *dev = netdev_priv(net);
	struct phy_device *phydev = net->phydev;
	struct ethtool_cmd ecmd = { .cmd = ETHTOOL_GSET };

	phy_ethtool_gset(phydev, &ecmd);

	pause->autoneg = dev->fc_autoneg;

	if (dev->fc_request_control & FLOW_CTRL_TX)
		pause->tx_pause = 1;

	if (dev->fc_request_control & FLOW_CTRL_RX)
		pause->rx_pause = 1;
}

static int lan78xx_set_pause(struct net_device *net,
			     struct ethtool_pauseparam *pause)
{
	struct lan78xx_net *dev = netdev_priv(net);
	struct phy_device *phydev = net->phydev;
	struct ethtool_cmd ecmd = { .cmd = ETHTOOL_GSET };
	int ret;

	phy_ethtool_gset(phydev, &ecmd);

	if (pause->autoneg && !ecmd.autoneg) {
		ret = -EINVAL;
		goto exit;
	}

	dev->fc_request_control = 0;
	if (pause->rx_pause)
		dev->fc_request_control |= FLOW_CTRL_RX;

	if (pause->tx_pause)
		dev->fc_request_control |= FLOW_CTRL_TX;

	if (ecmd.autoneg) {
		u32 mii_adv;

		ecmd.advertising &= ~(ADVERTISED_Pause | ADVERTISED_Asym_Pause);
		mii_adv = (u32)mii_advertise_flowctrl(dev->fc_request_control);
		ecmd.advertising |= mii_adv_to_ethtool_adv_t(mii_adv);
		phy_ethtool_sset(phydev, &ecmd);
	}

	dev->fc_autoneg = pause->autoneg;

	ret = 0;
exit:
	return ret;
}

static const struct ethtool_ops lan78xx_ethtool_ops = {
	.get_link	= lan78xx_get_link,
	.nway_reset	= lan78xx_nway_reset,
	.get_drvinfo	= lan78xx_get_drvinfo,
	.get_msglevel	= lan78xx_get_msglevel,
	.set_msglevel	= lan78xx_set_msglevel,
	.get_settings	= lan78xx_get_settings,
	.set_settings	= lan78xx_set_settings,
	.get_eeprom_len = lan78xx_ethtool_get_eeprom_len,
	.get_eeprom	= lan78xx_ethtool_get_eeprom,
	.set_eeprom	= lan78xx_ethtool_set_eeprom,
	.get_ethtool_stats = lan78xx_get_stats,
	.get_sset_count = lan78xx_get_sset_count,
	.get_strings	= lan78xx_get_strings,
	.get_wol	= lan78xx_get_wol,
	.set_wol	= lan78xx_set_wol,
	.get_eee	= lan78xx_get_eee,
	.set_eee	= lan78xx_set_eee,
	.get_pauseparam	= lan78xx_get_pause,
	.set_pauseparam	= lan78xx_set_pause,
};

static int lan78xx_ioctl(struct net_device *netdev, struct ifreq *rq, int cmd)
{
	if (!netif_running(netdev))
		return -EINVAL;

	return phy_mii_ioctl(netdev->phydev, rq, cmd);
}

static void lan78xx_init_mac_address(struct lan78xx_net *dev)
{
	u32 addr_lo, addr_hi;
	int ret;
	u8 addr[6];

	ret = lan78xx_read_reg(dev, RX_ADDRL, &addr_lo);
	ret = lan78xx_read_reg(dev, RX_ADDRH, &addr_hi);

	addr[0] = addr_lo & 0xFF;
	addr[1] = (addr_lo >> 8) & 0xFF;
	addr[2] = (addr_lo >> 16) & 0xFF;
	addr[3] = (addr_lo >> 24) & 0xFF;
	addr[4] = addr_hi & 0xFF;
	addr[5] = (addr_hi >> 8) & 0xFF;

	if (!is_valid_ether_addr(addr)) {
		if (!eth_platform_get_mac_address(&dev->udev->dev, addr)) {
			/* valid address present in Device Tree */
			netif_dbg(dev, ifup, dev->net,
				  "MAC address read from Device Tree");
		} else if (((lan78xx_read_eeprom(dev, EEPROM_MAC_OFFSET,
						 ETH_ALEN, addr) == 0) ||
			    (lan78xx_read_otp(dev, EEPROM_MAC_OFFSET,
					      ETH_ALEN, addr) == 0)) &&
			   is_valid_ether_addr(addr)) {
			/* eeprom values are valid so use them */
			netif_dbg(dev, ifup, dev->net,
				  "MAC address read from EEPROM");
		} else {
			/* generate random MAC */
			random_ether_addr(addr);
			netif_dbg(dev, ifup, dev->net,
				  "MAC address set to random addr");
		}

		addr_lo = addr[0] | (addr[1] << 8) |
			  (addr[2] << 16) | (addr[3] << 24);
		addr_hi = addr[4] | (addr[5] << 8);

		ret = lan78xx_write_reg(dev, RX_ADDRL, addr_lo);
		ret = lan78xx_write_reg(dev, RX_ADDRH, addr_hi);
	}

	ret = lan78xx_write_reg(dev, MAF_LO(0), addr_lo);
	ret = lan78xx_write_reg(dev, MAF_HI(0), addr_hi | MAF_HI_VALID_);

	ether_addr_copy(dev->net->dev_addr, addr);
}

/* MDIO read and write wrappers for phylib */
static int lan78xx_mdiobus_read(struct mii_bus *bus, int phy_id, int idx)
{
	struct lan78xx_net *dev = bus->priv;
	u32 val, addr;
	int ret;

	ret = usb_autopm_get_interface(dev->intf);
	if (ret < 0)
		return ret;

	mutex_lock(&dev->phy_mutex);

	/* confirm MII not busy */
	ret = lan78xx_phy_wait_not_busy(dev);
	if (ret < 0)
		goto done;

	/* set the address, index & direction (read from PHY) */
	addr = mii_access(phy_id, idx, MII_READ);
	ret = lan78xx_write_reg(dev, MII_ACC, addr);

	ret = lan78xx_phy_wait_not_busy(dev);
	if (ret < 0)
		goto done;

	ret = lan78xx_read_reg(dev, MII_DATA, &val);

	ret = (int)(val & 0xFFFF);

done:
	mutex_unlock(&dev->phy_mutex);
	usb_autopm_put_interface(dev->intf);
	return ret;
}

static int lan78xx_mdiobus_write(struct mii_bus *bus, int phy_id, int idx,
				 u16 regval)
{
	struct lan78xx_net *dev = bus->priv;
	u32 val, addr;
	int ret;

	ret = usb_autopm_get_interface(dev->intf);
	if (ret < 0)
		return ret;

	mutex_lock(&dev->phy_mutex);

	/* confirm MII not busy */
	ret = lan78xx_phy_wait_not_busy(dev);
	if (ret < 0)
		goto done;

	val = (u32)regval;
	ret = lan78xx_write_reg(dev, MII_DATA, val);

	/* set the address, index & direction (write to PHY) */
	addr = mii_access(phy_id, idx, MII_WRITE);
	ret = lan78xx_write_reg(dev, MII_ACC, addr);

	ret = lan78xx_phy_wait_not_busy(dev);
	if (ret < 0)
		goto done;

done:
	mutex_unlock(&dev->phy_mutex);
	usb_autopm_put_interface(dev->intf);
	return 0;
}

static int lan78xx_mdio_init(struct lan78xx_net *dev)
{
	int ret;

	dev->mdiobus = mdiobus_alloc();
	if (!dev->mdiobus) {
		netdev_err(dev->net, "can't allocate MDIO bus\n");
		return -ENOMEM;
	}

	dev->mdiobus->priv = (void *)dev;
	dev->mdiobus->read = lan78xx_mdiobus_read;
	dev->mdiobus->write = lan78xx_mdiobus_write;
	dev->mdiobus->name = "lan78xx-mdiobus";
	dev->mdiobus->parent = &dev->udev->dev;

	snprintf(dev->mdiobus->id, MII_BUS_ID_SIZE, "usb-%03d:%03d",
		 dev->udev->bus->busnum, dev->udev->devnum);

	switch (dev->chipid) {
	case ID_REV_CHIP_ID_7800_:
	case ID_REV_CHIP_ID_7850_:
		/* set to internal PHY id */
		dev->mdiobus->phy_mask = ~(1 << 1);
		break;
	}

	ret = mdiobus_register(dev->mdiobus);
	if (ret) {
		netdev_err(dev->net, "can't register MDIO bus\n");
		goto exit1;
	}

	netdev_dbg(dev->net, "registered mdiobus bus %s\n", dev->mdiobus->id);
	return 0;
exit1:
	mdiobus_free(dev->mdiobus);
	return ret;
}

static void lan78xx_remove_mdio(struct lan78xx_net *dev)
{
	mdiobus_unregister(dev->mdiobus);
	mdiobus_free(dev->mdiobus);
}

static void lan78xx_link_status_change(struct net_device *net)
{
	struct phy_device *phydev = net->phydev;
	int ret, temp;

	/* At forced 100 F/H mode, chip may fail to set mode correctly
	 * when cable is switched between long(~50+m) and short one.
	 * As workaround, set to 10 before setting to 100
	 * at forced 100 F/H mode.
	 */
	if (!phydev->autoneg && (phydev->speed == 100)) {
		/* disable phy interrupt */
		temp = phy_read(phydev, LAN88XX_INT_MASK);
		temp &= ~LAN88XX_INT_MASK_MDINTPIN_EN_;
		ret = phy_write(phydev, LAN88XX_INT_MASK, temp);

		temp = phy_read(phydev, MII_BMCR);
		temp &= ~(BMCR_SPEED100 | BMCR_SPEED1000);
		phy_write(phydev, MII_BMCR, temp); /* set to 10 first */
		temp |= BMCR_SPEED100;
		phy_write(phydev, MII_BMCR, temp); /* set to 100 later */

		/* clear pending interrupt generated while workaround */
		temp = phy_read(phydev, LAN88XX_INT_STS);

		/* enable phy interrupt back */
		temp = phy_read(phydev, LAN88XX_INT_MASK);
		temp |= LAN88XX_INT_MASK_MDINTPIN_EN_;
		ret = phy_write(phydev, LAN88XX_INT_MASK, temp);
	}
}

static int lan78xx_phy_init(struct lan78xx_net *dev)
{
	int ret;
	u32 mii_adv;
	struct phy_device *phydev = dev->net->phydev;

	phydev = phy_find_first(dev->mdiobus);
	if (!phydev) {
		netdev_err(dev->net, "no PHY found\n");
		return -EIO;
	}

	/* Enable PHY interrupts.
	 * We handle our own interrupt
	 */
	ret = phy_read(phydev, LAN88XX_INT_STS);
	ret = phy_write(phydev, LAN88XX_INT_MASK,
			LAN88XX_INT_MASK_MDINTPIN_EN_ |
			LAN88XX_INT_MASK_LINK_CHANGE_);

	phydev->irq = PHY_IGNORE_INTERRUPT;

	ret = phy_connect_direct(dev->net, phydev,
				 lan78xx_link_status_change,
				 PHY_INTERFACE_MODE_GMII);
	if (ret) {
		netdev_err(dev->net, "can't attach PHY to %s\n",
			   dev->mdiobus->id);
		return -EIO;
	}

	/* set to AUTOMDIX */
	lan78xx_set_mdix_status(dev->net, ETH_TP_MDI_AUTO);

	/* MAC doesn't support 1000T Half */
	phydev->supported &= ~SUPPORTED_1000baseT_Half;

	/* support both flow controls */
	dev->fc_request_control = (FLOW_CTRL_RX | FLOW_CTRL_TX);
	phydev->advertising &= ~(ADVERTISED_Pause | ADVERTISED_Asym_Pause);
	mii_adv = (u32)mii_advertise_flowctrl(dev->fc_request_control);
	phydev->advertising |= mii_adv_to_ethtool_adv_t(mii_adv);

	genphy_config_aneg(phydev);

	dev->fc_autoneg = phydev->autoneg;

	phy_start(phydev);

	netif_dbg(dev, ifup, dev->net, "phy initialised successfully");

	return 0;
}

static int lan78xx_set_rx_max_frame_length(struct lan78xx_net *dev, int size)
{
	int ret = 0;
	u32 buf;
	bool rxenabled;

	ret = lan78xx_read_reg(dev, MAC_RX, &buf);

	rxenabled = ((buf & MAC_RX_RXEN_) != 0);

	if (rxenabled) {
		buf &= ~MAC_RX_RXEN_;
		ret = lan78xx_write_reg(dev, MAC_RX, buf);
	}

	/* add 4 to size for FCS */
	buf &= ~MAC_RX_MAX_SIZE_MASK_;
	buf |= (((size + 4) << MAC_RX_MAX_SIZE_SHIFT_) & MAC_RX_MAX_SIZE_MASK_);

	ret = lan78xx_write_reg(dev, MAC_RX, buf);

	if (rxenabled) {
		buf |= MAC_RX_RXEN_;
		ret = lan78xx_write_reg(dev, MAC_RX, buf);
	}

	return 0;
}

static int unlink_urbs(struct lan78xx_net *dev, struct sk_buff_head *q)
{
	struct sk_buff *skb;
	unsigned long flags;
	int count = 0;

	spin_lock_irqsave(&q->lock, flags);
	while (!skb_queue_empty(q)) {
		struct skb_data	*entry;
		struct urb *urb;
		int ret;

		skb_queue_walk(q, skb) {
			entry = (struct skb_data *)skb->cb;
			if (entry->state != unlink_start)
				goto found;
		}
		break;
found:
		entry->state = unlink_start;
		urb = entry->urb;

		/* Get reference count of the URB to avoid it to be
		 * freed during usb_unlink_urb, which may trigger
		 * use-after-free problem inside usb_unlink_urb since
		 * usb_unlink_urb is always racing with .complete
		 * handler(include defer_bh).
		 */
		usb_get_urb(urb);
		spin_unlock_irqrestore(&q->lock, flags);
		/* during some PM-driven resume scenarios,
		 * these (async) unlinks complete immediately
		 */
		ret = usb_unlink_urb(urb);
		if (ret != -EINPROGRESS && ret != 0)
			netdev_dbg(dev->net, "unlink urb err, %d\n", ret);
		else
			count++;
		usb_put_urb(urb);
		spin_lock_irqsave(&q->lock, flags);
	}
	spin_unlock_irqrestore(&q->lock, flags);
	return count;
}

static int lan78xx_change_mtu(struct net_device *netdev, int new_mtu)
{
	struct lan78xx_net *dev = netdev_priv(netdev);
	int ll_mtu = new_mtu + netdev->hard_header_len;
	int old_hard_mtu = dev->hard_mtu;
	int old_rx_urb_size = dev->rx_urb_size;
	int ret;

	if (new_mtu > MAX_SINGLE_PACKET_SIZE)
		return -EINVAL;

	if (new_mtu <= 0)
		return -EINVAL;
	/* no second zero-length packet read wanted after mtu-sized packets */
	if ((ll_mtu % dev->maxpacket) == 0)
		return -EDOM;

	ret = lan78xx_set_rx_max_frame_length(dev, new_mtu + ETH_HLEN);

	netdev->mtu = new_mtu;

	dev->hard_mtu = netdev->mtu + netdev->hard_header_len;
	if (dev->rx_urb_size == old_hard_mtu) {
		dev->rx_urb_size = dev->hard_mtu;
		if (dev->rx_urb_size > old_rx_urb_size) {
			if (netif_running(dev->net)) {
				unlink_urbs(dev, &dev->rxq);
				tasklet_schedule(&dev->bh);
			}
		}
	}

	return 0;
}

static int lan78xx_set_mac_addr(struct net_device *netdev, void *p)
{
	struct lan78xx_net *dev = netdev_priv(netdev);
	struct sockaddr *addr = p;
	u32 addr_lo, addr_hi;
	int ret;

	if (netif_running(netdev))
		return -EBUSY;

	if (!is_valid_ether_addr(addr->sa_data))
		return -EADDRNOTAVAIL;

	ether_addr_copy(netdev->dev_addr, addr->sa_data);

	addr_lo = netdev->dev_addr[0] |
		  netdev->dev_addr[1] << 8 |
		  netdev->dev_addr[2] << 16 |
		  netdev->dev_addr[3] << 24;
	addr_hi = netdev->dev_addr[4] |
		  netdev->dev_addr[5] << 8;

	ret = lan78xx_write_reg(dev, RX_ADDRL, addr_lo);
	ret = lan78xx_write_reg(dev, RX_ADDRH, addr_hi);

	/* Added to support MAC address changes */
	ret = lan78xx_write_reg(dev, MAF_LO(0), addr_lo);
	ret = lan78xx_write_reg(dev, MAF_HI(0), addr_hi | MAF_HI_VALID_);

	return 0;
}

/* Enable or disable Rx checksum offload engine */
static int lan78xx_set_features(struct net_device *netdev,
				netdev_features_t features)
{
	struct lan78xx_net *dev = netdev_priv(netdev);
	struct lan78xx_priv *pdata = (struct lan78xx_priv *)(dev->data[0]);
	unsigned long flags;
	int ret;

	spin_lock_irqsave(&pdata->rfe_ctl_lock, flags);

	if (features & NETIF_F_RXCSUM) {
		pdata->rfe_ctl |= RFE_CTL_TCPUDP_COE_ | RFE_CTL_IP_COE_;
		pdata->rfe_ctl |= RFE_CTL_ICMP_COE_ | RFE_CTL_IGMP_COE_;
	} else {
		pdata->rfe_ctl &= ~(RFE_CTL_TCPUDP_COE_ | RFE_CTL_IP_COE_);
		pdata->rfe_ctl &= ~(RFE_CTL_ICMP_COE_ | RFE_CTL_IGMP_COE_);
	}

	if (features & NETIF_F_HW_VLAN_CTAG_RX)
		pdata->rfe_ctl |= RFE_CTL_VLAN_FILTER_;
	else
		pdata->rfe_ctl &= ~RFE_CTL_VLAN_FILTER_;

	spin_unlock_irqrestore(&pdata->rfe_ctl_lock, flags);

	ret = lan78xx_write_reg(dev, RFE_CTL, pdata->rfe_ctl);

	return 0;
}

static void lan78xx_deferred_vlan_write(struct work_struct *param)
{
	struct lan78xx_priv *pdata =
			container_of(param, struct lan78xx_priv, set_vlan);
	struct lan78xx_net *dev = pdata->dev;

	lan78xx_dataport_write(dev, DP_SEL_RSEL_VLAN_DA_, 0,
			       DP_SEL_VHF_VLAN_LEN, pdata->vlan_table);
}

static int lan78xx_vlan_rx_add_vid(struct net_device *netdev,
				   __be16 proto, u16 vid)
{
	struct lan78xx_net *dev = netdev_priv(netdev);
	struct lan78xx_priv *pdata = (struct lan78xx_priv *)(dev->data[0]);
	u16 vid_bit_index;
	u16 vid_dword_index;

	vid_dword_index = (vid >> 5) & 0x7F;
	vid_bit_index = vid & 0x1F;

	pdata->vlan_table[vid_dword_index] |= (1 << vid_bit_index);

	/* defer register writes to a sleepable context */
	schedule_work(&pdata->set_vlan);

	return 0;
}

static int lan78xx_vlan_rx_kill_vid(struct net_device *netdev,
				    __be16 proto, u16 vid)
{
	struct lan78xx_net *dev = netdev_priv(netdev);
	struct lan78xx_priv *pdata = (struct lan78xx_priv *)(dev->data[0]);
	u16 vid_bit_index;
	u16 vid_dword_index;

	vid_dword_index = (vid >> 5) & 0x7F;
	vid_bit_index = vid & 0x1F;

	pdata->vlan_table[vid_dword_index] &= ~(1 << vid_bit_index);

	/* defer register writes to a sleepable context */
	schedule_work(&pdata->set_vlan);

	return 0;
}

static void lan78xx_init_ltm(struct lan78xx_net *dev)
{
	int ret;
	u32 buf;
	u32 regs[6] = { 0 };

	ret = lan78xx_read_reg(dev, USB_CFG1, &buf);
	if (buf & USB_CFG1_LTM_ENABLE_) {
		u8 temp[2];
		/* Get values from EEPROM first */
		if (lan78xx_read_eeprom(dev, 0x3F, 2, temp) == 0) {
			if (temp[0] == 24) {
				ret = lan78xx_read_raw_eeprom(dev,
							      temp[1] * 2,
							      24,
							      (u8 *)regs);
				if (ret < 0)
					return;
			}
		} else if (lan78xx_read_otp(dev, 0x3F, 2, temp) == 0) {
			if (temp[0] == 24) {
				ret = lan78xx_read_raw_otp(dev,
							   temp[1] * 2,
							   24,
							   (u8 *)regs);
				if (ret < 0)
					return;
			}
		}
	}

	lan78xx_write_reg(dev, LTM_BELT_IDLE0, regs[0]);
	lan78xx_write_reg(dev, LTM_BELT_IDLE1, regs[1]);
	lan78xx_write_reg(dev, LTM_BELT_ACT0, regs[2]);
	lan78xx_write_reg(dev, LTM_BELT_ACT1, regs[3]);
	lan78xx_write_reg(dev, LTM_INACTIVE0, regs[4]);
	lan78xx_write_reg(dev, LTM_INACTIVE1, regs[5]);
}

static int lan78xx_reset(struct lan78xx_net *dev)
{
	struct lan78xx_priv *pdata = (struct lan78xx_priv *)(dev->data[0]);
	u32 buf;
	int ret = 0;
	unsigned long timeout;

	ret = lan78xx_read_reg(dev, HW_CFG, &buf);
	buf |= HW_CFG_LRST_;
	ret = lan78xx_write_reg(dev, HW_CFG, buf);

	timeout = jiffies + HZ;
	do {
		mdelay(1);
		ret = lan78xx_read_reg(dev, HW_CFG, &buf);
		if (time_after(jiffies, timeout)) {
			netdev_warn(dev->net,
				    "timeout on completion of LiteReset");
			return -EIO;
		}
	} while (buf & HW_CFG_LRST_);

	lan78xx_init_mac_address(dev);

	/* save DEVID for later usage */
	ret = lan78xx_read_reg(dev, ID_REV, &buf);
	dev->chipid = (buf & ID_REV_CHIP_ID_MASK_) >> 16;
	dev->chiprev = buf & ID_REV_CHIP_REV_MASK_;

	/* Respond to the IN token with a NAK */
	ret = lan78xx_read_reg(dev, USB_CFG0, &buf);
	buf |= USB_CFG_BIR_;
	ret = lan78xx_write_reg(dev, USB_CFG0, buf);

	/* Init LTM */
	lan78xx_init_ltm(dev);

	dev->net->hard_header_len += TX_OVERHEAD;
	dev->hard_mtu = dev->net->mtu + dev->net->hard_header_len;

	if (dev->udev->speed == USB_SPEED_SUPER) {
		buf = DEFAULT_BURST_CAP_SIZE / SS_USB_PKT_SIZE;
		dev->rx_urb_size = DEFAULT_BURST_CAP_SIZE;
		dev->rx_qlen = 4;
		dev->tx_qlen = 4;
	} else if (dev->udev->speed == USB_SPEED_HIGH) {
		buf = DEFAULT_BURST_CAP_SIZE / HS_USB_PKT_SIZE;
		dev->rx_urb_size = DEFAULT_BURST_CAP_SIZE;
		dev->rx_qlen = RX_MAX_QUEUE_MEMORY / dev->rx_urb_size;
		dev->tx_qlen = RX_MAX_QUEUE_MEMORY / dev->hard_mtu;
	} else {
		buf = DEFAULT_BURST_CAP_SIZE / FS_USB_PKT_SIZE;
		dev->rx_urb_size = DEFAULT_BURST_CAP_SIZE;
		dev->rx_qlen = 4;
		dev->tx_qlen = 4;
	}

	ret = lan78xx_write_reg(dev, BURST_CAP, buf);
	ret = lan78xx_write_reg(dev, BULK_IN_DLY, DEFAULT_BULK_IN_DELAY);

	ret = lan78xx_read_reg(dev, HW_CFG, &buf);
	buf |= HW_CFG_MEF_;
	ret = lan78xx_write_reg(dev, HW_CFG, buf);

	ret = lan78xx_read_reg(dev, USB_CFG0, &buf);
	buf |= USB_CFG_BCE_;
	ret = lan78xx_write_reg(dev, USB_CFG0, buf);

	/* set FIFO sizes */
	buf = (MAX_RX_FIFO_SIZE - 512) / 512;
	ret = lan78xx_write_reg(dev, FCT_RX_FIFO_END, buf);

	buf = (MAX_TX_FIFO_SIZE - 512) / 512;
	ret = lan78xx_write_reg(dev, FCT_TX_FIFO_END, buf);

	ret = lan78xx_write_reg(dev, INT_STS, INT_STS_CLEAR_ALL_);
	ret = lan78xx_write_reg(dev, FLOW, 0);
	ret = lan78xx_write_reg(dev, FCT_FLOW, 0);

	/* Don't need rfe_ctl_lock during initialisation */
	ret = lan78xx_read_reg(dev, RFE_CTL, &pdata->rfe_ctl);
	pdata->rfe_ctl |= RFE_CTL_BCAST_EN_ | RFE_CTL_DA_PERFECT_;
	ret = lan78xx_write_reg(dev, RFE_CTL, pdata->rfe_ctl);

	/* Enable or disable checksum offload engines */
	lan78xx_set_features(dev->net, dev->net->features);

	lan78xx_set_multicast(dev->net);

	/* reset PHY */
	ret = lan78xx_read_reg(dev, PMT_CTL, &buf);
	buf |= PMT_CTL_PHY_RST_;
	ret = lan78xx_write_reg(dev, PMT_CTL, buf);

	timeout = jiffies + HZ;
	do {
		mdelay(1);
		ret = lan78xx_read_reg(dev, PMT_CTL, &buf);
		if (time_after(jiffies, timeout)) {
			netdev_warn(dev->net, "timeout waiting for PHY Reset");
			return -EIO;
		}
	} while ((buf & PMT_CTL_PHY_RST_) || !(buf & PMT_CTL_READY_));

	ret = lan78xx_read_reg(dev, MAC_CR, &buf);
	buf |= MAC_CR_AUTO_DUPLEX_ | MAC_CR_AUTO_SPEED_;
	ret = lan78xx_write_reg(dev, MAC_CR, buf);

	/* enable PHY interrupts */
	ret = lan78xx_read_reg(dev, INT_EP_CTL, &buf);
	buf |= INT_ENP_PHY_INT;
	ret = lan78xx_write_reg(dev, INT_EP_CTL, buf);

	ret = lan78xx_read_reg(dev, MAC_TX, &buf);
	buf |= MAC_TX_TXEN_;
	ret = lan78xx_write_reg(dev, MAC_TX, buf);

	ret = lan78xx_read_reg(dev, FCT_TX_CTL, &buf);
	buf |= FCT_TX_CTL_EN_;
	ret = lan78xx_write_reg(dev, FCT_TX_CTL, buf);

	ret = lan78xx_set_rx_max_frame_length(dev, dev->net->mtu + ETH_HLEN);

	ret = lan78xx_read_reg(dev, MAC_RX, &buf);
	buf |= MAC_RX_RXEN_;
	ret = lan78xx_write_reg(dev, MAC_RX, buf);

	ret = lan78xx_read_reg(dev, FCT_RX_CTL, &buf);
	buf |= FCT_RX_CTL_EN_;
	ret = lan78xx_write_reg(dev, FCT_RX_CTL, buf);

	return 0;
}

static void lan78xx_init_stats(struct lan78xx_net *dev)
{
	u32 *p;
	int i;

	/* initialize for stats update
	 * some counters are 20bits and some are 32bits
	 */
	p = (u32 *)&dev->stats.rollover_max;
	for (i = 0; i < (sizeof(dev->stats.rollover_max) / (sizeof(u32))); i++)
		p[i] = 0xFFFFF;

	dev->stats.rollover_max.rx_unicast_byte_count = 0xFFFFFFFF;
	dev->stats.rollover_max.rx_broadcast_byte_count = 0xFFFFFFFF;
	dev->stats.rollover_max.rx_multicast_byte_count = 0xFFFFFFFF;
	dev->stats.rollover_max.eee_rx_lpi_transitions = 0xFFFFFFFF;
	dev->stats.rollover_max.eee_rx_lpi_time = 0xFFFFFFFF;
	dev->stats.rollover_max.tx_unicast_byte_count = 0xFFFFFFFF;
	dev->stats.rollover_max.tx_broadcast_byte_count = 0xFFFFFFFF;
	dev->stats.rollover_max.tx_multicast_byte_count = 0xFFFFFFFF;
	dev->stats.rollover_max.eee_tx_lpi_transitions = 0xFFFFFFFF;
	dev->stats.rollover_max.eee_tx_lpi_time = 0xFFFFFFFF;

	lan78xx_defer_kevent(dev, EVENT_STAT_UPDATE);
}

static int lan78xx_open(struct net_device *net)
{
	struct lan78xx_net *dev = netdev_priv(net);
	int ret;

	ret = usb_autopm_get_interface(dev->intf);
	if (ret < 0)
		goto out;

	ret = lan78xx_reset(dev);
	if (ret < 0)
		goto done;

	ret = lan78xx_phy_init(dev);
	if (ret < 0)
		goto done;

	/* for Link Check */
	if (dev->urb_intr) {
		ret = usb_submit_urb(dev->urb_intr, GFP_KERNEL);
		if (ret < 0) {
			netif_err(dev, ifup, dev->net,
				  "intr submit %d\n", ret);
			goto done;
		}
	}

	lan78xx_init_stats(dev);

	set_bit(EVENT_DEV_OPEN, &dev->flags);

	netif_start_queue(net);

	dev->link_on = false;

	lan78xx_defer_kevent(dev, EVENT_LINK_RESET);
done:
	usb_autopm_put_interface(dev->intf);

out:
	return ret;
}

static void lan78xx_terminate_urbs(struct lan78xx_net *dev)
{
	DECLARE_WAIT_QUEUE_HEAD_ONSTACK(unlink_wakeup);
	DECLARE_WAITQUEUE(wait, current);
	int temp;

	/* ensure there are no more active urbs */
	add_wait_queue(&unlink_wakeup, &wait);
	set_current_state(TASK_UNINTERRUPTIBLE);
	dev->wait = &unlink_wakeup;
	temp = unlink_urbs(dev, &dev->txq) + unlink_urbs(dev, &dev->rxq);

	/* maybe wait for deletions to finish. */
	while (!skb_queue_empty(&dev->rxq) &&
	       !skb_queue_empty(&dev->txq) &&
	       !skb_queue_empty(&dev->done)) {
		schedule_timeout(msecs_to_jiffies(UNLINK_TIMEOUT_MS));
		set_current_state(TASK_UNINTERRUPTIBLE);
		netif_dbg(dev, ifdown, dev->net,
			  "waited for %d urb completions\n", temp);
	}
	set_current_state(TASK_RUNNING);
	dev->wait = NULL;
	remove_wait_queue(&unlink_wakeup, &wait);
}

static int lan78xx_stop(struct net_device *net)
{
	struct lan78xx_net		*dev = netdev_priv(net);

	if (timer_pending(&dev->stat_monitor))
		del_timer_sync(&dev->stat_monitor);

	phy_stop(net->phydev);
	phy_disconnect(net->phydev);
	net->phydev = NULL;

	clear_bit(EVENT_DEV_OPEN, &dev->flags);
	netif_stop_queue(net);

	netif_info(dev, ifdown, dev->net,
		   "stop stats: rx/tx %lu/%lu, errs %lu/%lu\n",
		   net->stats.rx_packets, net->stats.tx_packets,
		   net->stats.rx_errors, net->stats.tx_errors);

	lan78xx_terminate_urbs(dev);

	usb_kill_urb(dev->urb_intr);

	skb_queue_purge(&dev->rxq_pause);

	/* deferred work (task, timer, softirq) must also stop.
	 * can't flush_scheduled_work() until we drop rtnl (later),
	 * else workers could deadlock; so make workers a NOP.
	 */
	dev->flags = 0;
	cancel_delayed_work_sync(&dev->wq);
	tasklet_kill(&dev->bh);

	usb_autopm_put_interface(dev->intf);

	return 0;
}

static struct sk_buff *lan78xx_tx_prep(struct lan78xx_net *dev,
				       struct sk_buff *skb, gfp_t flags)
{
	u32 tx_cmd_a, tx_cmd_b;

	if (skb_cow_head(skb, TX_OVERHEAD)) {
		dev_kfree_skb_any(skb);
		return NULL;
	}

	if (skb_linearize(skb)) {
		dev_kfree_skb_any(skb);
		return NULL;
	}

	tx_cmd_a = (u32)(skb->len & TX_CMD_A_LEN_MASK_) | TX_CMD_A_FCS_;

	if (skb->ip_summed == CHECKSUM_PARTIAL)
		tx_cmd_a |= TX_CMD_A_IPE_ | TX_CMD_A_TPE_;

	tx_cmd_b = 0;
	if (skb_is_gso(skb)) {
		u16 mss = max(skb_shinfo(skb)->gso_size, TX_CMD_B_MSS_MIN_);

		tx_cmd_b = (mss << TX_CMD_B_MSS_SHIFT_) & TX_CMD_B_MSS_MASK_;

		tx_cmd_a |= TX_CMD_A_LSO_;
	}

	if (skb_vlan_tag_present(skb)) {
		tx_cmd_a |= TX_CMD_A_IVTG_;
		tx_cmd_b |= skb_vlan_tag_get(skb) & TX_CMD_B_VTAG_MASK_;
	}

	skb_push(skb, 4);
	cpu_to_le32s(&tx_cmd_b);
	memcpy(skb->data, &tx_cmd_b, 4);

	skb_push(skb, 4);
	cpu_to_le32s(&tx_cmd_a);
	memcpy(skb->data, &tx_cmd_a, 4);

	return skb;
}

static enum skb_state defer_bh(struct lan78xx_net *dev, struct sk_buff *skb,
			       struct sk_buff_head *list, enum skb_state state)
{
	unsigned long flags;
	enum skb_state old_state;
	struct skb_data *entry = (struct skb_data *)skb->cb;

	spin_lock_irqsave(&list->lock, flags);
	old_state = entry->state;
	entry->state = state;

	__skb_unlink(skb, list);
	spin_unlock(&list->lock);
	spin_lock(&dev->done.lock);

	__skb_queue_tail(&dev->done, skb);
	if (skb_queue_len(&dev->done) == 1)
		tasklet_schedule(&dev->bh);
	spin_unlock_irqrestore(&dev->done.lock, flags);

	return old_state;
}

static void tx_complete(struct urb *urb)
{
	struct sk_buff *skb = (struct sk_buff *)urb->context;
	struct skb_data *entry = (struct skb_data *)skb->cb;
	struct lan78xx_net *dev = entry->dev;

	if (urb->status == 0) {
		dev->net->stats.tx_packets += entry->num_of_packet;
		dev->net->stats.tx_bytes += entry->length;
	} else {
		dev->net->stats.tx_errors++;

		switch (urb->status) {
		case -EPIPE:
			lan78xx_defer_kevent(dev, EVENT_TX_HALT);
			break;

		/* software-driven interface shutdown */
		case -ECONNRESET:
		case -ESHUTDOWN:
			break;

		case -EPROTO:
		case -ETIME:
		case -EILSEQ:
			netif_stop_queue(dev->net);
			break;
		default:
			netif_dbg(dev, tx_err, dev->net,
				  "tx err %d\n", entry->urb->status);
			break;
		}
	}

	usb_autopm_put_interface_async(dev->intf);

	defer_bh(dev, skb, &dev->txq, tx_done);
}

static void lan78xx_queue_skb(struct sk_buff_head *list,
			      struct sk_buff *newsk, enum skb_state state)
{
	struct skb_data *entry = (struct skb_data *)newsk->cb;

	__skb_queue_tail(list, newsk);
	entry->state = state;
}

static netdev_tx_t
lan78xx_start_xmit(struct sk_buff *skb, struct net_device *net)
{
	struct lan78xx_net *dev = netdev_priv(net);
	struct sk_buff *skb2 = NULL;

	if (skb) {
		skb_tx_timestamp(skb);
		skb2 = lan78xx_tx_prep(dev, skb, GFP_ATOMIC);
	}

	if (skb2) {
		skb_queue_tail(&dev->txq_pend, skb2);

		/* throttle TX patch at slower than SUPER SPEED USB */
		if ((dev->udev->speed < USB_SPEED_SUPER) &&
		    (skb_queue_len(&dev->txq_pend) > 10))
			netif_stop_queue(net);
	} else {
		netif_dbg(dev, tx_err, dev->net,
			  "lan78xx_tx_prep return NULL\n");
		dev->net->stats.tx_errors++;
		dev->net->stats.tx_dropped++;
	}

	tasklet_schedule(&dev->bh);

	return NETDEV_TX_OK;
}

static int lan78xx_bind(struct lan78xx_net *dev, struct usb_interface *intf)
{
	struct lan78xx_priv *pdata = NULL;
	int ret;
	int i;

	dev->data[0] = (unsigned long)kzalloc(sizeof(*pdata), GFP_KERNEL);

	pdata = (struct lan78xx_priv *)(dev->data[0]);
	if (!pdata) {
		netdev_warn(dev->net, "Unable to allocate lan78xx_priv");
		return -ENOMEM;
	}

	pdata->dev = dev;

	spin_lock_init(&pdata->rfe_ctl_lock);
	mutex_init(&pdata->dataport_mutex);

	INIT_WORK(&pdata->set_multicast, lan78xx_deferred_multicast_write);

	for (i = 0; i < DP_SEL_VHF_VLAN_LEN; i++)
		pdata->vlan_table[i] = 0;

	INIT_WORK(&pdata->set_vlan, lan78xx_deferred_vlan_write);

	dev->net->features = 0;

	if (DEFAULT_TX_CSUM_ENABLE)
		dev->net->features |= NETIF_F_HW_CSUM;

	if (DEFAULT_RX_CSUM_ENABLE)
		dev->net->features |= NETIF_F_RXCSUM;

	if (DEFAULT_TSO_CSUM_ENABLE)
		dev->net->features |= NETIF_F_TSO | NETIF_F_TSO6 | NETIF_F_SG;

	dev->net->hw_features = dev->net->features;

	/* Init all registers */
	ret = lan78xx_reset(dev);

	lan78xx_mdio_init(dev);

	dev->net->flags |= IFF_MULTICAST;

	pdata->wol = WAKE_MAGIC;

	return 0;
}

static void lan78xx_unbind(struct lan78xx_net *dev, struct usb_interface *intf)
{
	struct lan78xx_priv *pdata = (struct lan78xx_priv *)(dev->data[0]);

	lan78xx_remove_mdio(dev);

	if (pdata) {
		netif_dbg(dev, ifdown, dev->net, "free pdata");
		kfree(pdata);
		pdata = NULL;
		dev->data[0] = 0;
	}
}

static void lan78xx_rx_csum_offload(struct lan78xx_net *dev,
				    struct sk_buff *skb,
				    u32 rx_cmd_a, u32 rx_cmd_b)
{
	if (!(dev->net->features & NETIF_F_RXCSUM) ||
	    unlikely(rx_cmd_a & RX_CMD_A_ICSM_)) {
		skb->ip_summed = CHECKSUM_NONE;
	} else {
		skb->csum = ntohs((u16)(rx_cmd_b >> RX_CMD_B_CSUM_SHIFT_));
		skb->ip_summed = CHECKSUM_COMPLETE;
	}
}

static void lan78xx_skb_return(struct lan78xx_net *dev, struct sk_buff *skb)
{
	int		status;

	if (test_bit(EVENT_RX_PAUSED, &dev->flags)) {
		skb_queue_tail(&dev->rxq_pause, skb);
		return;
	}

	dev->net->stats.rx_packets++;
	dev->net->stats.rx_bytes += skb->len;

	skb->protocol = eth_type_trans(skb, dev->net);

	netif_dbg(dev, rx_status, dev->net, "< rx, len %zu, type 0x%x\n",
		  skb->len + sizeof(struct ethhdr), skb->protocol);
	memset(skb->cb, 0, sizeof(struct skb_data));

	if (skb_defer_rx_timestamp(skb))
		return;

	status = netif_rx(skb);
	if (status != NET_RX_SUCCESS)
		netif_dbg(dev, rx_err, dev->net,
			  "netif_rx status %d\n", status);
}

static int lan78xx_rx(struct lan78xx_net *dev, struct sk_buff *skb)
{
	if (skb->len < dev->net->hard_header_len)
		return 0;

	while (skb->len > 0) {
		u32 rx_cmd_a, rx_cmd_b, align_count, size;
		u16 rx_cmd_c;
		struct sk_buff *skb2;
		unsigned char *packet;

		memcpy(&rx_cmd_a, skb->data, sizeof(rx_cmd_a));
		le32_to_cpus(&rx_cmd_a);
		skb_pull(skb, sizeof(rx_cmd_a));

		memcpy(&rx_cmd_b, skb->data, sizeof(rx_cmd_b));
		le32_to_cpus(&rx_cmd_b);
		skb_pull(skb, sizeof(rx_cmd_b));

		memcpy(&rx_cmd_c, skb->data, sizeof(rx_cmd_c));
		le16_to_cpus(&rx_cmd_c);
		skb_pull(skb, sizeof(rx_cmd_c));

		packet = skb->data;

		/* get the packet length */
		size = (rx_cmd_a & RX_CMD_A_LEN_MASK_);
		align_count = (4 - ((size + RXW_PADDING) % 4)) % 4;

		if (unlikely(rx_cmd_a & RX_CMD_A_RED_)) {
			netif_dbg(dev, rx_err, dev->net,
				  "Error rx_cmd_a=0x%08x", rx_cmd_a);
		} else {
			/* last frame in this batch */
			if (skb->len == size) {
				lan78xx_rx_csum_offload(dev, skb,
							rx_cmd_a, rx_cmd_b);

				skb_trim(skb, skb->len - 4); /* remove fcs */
				skb->truesize = size + sizeof(struct sk_buff);

				return 1;
			}

			skb2 = skb_clone(skb, GFP_ATOMIC);
			if (unlikely(!skb2)) {
				netdev_warn(dev->net, "Error allocating skb");
				return 0;
			}

			skb2->len = size;
			skb2->data = packet;
			skb_set_tail_pointer(skb2, size);

			lan78xx_rx_csum_offload(dev, skb2, rx_cmd_a, rx_cmd_b);

			skb_trim(skb2, skb2->len - 4); /* remove fcs */
			skb2->truesize = size + sizeof(struct sk_buff);

			lan78xx_skb_return(dev, skb2);
		}

		skb_pull(skb, size);

		/* padding bytes before the next frame starts */
		if (skb->len)
			skb_pull(skb, align_count);
	}

	return 1;
}

static inline void rx_process(struct lan78xx_net *dev, struct sk_buff *skb)
{
	if (!lan78xx_rx(dev, skb)) {
		dev->net->stats.rx_errors++;
		goto done;
	}

	if (skb->len) {
		lan78xx_skb_return(dev, skb);
		return;
	}

	netif_dbg(dev, rx_err, dev->net, "drop\n");
	dev->net->stats.rx_errors++;
done:
	skb_queue_tail(&dev->done, skb);
}

static void rx_complete(struct urb *urb);

static int rx_submit(struct lan78xx_net *dev, struct urb *urb, gfp_t flags)
{
	struct sk_buff *skb;
	struct skb_data *entry;
	unsigned long lockflags;
	size_t size = dev->rx_urb_size;
	int ret = 0;

	skb = netdev_alloc_skb_ip_align(dev->net, size);
	if (!skb) {
		usb_free_urb(urb);
		return -ENOMEM;
	}

	entry = (struct skb_data *)skb->cb;
	entry->urb = urb;
	entry->dev = dev;
	entry->length = 0;

	usb_fill_bulk_urb(urb, dev->udev, dev->pipe_in,
			  skb->data, size, rx_complete, skb);

	spin_lock_irqsave(&dev->rxq.lock, lockflags);

	if (netif_device_present(dev->net) &&
	    netif_running(dev->net) &&
	    !test_bit(EVENT_RX_HALT, &dev->flags) &&
	    !test_bit(EVENT_DEV_ASLEEP, &dev->flags)) {
		ret = usb_submit_urb(urb, GFP_ATOMIC);
		switch (ret) {
		case 0:
			lan78xx_queue_skb(&dev->rxq, skb, rx_start);
			break;
		case -EPIPE:
			lan78xx_defer_kevent(dev, EVENT_RX_HALT);
			break;
		case -ENODEV:
			netif_dbg(dev, ifdown, dev->net, "device gone\n");
			netif_device_detach(dev->net);
			break;
		case -EHOSTUNREACH:
			ret = -ENOLINK;
			break;
		default:
			netif_dbg(dev, rx_err, dev->net,
				  "rx submit, %d\n", ret);
			tasklet_schedule(&dev->bh);
		}
	} else {
		netif_dbg(dev, ifdown, dev->net, "rx: stopped\n");
		ret = -ENOLINK;
	}
	spin_unlock_irqrestore(&dev->rxq.lock, lockflags);
	if (ret) {
		dev_kfree_skb_any(skb);
		usb_free_urb(urb);
	}
	return ret;
}

static void rx_complete(struct urb *urb)
{
	struct sk_buff	*skb = (struct sk_buff *)urb->context;
	struct skb_data	*entry = (struct skb_data *)skb->cb;
	struct lan78xx_net *dev = entry->dev;
	int urb_status = urb->status;
	enum skb_state state;

	skb_put(skb, urb->actual_length);
	state = rx_done;
	entry->urb = NULL;

	switch (urb_status) {
	case 0:
		if (skb->len < dev->net->hard_header_len) {
			state = rx_cleanup;
			dev->net->stats.rx_errors++;
			dev->net->stats.rx_length_errors++;
			netif_dbg(dev, rx_err, dev->net,
				  "rx length %d\n", skb->len);
		}
		usb_mark_last_busy(dev->udev);
		break;
	case -EPIPE:
		dev->net->stats.rx_errors++;
		lan78xx_defer_kevent(dev, EVENT_RX_HALT);
		/* FALLTHROUGH */
	case -ECONNRESET:				/* async unlink */
	case -ESHUTDOWN:				/* hardware gone */
		netif_dbg(dev, ifdown, dev->net,
			  "rx shutdown, code %d\n", urb_status);
		state = rx_cleanup;
		entry->urb = urb;
		urb = NULL;
		break;
	case -EPROTO:
	case -ETIME:
	case -EILSEQ:
		dev->net->stats.rx_errors++;
		state = rx_cleanup;
		entry->urb = urb;
		urb = NULL;
		break;

	/* data overrun ... flush fifo? */
	case -EOVERFLOW:
		dev->net->stats.rx_over_errors++;
		/* FALLTHROUGH */

	default:
		state = rx_cleanup;
		dev->net->stats.rx_errors++;
		netif_dbg(dev, rx_err, dev->net, "rx status %d\n", urb_status);
		break;
	}

	state = defer_bh(dev, skb, &dev->rxq, state);

	if (urb) {
		if (netif_running(dev->net) &&
		    !test_bit(EVENT_RX_HALT, &dev->flags) &&
		    state != unlink_start) {
			rx_submit(dev, urb, GFP_ATOMIC);
			return;
		}
		usb_free_urb(urb);
	}
	netif_dbg(dev, rx_err, dev->net, "no read resubmitted\n");
}

static void lan78xx_tx_bh(struct lan78xx_net *dev)
{
	int length;
	struct urb *urb = NULL;
	struct skb_data *entry;
	unsigned long flags;
	struct sk_buff_head *tqp = &dev->txq_pend;
	struct sk_buff *skb, *skb2;
	int ret;
	int count, pos;
	int skb_totallen, pkt_cnt;

	skb_totallen = 0;
	pkt_cnt = 0;
	count = 0;
	length = 0;
	spin_lock_irqsave(&tqp->lock, flags);
	for (skb = tqp->next; pkt_cnt < tqp->qlen; skb = skb->next) {
		if (skb_is_gso(skb)) {
			if (pkt_cnt) {
				/* handle previous packets first */
				break;
			}
			count = 1;
			length = skb->len - TX_OVERHEAD;
			__skb_unlink(skb, tqp);
			spin_unlock_irqrestore(&tqp->lock, flags);
			goto gso_skb;
		}

		if ((skb_totallen + skb->len) > MAX_SINGLE_PACKET_SIZE)
			break;
		skb_totallen = skb->len + roundup(skb_totallen, sizeof(u32));
		pkt_cnt++;
	}
	spin_unlock_irqrestore(&tqp->lock, flags);

	/* copy to a single skb */
	skb = alloc_skb(skb_totallen, GFP_ATOMIC);
	if (!skb)
		goto drop;

	skb_put(skb, skb_totallen);

	for (count = pos = 0; count < pkt_cnt; count++) {
		skb2 = skb_dequeue(tqp);
		if (skb2) {
			length += (skb2->len - TX_OVERHEAD);
			memcpy(skb->data + pos, skb2->data, skb2->len);
			pos += roundup(skb2->len, sizeof(u32));
			dev_kfree_skb(skb2);
		}
	}

gso_skb:
	urb = usb_alloc_urb(0, GFP_ATOMIC);
	if (!urb)
		goto drop;

	entry = (struct skb_data *)skb->cb;
	entry->urb = urb;
	entry->dev = dev;
	entry->length = length;
	entry->num_of_packet = count;

	spin_lock_irqsave(&dev->txq.lock, flags);
	ret = usb_autopm_get_interface_async(dev->intf);
	if (ret < 0) {
		spin_unlock_irqrestore(&dev->txq.lock, flags);
		goto drop;
	}

	usb_fill_bulk_urb(urb, dev->udev, dev->pipe_out,
			  skb->data, skb->len, tx_complete, skb);

	if (length % dev->maxpacket == 0) {
		/* send USB_ZERO_PACKET */
		urb->transfer_flags |= URB_ZERO_PACKET;
	}

#ifdef CONFIG_PM
	/* if this triggers the device is still a sleep */
	if (test_bit(EVENT_DEV_ASLEEP, &dev->flags)) {
		/* transmission will be done in resume */
		usb_anchor_urb(urb, &dev->deferred);
		/* no use to process more packets */
		netif_stop_queue(dev->net);
		usb_put_urb(urb);
		spin_unlock_irqrestore(&dev->txq.lock, flags);
		netdev_dbg(dev->net, "Delaying transmission for resumption\n");
		return;
	}
#endif

	ret = usb_submit_urb(urb, GFP_ATOMIC);
	switch (ret) {
	case 0:
		netif_trans_update(dev->net);
		lan78xx_queue_skb(&dev->txq, skb, tx_start);
		if (skb_queue_len(&dev->txq) >= dev->tx_qlen)
			netif_stop_queue(dev->net);
		break;
	case -EPIPE:
		netif_stop_queue(dev->net);
		lan78xx_defer_kevent(dev, EVENT_TX_HALT);
		usb_autopm_put_interface_async(dev->intf);
		break;
	default:
		usb_autopm_put_interface_async(dev->intf);
		netif_dbg(dev, tx_err, dev->net,
			  "tx: submit urb err %d\n", ret);
		break;
	}

	spin_unlock_irqrestore(&dev->txq.lock, flags);

	if (ret) {
		netif_dbg(dev, tx_err, dev->net, "drop, code %d\n", ret);
drop:
		dev->net->stats.tx_dropped++;
		if (skb)
			dev_kfree_skb_any(skb);
		usb_free_urb(urb);
	} else
		netif_dbg(dev, tx_queued, dev->net,
			  "> tx, len %d, type 0x%x\n", length, skb->protocol);
}

static void lan78xx_rx_bh(struct lan78xx_net *dev)
{
	struct urb *urb;
	int i;

	if (skb_queue_len(&dev->rxq) < dev->rx_qlen) {
		for (i = 0; i < 10; i++) {
			if (skb_queue_len(&dev->rxq) >= dev->rx_qlen)
				break;
			urb = usb_alloc_urb(0, GFP_ATOMIC);
			if (urb)
				if (rx_submit(dev, urb, GFP_ATOMIC) == -ENOLINK)
					return;
		}

		if (skb_queue_len(&dev->rxq) < dev->rx_qlen)
			tasklet_schedule(&dev->bh);
	}
	if (skb_queue_len(&dev->txq) < dev->tx_qlen)
		netif_wake_queue(dev->net);
}

static void lan78xx_bh(unsigned long param)
{
	struct lan78xx_net *dev = (struct lan78xx_net *)param;
	struct sk_buff *skb;
	struct skb_data *entry;

	while ((skb = skb_dequeue(&dev->done))) {
		entry = (struct skb_data *)(skb->cb);
		switch (entry->state) {
		case rx_done:
			entry->state = rx_cleanup;
			rx_process(dev, skb);
			continue;
		case tx_done:
			usb_free_urb(entry->urb);
			dev_kfree_skb(skb);
			continue;
		case rx_cleanup:
			usb_free_urb(entry->urb);
			dev_kfree_skb(skb);
			continue;
		default:
			netdev_dbg(dev->net, "skb state %d\n", entry->state);
			return;
		}
	}

	if (netif_device_present(dev->net) && netif_running(dev->net)) {
		/* reset update timer delta */
		if (timer_pending(&dev->stat_monitor) && (dev->delta != 1)) {
			dev->delta = 1;
			mod_timer(&dev->stat_monitor,
				  jiffies + STAT_UPDATE_TIMER);
		}

		if (!skb_queue_empty(&dev->txq_pend))
			lan78xx_tx_bh(dev);

		if (!timer_pending(&dev->delay) &&
		    !test_bit(EVENT_RX_HALT, &dev->flags))
			lan78xx_rx_bh(dev);
	}
}

static void lan78xx_delayedwork(struct work_struct *work)
{
	int status;
	struct lan78xx_net *dev;

	dev = container_of(work, struct lan78xx_net, wq.work);

	if (test_bit(EVENT_TX_HALT, &dev->flags)) {
		unlink_urbs(dev, &dev->txq);
		status = usb_autopm_get_interface(dev->intf);
		if (status < 0)
			goto fail_pipe;
		status = usb_clear_halt(dev->udev, dev->pipe_out);
		usb_autopm_put_interface(dev->intf);
		if (status < 0 &&
		    status != -EPIPE &&
		    status != -ESHUTDOWN) {
			if (netif_msg_tx_err(dev))
fail_pipe:
				netdev_err(dev->net,
					   "can't clear tx halt, status %d\n",
					   status);
		} else {
			clear_bit(EVENT_TX_HALT, &dev->flags);
			if (status != -ESHUTDOWN)
				netif_wake_queue(dev->net);
		}
	}
	if (test_bit(EVENT_RX_HALT, &dev->flags)) {
		unlink_urbs(dev, &dev->rxq);
		status = usb_autopm_get_interface(dev->intf);
		if (status < 0)
				goto fail_halt;
		status = usb_clear_halt(dev->udev, dev->pipe_in);
		usb_autopm_put_interface(dev->intf);
		if (status < 0 &&
		    status != -EPIPE &&
		    status != -ESHUTDOWN) {
			if (netif_msg_rx_err(dev))
fail_halt:
				netdev_err(dev->net,
					   "can't clear rx halt, status %d\n",
					   status);
		} else {
			clear_bit(EVENT_RX_HALT, &dev->flags);
			tasklet_schedule(&dev->bh);
		}
	}

	if (test_bit(EVENT_LINK_RESET, &dev->flags)) {
		int ret = 0;

		clear_bit(EVENT_LINK_RESET, &dev->flags);
		status = usb_autopm_get_interface(dev->intf);
		if (status < 0)
			goto skip_reset;
		if (lan78xx_link_reset(dev) < 0) {
			usb_autopm_put_interface(dev->intf);
skip_reset:
			netdev_info(dev->net, "link reset failed (%d)\n",
				    ret);
		} else {
			usb_autopm_put_interface(dev->intf);
		}
	}

	if (test_bit(EVENT_STAT_UPDATE, &dev->flags)) {
		lan78xx_update_stats(dev);

		clear_bit(EVENT_STAT_UPDATE, &dev->flags);

		mod_timer(&dev->stat_monitor,
			  jiffies + (STAT_UPDATE_TIMER * dev->delta));

		dev->delta = min((dev->delta * 2), 50);
	}
}

static void intr_complete(struct urb *urb)
{
	struct lan78xx_net *dev = urb->context;
	int status = urb->status;

	switch (status) {
	/* success */
	case 0:
		lan78xx_status(dev, urb);
		break;

	/* software-driven interface shutdown */
	case -ENOENT:			/* urb killed */
	case -ESHUTDOWN:		/* hardware gone */
		netif_dbg(dev, ifdown, dev->net,
			  "intr shutdown, code %d\n", status);
		return;

	/* NOTE:  not throttling like RX/TX, since this endpoint
	 * already polls infrequently
	 */
	default:
		netdev_dbg(dev->net, "intr status %d\n", status);
		break;
	}

	if (!netif_running(dev->net))
		return;

	memset(urb->transfer_buffer, 0, urb->transfer_buffer_length);
	status = usb_submit_urb(urb, GFP_ATOMIC);
	if (status != 0)
		netif_err(dev, timer, dev->net,
			  "intr resubmit --> %d\n", status);
}

static void lan78xx_disconnect(struct usb_interface *intf)
{
	struct lan78xx_net		*dev;
	struct usb_device		*udev;
	struct net_device		*net;

	dev = usb_get_intfdata(intf);
	usb_set_intfdata(intf, NULL);
	if (!dev)
		return;

	udev = interface_to_usbdev(intf);

	net = dev->net;
	unregister_netdev(net);

	cancel_delayed_work_sync(&dev->wq);

	usb_scuttle_anchored_urbs(&dev->deferred);

	lan78xx_unbind(dev, intf);

	usb_kill_urb(dev->urb_intr);
	usb_free_urb(dev->urb_intr);

	free_netdev(net);
	usb_put_dev(udev);
}

static void lan78xx_tx_timeout(struct net_device *net)
{
	struct lan78xx_net *dev = netdev_priv(net);

	unlink_urbs(dev, &dev->txq);
	tasklet_schedule(&dev->bh);
}

static netdev_features_t lan78xx_features_check(struct sk_buff *skb,
						struct net_device *netdev,
						netdev_features_t features)
{
	if (skb->len + TX_OVERHEAD > MAX_SINGLE_PACKET_SIZE)
		features &= ~NETIF_F_GSO_MASK;

	features = vlan_features_check(skb, features);
	features = vxlan_features_check(skb, features);

	return features;
}

static const struct net_device_ops lan78xx_netdev_ops = {
	.ndo_open		= lan78xx_open,
	.ndo_stop		= lan78xx_stop,
	.ndo_start_xmit		= lan78xx_start_xmit,
	.ndo_tx_timeout		= lan78xx_tx_timeout,
	.ndo_change_mtu		= lan78xx_change_mtu,
	.ndo_set_mac_address	= lan78xx_set_mac_addr,
	.ndo_validate_addr	= eth_validate_addr,
	.ndo_do_ioctl		= lan78xx_ioctl,
	.ndo_set_rx_mode	= lan78xx_set_multicast,
	.ndo_set_features	= lan78xx_set_features,
	.ndo_vlan_rx_add_vid	= lan78xx_vlan_rx_add_vid,
	.ndo_vlan_rx_kill_vid	= lan78xx_vlan_rx_kill_vid,
	.ndo_features_check	= lan78xx_features_check,
};

static void lan78xx_stat_monitor(unsigned long param)
{
	struct lan78xx_net *dev;

	dev = (struct lan78xx_net *)param;

	lan78xx_defer_kevent(dev, EVENT_STAT_UPDATE);
}

static int lan78xx_probe(struct usb_interface *intf,
			 const struct usb_device_id *id)
{
	struct usb_host_endpoint *ep_blkin, *ep_blkout, *ep_intr;
	struct lan78xx_net *dev;
	struct net_device *netdev;
	struct usb_device *udev;
	int ret;
	unsigned maxp;
	unsigned period;
	u8 *buf = NULL;

	udev = interface_to_usbdev(intf);
	udev = usb_get_dev(udev);

	ret = -ENOMEM;
	netdev = alloc_etherdev(sizeof(struct lan78xx_net));
	if (!netdev) {
			dev_err(&intf->dev, "Error: OOM\n");
			goto out1;
	}

	/* netdev_printk() needs this */
	SET_NETDEV_DEV(netdev, &intf->dev);

	dev = netdev_priv(netdev);
	dev->udev = udev;
	dev->intf = intf;
	dev->net = netdev;
	dev->msg_enable = netif_msg_init(msg_level, NETIF_MSG_DRV
					| NETIF_MSG_PROBE | NETIF_MSG_LINK);

	skb_queue_head_init(&dev->rxq);
	skb_queue_head_init(&dev->txq);
	skb_queue_head_init(&dev->done);
	skb_queue_head_init(&dev->rxq_pause);
	skb_queue_head_init(&dev->txq_pend);
	mutex_init(&dev->phy_mutex);

	tasklet_init(&dev->bh, lan78xx_bh, (unsigned long)dev);
	INIT_DELAYED_WORK(&dev->wq, lan78xx_delayedwork);
	init_usb_anchor(&dev->deferred);

	netdev->netdev_ops = &lan78xx_netdev_ops;
	netdev->watchdog_timeo = TX_TIMEOUT_JIFFIES;
	netdev->ethtool_ops = &lan78xx_ethtool_ops;

	dev->stat_monitor.function = lan78xx_stat_monitor;
	dev->stat_monitor.data = (unsigned long)dev;
	dev->delta = 1;
	init_timer(&dev->stat_monitor);

	mutex_init(&dev->stats.access_lock);

	if (intf->cur_altsetting->desc.bNumEndpoints < 3) {
		ret = -ENODEV;
		goto out2;
	}

	dev->pipe_in = usb_rcvbulkpipe(udev, BULK_IN_PIPE);
	ep_blkin = usb_pipe_endpoint(udev, dev->pipe_in);
	if (!ep_blkin || !usb_endpoint_is_bulk_in(&ep_blkin->desc)) {
		ret = -ENODEV;
		goto out2;
	}

	dev->pipe_out = usb_sndbulkpipe(udev, BULK_OUT_PIPE);
	ep_blkout = usb_pipe_endpoint(udev, dev->pipe_out);
	if (!ep_blkout || !usb_endpoint_is_bulk_out(&ep_blkout->desc)) {
		ret = -ENODEV;
		goto out2;
	}

	ep_intr = &intf->cur_altsetting->endpoint[2];
	if (!usb_endpoint_is_int_in(&ep_intr->desc)) {
		ret = -ENODEV;
		goto out2;
	}

	dev->pipe_intr = usb_rcvintpipe(dev->udev,
					usb_endpoint_num(&ep_intr->desc));

	ret = lan78xx_bind(dev, intf);
	if (ret < 0)
		goto out2;
	strcpy(netdev->name, "eth%d");

	if (netdev->mtu > (dev->hard_mtu - netdev->hard_header_len))
		netdev->mtu = dev->hard_mtu - netdev->hard_header_len;
	netif_set_gso_max_size(netdev, MAX_SINGLE_PACKET_SIZE - MAX_HEADER);

	period = ep_intr->desc.bInterval;
	maxp = usb_maxpacket(dev->udev, dev->pipe_intr, 0);
	buf = kmalloc(maxp, GFP_KERNEL);
	if (buf) {
		dev->urb_intr = usb_alloc_urb(0, GFP_KERNEL);
		if (!dev->urb_intr) {
			ret = -ENOMEM;
			kfree(buf);
			goto out3;
		} else {
			usb_fill_int_urb(dev->urb_intr, dev->udev,
					 dev->pipe_intr, buf, maxp,
					 intr_complete, dev, period);
			dev->urb_intr->transfer_flags |= URB_FREE_BUFFER;
		}
	}

	dev->maxpacket = usb_maxpacket(dev->udev, dev->pipe_out, 1);

	/* driver requires remote-wakeup capability during autosuspend. */
	intf->needs_remote_wakeup = 1;

	ret = register_netdev(netdev);
	if (ret != 0) {
		netif_err(dev, probe, netdev, "couldn't register the device\n");
		goto out2;
	}

	usb_set_intfdata(intf, dev);

	ret = device_set_wakeup_enable(&udev->dev, true);

	 /* Default delay of 2sec has more overhead than advantage.
	  * Set to 10sec as default.
	  */
	pm_runtime_set_autosuspend_delay(&udev->dev,
					 DEFAULT_AUTOSUSPEND_DELAY);

	return 0;

out3:
	lan78xx_unbind(dev, intf);
out2:
	free_netdev(netdev);
out1:
	usb_put_dev(udev);

	return ret;
}

static u16 lan78xx_wakeframe_crc16(const u8 *buf, int len)
{
	const u16 crc16poly = 0x8005;
	int i;
	u16 bit, crc, msb;
	u8 data;

	crc = 0xFFFF;
	for (i = 0; i < len; i++) {
		data = *buf++;
		for (bit = 0; bit < 8; bit++) {
			msb = crc >> 15;
			crc <<= 1;

			if (msb ^ (u16)(data & 1)) {
				crc ^= crc16poly;
				crc |= (u16)0x0001U;
			}
			data >>= 1;
		}
	}

	return crc;
}

static int lan78xx_set_suspend(struct lan78xx_net *dev, u32 wol)
{
	u32 buf;
	int ret;
	int mask_index;
	u16 crc;
	u32 temp_wucsr;
	u32 temp_pmt_ctl;
	const u8 ipv4_multicast[3] = { 0x01, 0x00, 0x5E };
	const u8 ipv6_multicast[3] = { 0x33, 0x33 };
	const u8 arp_type[2] = { 0x08, 0x06 };

	ret = lan78xx_read_reg(dev, MAC_TX, &buf);
	buf &= ~MAC_TX_TXEN_;
	ret = lan78xx_write_reg(dev, MAC_TX, buf);
	ret = lan78xx_read_reg(dev, MAC_RX, &buf);
	buf &= ~MAC_RX_RXEN_;
	ret = lan78xx_write_reg(dev, MAC_RX, buf);

	ret = lan78xx_write_reg(dev, WUCSR, 0);
	ret = lan78xx_write_reg(dev, WUCSR2, 0);
	ret = lan78xx_write_reg(dev, WK_SRC, 0xFFF1FF1FUL);

	temp_wucsr = 0;

	temp_pmt_ctl = 0;
	ret = lan78xx_read_reg(dev, PMT_CTL, &temp_pmt_ctl);
	temp_pmt_ctl &= ~PMT_CTL_RES_CLR_WKP_EN_;
	temp_pmt_ctl |= PMT_CTL_RES_CLR_WKP_STS_;

	for (mask_index = 0; mask_index < NUM_OF_WUF_CFG; mask_index++)
		ret = lan78xx_write_reg(dev, WUF_CFG(mask_index), 0);

	mask_index = 0;
	if (wol & WAKE_PHY) {
		temp_pmt_ctl |= PMT_CTL_PHY_WAKE_EN_;

		temp_pmt_ctl |= PMT_CTL_WOL_EN_;
		temp_pmt_ctl &= ~PMT_CTL_SUS_MODE_MASK_;
		temp_pmt_ctl |= PMT_CTL_SUS_MODE_0_;
	}
	if (wol & WAKE_MAGIC) {
		temp_wucsr |= WUCSR_MPEN_;

		temp_pmt_ctl |= PMT_CTL_WOL_EN_;
		temp_pmt_ctl &= ~PMT_CTL_SUS_MODE_MASK_;
		temp_pmt_ctl |= PMT_CTL_SUS_MODE_3_;
	}
	if (wol & WAKE_BCAST) {
		temp_wucsr |= WUCSR_BCST_EN_;

		temp_pmt_ctl |= PMT_CTL_WOL_EN_;
		temp_pmt_ctl &= ~PMT_CTL_SUS_MODE_MASK_;
		temp_pmt_ctl |= PMT_CTL_SUS_MODE_0_;
	}
	if (wol & WAKE_MCAST) {
		temp_wucsr |= WUCSR_WAKE_EN_;

		/* set WUF_CFG & WUF_MASK for IPv4 Multicast */
		crc = lan78xx_wakeframe_crc16(ipv4_multicast, 3);
		ret = lan78xx_write_reg(dev, WUF_CFG(mask_index),
					WUF_CFGX_EN_ |
					WUF_CFGX_TYPE_MCAST_ |
					(0 << WUF_CFGX_OFFSET_SHIFT_) |
					(crc & WUF_CFGX_CRC16_MASK_));

		ret = lan78xx_write_reg(dev, WUF_MASK0(mask_index), 7);
		ret = lan78xx_write_reg(dev, WUF_MASK1(mask_index), 0);
		ret = lan78xx_write_reg(dev, WUF_MASK2(mask_index), 0);
		ret = lan78xx_write_reg(dev, WUF_MASK3(mask_index), 0);
		mask_index++;

		/* for IPv6 Multicast */
		crc = lan78xx_wakeframe_crc16(ipv6_multicast, 2);
		ret = lan78xx_write_reg(dev, WUF_CFG(mask_index),
					WUF_CFGX_EN_ |
					WUF_CFGX_TYPE_MCAST_ |
					(0 << WUF_CFGX_OFFSET_SHIFT_) |
					(crc & WUF_CFGX_CRC16_MASK_));

		ret = lan78xx_write_reg(dev, WUF_MASK0(mask_index), 3);
		ret = lan78xx_write_reg(dev, WUF_MASK1(mask_index), 0);
		ret = lan78xx_write_reg(dev, WUF_MASK2(mask_index), 0);
		ret = lan78xx_write_reg(dev, WUF_MASK3(mask_index), 0);
		mask_index++;

		temp_pmt_ctl |= PMT_CTL_WOL_EN_;
		temp_pmt_ctl &= ~PMT_CTL_SUS_MODE_MASK_;
		temp_pmt_ctl |= PMT_CTL_SUS_MODE_0_;
	}
	if (wol & WAKE_UCAST) {
		temp_wucsr |= WUCSR_PFDA_EN_;

		temp_pmt_ctl |= PMT_CTL_WOL_EN_;
		temp_pmt_ctl &= ~PMT_CTL_SUS_MODE_MASK_;
		temp_pmt_ctl |= PMT_CTL_SUS_MODE_0_;
	}
	if (wol & WAKE_ARP) {
		temp_wucsr |= WUCSR_WAKE_EN_;

		/* set WUF_CFG & WUF_MASK
		 * for packettype (offset 12,13) = ARP (0x0806)
		 */
		crc = lan78xx_wakeframe_crc16(arp_type, 2);
		ret = lan78xx_write_reg(dev, WUF_CFG(mask_index),
					WUF_CFGX_EN_ |
					WUF_CFGX_TYPE_ALL_ |
					(0 << WUF_CFGX_OFFSET_SHIFT_) |
					(crc & WUF_CFGX_CRC16_MASK_));

		ret = lan78xx_write_reg(dev, WUF_MASK0(mask_index), 0x3000);
		ret = lan78xx_write_reg(dev, WUF_MASK1(mask_index), 0);
		ret = lan78xx_write_reg(dev, WUF_MASK2(mask_index), 0);
		ret = lan78xx_write_reg(dev, WUF_MASK3(mask_index), 0);
		mask_index++;

		temp_pmt_ctl |= PMT_CTL_WOL_EN_;
		temp_pmt_ctl &= ~PMT_CTL_SUS_MODE_MASK_;
		temp_pmt_ctl |= PMT_CTL_SUS_MODE_0_;
	}

	ret = lan78xx_write_reg(dev, WUCSR, temp_wucsr);

	/* when multiple WOL bits are set */
	if (hweight_long((unsigned long)wol) > 1) {
		temp_pmt_ctl |= PMT_CTL_WOL_EN_;
		temp_pmt_ctl &= ~PMT_CTL_SUS_MODE_MASK_;
		temp_pmt_ctl |= PMT_CTL_SUS_MODE_0_;
	}
	ret = lan78xx_write_reg(dev, PMT_CTL, temp_pmt_ctl);

	/* clear WUPS */
	ret = lan78xx_read_reg(dev, PMT_CTL, &buf);
	buf |= PMT_CTL_WUPS_MASK_;
	ret = lan78xx_write_reg(dev, PMT_CTL, buf);

	ret = lan78xx_read_reg(dev, MAC_RX, &buf);
	buf |= MAC_RX_RXEN_;
	ret = lan78xx_write_reg(dev, MAC_RX, buf);

	return 0;
}

static int lan78xx_suspend(struct usb_interface *intf, pm_message_t message)
{
	struct lan78xx_net *dev = usb_get_intfdata(intf);
	struct lan78xx_priv *pdata = (struct lan78xx_priv *)(dev->data[0]);
	u32 buf;
	int ret;
	int event;

	event = message.event;

	if (!dev->suspend_count++) {
		spin_lock_irq(&dev->txq.lock);
		/* don't autosuspend while transmitting */
		if ((skb_queue_len(&dev->txq) ||
		     skb_queue_len(&dev->txq_pend)) &&
			PMSG_IS_AUTO(message)) {
			spin_unlock_irq(&dev->txq.lock);
			ret = -EBUSY;
			goto out;
		} else {
			set_bit(EVENT_DEV_ASLEEP, &dev->flags);
			spin_unlock_irq(&dev->txq.lock);
		}

		/* stop TX & RX */
		ret = lan78xx_read_reg(dev, MAC_TX, &buf);
		buf &= ~MAC_TX_TXEN_;
		ret = lan78xx_write_reg(dev, MAC_TX, buf);
		ret = lan78xx_read_reg(dev, MAC_RX, &buf);
		buf &= ~MAC_RX_RXEN_;
		ret = lan78xx_write_reg(dev, MAC_RX, buf);

		/* empty out the rx and queues */
		netif_device_detach(dev->net);
		lan78xx_terminate_urbs(dev);
		usb_kill_urb(dev->urb_intr);

		/* reattach */
		netif_device_attach(dev->net);
	}

	if (test_bit(EVENT_DEV_ASLEEP, &dev->flags)) {
		del_timer(&dev->stat_monitor);

		if (PMSG_IS_AUTO(message)) {
			/* auto suspend (selective suspend) */
			ret = lan78xx_read_reg(dev, MAC_TX, &buf);
			buf &= ~MAC_TX_TXEN_;
			ret = lan78xx_write_reg(dev, MAC_TX, buf);
			ret = lan78xx_read_reg(dev, MAC_RX, &buf);
			buf &= ~MAC_RX_RXEN_;
			ret = lan78xx_write_reg(dev, MAC_RX, buf);

			ret = lan78xx_write_reg(dev, WUCSR, 0);
			ret = lan78xx_write_reg(dev, WUCSR2, 0);
			ret = lan78xx_write_reg(dev, WK_SRC, 0xFFF1FF1FUL);

			/* set goodframe wakeup */
			ret = lan78xx_read_reg(dev, WUCSR, &buf);

			buf |= WUCSR_RFE_WAKE_EN_;
			buf |= WUCSR_STORE_WAKE_;

			ret = lan78xx_write_reg(dev, WUCSR, buf);

			ret = lan78xx_read_reg(dev, PMT_CTL, &buf);

			buf &= ~PMT_CTL_RES_CLR_WKP_EN_;
			buf |= PMT_CTL_RES_CLR_WKP_STS_;

			buf |= PMT_CTL_PHY_WAKE_EN_;
			buf |= PMT_CTL_WOL_EN_;
			buf &= ~PMT_CTL_SUS_MODE_MASK_;
			buf |= PMT_CTL_SUS_MODE_3_;

			ret = lan78xx_write_reg(dev, PMT_CTL, buf);

			ret = lan78xx_read_reg(dev, PMT_CTL, &buf);

			buf |= PMT_CTL_WUPS_MASK_;

			ret = lan78xx_write_reg(dev, PMT_CTL, buf);

			ret = lan78xx_read_reg(dev, MAC_RX, &buf);
			buf |= MAC_RX_RXEN_;
			ret = lan78xx_write_reg(dev, MAC_RX, buf);
		} else {
			lan78xx_set_suspend(dev, pdata->wol);
		}
	}

	ret = 0;
out:
	return ret;
}

static int lan78xx_resume(struct usb_interface *intf)
{
	struct lan78xx_net *dev = usb_get_intfdata(intf);
	struct sk_buff *skb;
	struct urb *res;
	int ret;
	u32 buf;

	if (!timer_pending(&dev->stat_monitor)) {
		dev->delta = 1;
		mod_timer(&dev->stat_monitor,
			  jiffies + STAT_UPDATE_TIMER);
	}

	if (!--dev->suspend_count) {
		/* resume interrupt URBs */
		if (dev->urb_intr && test_bit(EVENT_DEV_OPEN, &dev->flags))
				usb_submit_urb(dev->urb_intr, GFP_NOIO);

		spin_lock_irq(&dev->txq.lock);
		while ((res = usb_get_from_anchor(&dev->deferred))) {
			skb = (struct sk_buff *)res->context;
			ret = usb_submit_urb(res, GFP_ATOMIC);
			if (ret < 0) {
				dev_kfree_skb_any(skb);
				usb_free_urb(res);
				usb_autopm_put_interface_async(dev->intf);
			} else {
				netif_trans_update(dev->net);
				lan78xx_queue_skb(&dev->txq, skb, tx_start);
			}
		}

		clear_bit(EVENT_DEV_ASLEEP, &dev->flags);
		spin_unlock_irq(&dev->txq.lock);

		if (test_bit(EVENT_DEV_OPEN, &dev->flags)) {
			if (!(skb_queue_len(&dev->txq) >= dev->tx_qlen))
				netif_start_queue(dev->net);
			tasklet_schedule(&dev->bh);
		}
	}

	ret = lan78xx_write_reg(dev, WUCSR2, 0);
	ret = lan78xx_write_reg(dev, WUCSR, 0);
	ret = lan78xx_write_reg(dev, WK_SRC, 0xFFF1FF1FUL);

	ret = lan78xx_write_reg(dev, WUCSR2, WUCSR2_NS_RCD_ |
					     WUCSR2_ARP_RCD_ |
					     WUCSR2_IPV6_TCPSYN_RCD_ |
					     WUCSR2_IPV4_TCPSYN_RCD_);

	ret = lan78xx_write_reg(dev, WUCSR, WUCSR_EEE_TX_WAKE_ |
					    WUCSR_EEE_RX_WAKE_ |
					    WUCSR_PFDA_FR_ |
					    WUCSR_RFE_WAKE_FR_ |
					    WUCSR_WUFR_ |
					    WUCSR_MPR_ |
					    WUCSR_BCST_FR_);

	ret = lan78xx_read_reg(dev, MAC_TX, &buf);
	buf |= MAC_TX_TXEN_;
	ret = lan78xx_write_reg(dev, MAC_TX, buf);

	return 0;
}

static int lan78xx_reset_resume(struct usb_interface *intf)
{
	struct lan78xx_net *dev = usb_get_intfdata(intf);

	lan78xx_reset(dev);

	lan78xx_phy_init(dev);

	return lan78xx_resume(intf);
}

static const struct usb_device_id products[] = {
	{
	/* LAN7800 USB Gigabit Ethernet Device */
	USB_DEVICE(LAN78XX_USB_VENDOR_ID, LAN7800_USB_PRODUCT_ID),
	},
	{
	/* LAN7850 USB Gigabit Ethernet Device */
	USB_DEVICE(LAN78XX_USB_VENDOR_ID, LAN7850_USB_PRODUCT_ID),
	},
	{},
};
MODULE_DEVICE_TABLE(usb, products);

static struct usb_driver lan78xx_driver = {
	.name			= DRIVER_NAME,
	.id_table		= products,
	.probe			= lan78xx_probe,
	.disconnect		= lan78xx_disconnect,
	.suspend		= lan78xx_suspend,
	.resume			= lan78xx_resume,
	.reset_resume		= lan78xx_reset_resume,
	.supports_autosuspend	= 1,
	.disable_hub_initiated_lpm = 1,
};

module_usb_driver(lan78xx_driver);

MODULE_AUTHOR(DRIVER_AUTHOR);
MODULE_DESCRIPTION(DRIVER_DESC);
MODULE_LICENSE("GPL");<|MERGE_RESOLUTION|>--- conflicted
+++ resolved
@@ -865,14 +865,6 @@
 	ret = lan78xx_read_raw_otp(dev, 0, 1, &sig);
 
 	if (ret == 0) {
-<<<<<<< HEAD
-		if (sig == OTP_INDICATOR_1)
-			offset = (u32)offset;
-		else if (sig == OTP_INDICATOR_2)
-			offset += 0x100;
-		else
-			ret = -EINVAL;
-=======
 		if (sig != OTP_INDICATOR_1) {
 			if (sig == OTP_INDICATOR_2)
 				offset += 0x100;
@@ -880,7 +872,6 @@
 				ret = -EINVAL;
 		}
 
->>>>>>> 0f7b3b7a
 		if (!ret)
 			ret = lan78xx_read_raw_otp(dev, offset, length, data);
 	}
