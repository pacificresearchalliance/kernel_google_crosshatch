--- conflicted
+++ resolved
@@ -210,7 +210,8 @@
 	int rc = -1;
 	struct cam_hw_intf      *hw_intf;
 
-	for (i = 0; i < CAM_ISP_HW_SPLIT_MAX; i++) {
+	/* Start slave (which is right split) first */
+	for (i = CAM_ISP_HW_SPLIT_MAX - 1; i >= 0; i--) {
 		if (!isp_hw_res->hw_res[i])
 			continue;
 		hw_intf = isp_hw_res->hw_res[i]->hw_intf;
@@ -959,6 +960,7 @@
 {
 	int rc = -1;
 	int i;
+	int master_idx = -1;
 
 	struct cam_ife_hw_mgr               *ife_hw_mgr;
 	struct cam_ife_hw_mgr_res           *csid_res;
@@ -1010,18 +1012,27 @@
 			if (!cid_res->hw_res[i])
 				continue;
 
+			hw_intf = ife_hw_mgr->csid_devices[
+				cid_res->hw_res[i]->hw_intf->hw_idx];
+
 			csid_acquire.node_res = NULL;
 			if (csid_res->is_dual_vfe) {
-				if (i == CAM_ISP_HW_SPLIT_LEFT)
+				if (i == CAM_ISP_HW_SPLIT_LEFT) {
+					master_idx = hw_intf->hw_idx;
 					csid_acquire.sync_mode =
 						CAM_ISP_HW_SYNC_MASTER;
-				else
+				} else {
+					if (master_idx == -1) {
+						CAM_ERR(CAM_ISP,
+							"No Master found");
+						goto err;
+					}
 					csid_acquire.sync_mode =
 						CAM_ISP_HW_SYNC_SLAVE;
+					csid_acquire.master_idx = master_idx;
+				}
 			}
 
-			hw_intf = ife_hw_mgr->csid_devices[
-				cid_res->hw_res[i]->hw_intf->hw_idx];
 			rc = hw_intf->hw_ops.reserve(hw_intf->hw_priv,
 				&csid_acquire, sizeof(csid_acquire));
 			if (rc) {
@@ -1356,6 +1367,7 @@
 	uint32_t                           num_rdi_port_per_in = 0;
 	uint32_t                           total_pix_port = 0;
 	uint32_t                           total_rdi_port = 0;
+        uint32_t                           in_port_length = 0;
 
 	CAM_DBG(CAM_ISP, "Enter...");
 
@@ -1416,9 +1428,17 @@
 			isp_resource[i].res_hdl,
 			isp_resource[i].length);
 
+                in_port_length = sizeof(struct cam_isp_in_port_info);
+
+		if (in_port_length > isp_resource[i].length) {
+			CAM_ERR(CAM_ISP, "buffer size is not enough");
+			rc = -EINVAL;
+			goto free_res;
+		}
+
 		in_port = memdup_user((void __user *)isp_resource[i].res_hdl,
 			isp_resource[i].length);
-<<<<<<< HEAD
+
 		if (!IS_ERR(in_port)) {
 			in_port_length = sizeof(struct cam_isp_in_port_info) +
 				(in_port->num_out_res - 1) *
@@ -1430,9 +1450,6 @@
 				goto free_res;
 			}
 
-=======
-		if (in_port > 0) {
->>>>>>> 07d220e1
 			rc = cam_ife_mgr_acquire_hw_for_ctx(ife_ctx, in_port,
 				&num_pix_port_per_in, &num_rdi_port_per_in);
 			total_pix_port += num_pix_port_per_in;
@@ -4060,6 +4077,8 @@
 	int rc = -EFAULT;
 	int i, j;
 	struct cam_iommu_handle cdm_handles;
+	struct cam_ife_hw_mgr_ctx *ctx_pool;
+	struct cam_ife_hw_mgr_res *res_list_ife_out;
 
 	CAM_DBG(CAM_ISP, "Enter");
 
@@ -4164,9 +4183,10 @@
 		INIT_LIST_HEAD(&g_ife_hw_mgr.ctx_pool[i].res_list_ife_cid);
 		INIT_LIST_HEAD(&g_ife_hw_mgr.ctx_pool[i].res_list_ife_csid);
 		INIT_LIST_HEAD(&g_ife_hw_mgr.ctx_pool[i].res_list_ife_src);
+		ctx_pool = &g_ife_hw_mgr.ctx_pool[i];
 		for (j = 0; j < CAM_IFE_HW_OUT_RES_MAX; j++) {
-			INIT_LIST_HEAD(&g_ife_hw_mgr.ctx_pool[i].
-				res_list_ife_out[j].list);
+			res_list_ife_out = &ctx_pool->res_list_ife_out[j];
+			INIT_LIST_HEAD(&res_list_ife_out->list);
 		}
 
 		/* init context pool */
