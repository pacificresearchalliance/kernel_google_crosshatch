/* Copyright (c) 2017-2019, The Linux Foundation. All rights reserved.
 *
 * This program is free software; you can redistribute it and/or modify
 * it under the terms of the GNU General Public License version 2 and
 * only version 2 as published by the Free Software Foundation.
 *
 * This program is distributed in the hope that it will be useful,
 * but WITHOUT ANY WARRANTY; without even the implied warranty of
 * MERCHANTABILITY or FITNESS FOR A PARTICULAR PURPOSE.  See the
 * GNU General Public License for more details.
 */

#include <linux/module.h>
#include <linux/firmware.h>
#include <cam_sensor_cmn_header.h>
#include "cam_ois_core.h"
#include "cam_ois_soc.h"
#include "cam_sensor_util.h"
#include "cam_debug_util.h"
#include "cam_res_mgr_api.h"
<<<<<<< HEAD
#include "../cam_fw_update/fw_update.h"

static struct cam_ois_timer_t ois_timer;
DEFINE_MSM_MUTEX(ois_shift_mutex);

int cam_ois_calibration(struct cam_ois_ctrl_t *o_ctrl,
	stReCalib *cal_result)
{
	int rc;

	rc = GyroReCalib(&o_ctrl->io_master_info, cal_result);
	if (rc != 0)
		CAM_ERR(CAM_OIS,
			"[OISCali] ReCalib FAIL, rc = %d", rc);
	else {
		rc = WrGyroOffsetData();
		if (rc != 0)
			CAM_ERR(CAM_OIS,
				"[OISCali] WrGyro FAIL, rc = %d", rc);
		else
			CAM_INFO(CAM_OIS,
				"[OISCali] SUCCESS");
	}

	return rc;
}
=======
#include "cam_common_util.h"
#include "cam_packet_util.h"
>>>>>>> a8868c93

int32_t cam_ois_construct_default_power_setting(
	struct cam_sensor_power_ctrl_t *power_info)
{
	int rc = 0;

	power_info->power_setting_size = 2;
	power_info->power_setting =
		(struct cam_sensor_power_setting *)
		kzalloc(sizeof(struct cam_sensor_power_setting) *
			power_info->power_setting_size,
			GFP_KERNEL);
	if (!power_info->power_setting)
		return -ENOMEM;

	power_info->power_setting[0].seq_type = SENSOR_VIO;
	power_info->power_setting[0].seq_val = CAM_VIO;
	power_info->power_setting[0].config_val = 1;
	power_info->power_setting[0].delay = 0;
	power_info->power_setting[1].seq_type = SENSOR_VAF;
	power_info->power_setting[1].seq_val = CAM_VAF;
	power_info->power_setting[1].config_val = 1;
	power_info->power_setting[1].delay = 2;

	power_info->power_down_setting_size = 1;
	power_info->power_down_setting =
		(struct cam_sensor_power_setting *)
		kzalloc(sizeof(struct cam_sensor_power_setting) *
			power_info->power_down_setting_size,
			GFP_KERNEL);
	if (!power_info->power_down_setting) {
		rc = -ENOMEM;
		goto free_power_settings;
	}

	power_info->power_down_setting[0].seq_type = SENSOR_VAF;
	power_info->power_down_setting[0].seq_val = CAM_VAF;
	power_info->power_down_setting[0].config_val = 0;

	return rc;

free_power_settings:
	kfree(power_info->power_setting);
        power_info->power_setting = NULL;
        power_info->power_setting_size = 0;
	return rc;
}


/**
 * cam_ois_get_dev_handle - get device handle
 * @o_ctrl:     ctrl structure
 * @arg:        Camera control command argument
 *
 * Returns success or failure
 */
static int cam_ois_get_dev_handle(struct cam_ois_ctrl_t *o_ctrl,
	void *arg)
{
	struct cam_sensor_acquire_dev    ois_acq_dev;
	struct cam_create_dev_hdl        bridge_params;
	struct cam_control              *cmd = (struct cam_control *)arg;

	if (o_ctrl->bridge_intf.device_hdl != -1) {
		CAM_ERR(CAM_OIS, "Device is already acquired");
		return -EFAULT;
	}
	if (copy_from_user(&ois_acq_dev, (void __user *) cmd->handle,
		sizeof(ois_acq_dev)))
		return -EFAULT;

	bridge_params.session_hdl = ois_acq_dev.session_handle;
	bridge_params.ops = &o_ctrl->bridge_intf.ops;
	bridge_params.v4l2_sub_dev_flag = 0;
	bridge_params.media_entity_flag = 0;
	bridge_params.priv = o_ctrl;

	ois_acq_dev.device_handle =
		cam_create_device_hdl(&bridge_params);
	o_ctrl->bridge_intf.device_hdl = ois_acq_dev.device_handle;
	o_ctrl->bridge_intf.session_hdl = ois_acq_dev.session_handle;

	CAM_DBG(CAM_OIS, "Device Handle: %d", ois_acq_dev.device_handle);
	if (copy_to_user((void __user *) cmd->handle, &ois_acq_dev,
		sizeof(struct cam_sensor_acquire_dev))) {
		CAM_ERR(CAM_OIS, "ACQUIRE_DEV: copy to user failed");
		return -EFAULT;
	}
	return 0;
}

static int cam_ois_power_up(struct cam_ois_ctrl_t *o_ctrl)
{
	int                             rc = 0;
	struct cam_hw_soc_info          *soc_info =
		&o_ctrl->soc_info;
	struct cam_ois_soc_private *soc_private;
	struct cam_sensor_power_ctrl_t  *power_info;

	soc_private =
		(struct cam_ois_soc_private *)o_ctrl->soc_info.soc_private;
	power_info = &soc_private->power_info;

	if ((power_info->power_setting == NULL) &&
		(power_info->power_down_setting == NULL)) {
		CAM_INFO(CAM_OIS,
			"Using default power settings");
		rc = cam_ois_construct_default_power_setting(power_info);
		if (rc < 0) {
			CAM_ERR(CAM_OIS,
				"Construct default ois power setting failed.");
			return rc;
		}
	}

	/* Parse and fill vreg params for power up settings */
	rc = msm_camera_fill_vreg_params(
		soc_info,
		power_info->power_setting,
		power_info->power_setting_size);
	if (rc) {
		CAM_ERR(CAM_OIS,
			"failed to fill vreg params for power up rc:%d", rc);
		return rc;
	}

	/* Parse and fill vreg params for power down settings*/
	rc = msm_camera_fill_vreg_params(
		soc_info,
		power_info->power_down_setting,
		power_info->power_down_setting_size);
	if (rc) {
		CAM_ERR(CAM_OIS,
			"failed to fill vreg params for power down rc:%d", rc);
		return rc;
	}

	power_info->dev = soc_info->dev;

	rc = cam_sensor_core_power_up(power_info, soc_info);
	if (rc) {
		CAM_ERR(CAM_OIS, "failed in ois power up rc %d", rc);
		return rc;
	}

	rc = camera_io_init(&o_ctrl->io_master_info);
	if (rc)
		CAM_ERR(CAM_OIS, "cci_init failed: rc: %d", rc);

	return rc;
}

/**
 * cam_ois_power_down - power down OIS device
 * @o_ctrl:     ctrl structure
 *
 * Returns success or failure
 */
static int cam_ois_power_down(struct cam_ois_ctrl_t *o_ctrl)
{
	int32_t                         rc = 0;
	struct cam_sensor_power_ctrl_t  *power_info;
	struct cam_hw_soc_info          *soc_info =
		&o_ctrl->soc_info;
	struct cam_ois_soc_private *soc_private;

	if (!o_ctrl) {
		CAM_ERR(CAM_OIS, "failed: o_ctrl %pK", o_ctrl);
		return -EINVAL;
	}

	soc_private =
		(struct cam_ois_soc_private *)o_ctrl->soc_info.soc_private;
	power_info = &soc_private->power_info;
	soc_info = &o_ctrl->soc_info;

	if (!power_info) {
		CAM_ERR(CAM_OIS, "failed: power_info %pK", power_info);
		return -EINVAL;
	}

	rc = msm_camera_power_down(power_info, soc_info);
	if (rc) {
		CAM_ERR(CAM_OIS, "power down the core is failed:%d", rc);
		return rc;
	}

	camera_io_release(&o_ctrl->io_master_info);

	return rc;
}

static int cam_ois_apply_settings(struct cam_ois_ctrl_t *o_ctrl,
	struct i2c_settings_array *i2c_set)
{
	struct i2c_settings_list *i2c_list;
	int32_t rc = 0;
	uint32_t i, size;

	if (o_ctrl == NULL || i2c_set == NULL) {
		CAM_ERR(CAM_OIS, "Invalid Args");
		return -EINVAL;
	}

	if (i2c_set->is_settings_valid != 1) {
		CAM_ERR(CAM_OIS, " Invalid settings");
		return -EINVAL;
	}

	list_for_each_entry(i2c_list,
		&(i2c_set->list_head), list) {
		if (i2c_list->op_code ==  CAM_SENSOR_I2C_WRITE_RANDOM) {
			rc = camera_io_dev_write(&(o_ctrl->io_master_info),
				&(i2c_list->i2c_settings));
			if (rc < 0) {
				CAM_ERR(CAM_OIS,
					"Failed in Applying i2c wrt settings");
				return rc;
			}
		} else if (i2c_list->op_code == CAM_SENSOR_I2C_POLL) {
			size = i2c_list->i2c_settings.size;
			for (i = 0; i < size; i++) {
				rc = camera_io_dev_poll(
				&(o_ctrl->io_master_info),
				i2c_list->i2c_settings.reg_setting[i].reg_addr,
				i2c_list->i2c_settings.reg_setting[i].reg_data,
				i2c_list->i2c_settings.reg_setting[i].data_mask,
				i2c_list->i2c_settings.addr_type,
				i2c_list->i2c_settings.data_type,
				i2c_list->i2c_settings.reg_setting[i].delay);
				if (rc < 0) {
					CAM_ERR(CAM_OIS,
						"i2c poll apply setting Fail");
					return rc;
				}
			}
		}
	}

	return rc;
}

static int cam_ois_slaveInfo_pkt_parser(struct cam_ois_ctrl_t *o_ctrl,
	uint32_t *cmd_buf, size_t len)
{
	int32_t rc = 0;
	struct cam_cmd_ois_info *ois_info;

	if (!o_ctrl || !cmd_buf || len < sizeof(struct cam_cmd_ois_info)) {
		CAM_ERR(CAM_OIS, "Invalid Args");
		return -EINVAL;
	}

	ois_info = (struct cam_cmd_ois_info *)cmd_buf;
	if (o_ctrl->io_master_info.master_type == CCI_MASTER) {
		o_ctrl->io_master_info.cci_client->i2c_freq_mode =
			ois_info->i2c_freq_mode;
		o_ctrl->io_master_info.cci_client->sid =
			ois_info->slave_addr >> 1;
		o_ctrl->ois_fw_flag = ois_info->ois_fw_flag;
		o_ctrl->is_ois_calib = ois_info->is_ois_calib;
<<<<<<< HEAD
		memcpy(o_ctrl->ois_name, ois_info->ois_name, 32);
		o_ctrl->io_master_info.cci_client->retries = 1;
=======
		memcpy(o_ctrl->ois_name, ois_info->ois_name, OIS_NAME_LEN);
		o_ctrl->ois_name[OIS_NAME_LEN - 1] = '\0';
		o_ctrl->io_master_info.cci_client->retries = 3;
>>>>>>> a8868c93
		o_ctrl->io_master_info.cci_client->id_map = 0;
		memcpy(&(o_ctrl->opcode), &(ois_info->opcode),
			sizeof(struct cam_ois_opcode));
		CAM_DBG(CAM_OIS, "Slave addr: 0x%x Freq Mode: %d",
			ois_info->slave_addr, ois_info->i2c_freq_mode);
	} else if (o_ctrl->io_master_info.master_type == I2C_MASTER) {
		o_ctrl->io_master_info.client->addr = ois_info->slave_addr;
		CAM_DBG(CAM_OIS, "Slave addr: 0x%x", ois_info->slave_addr);
	} else {
		CAM_ERR(CAM_OIS, "Invalid Master type : %d",
			o_ctrl->io_master_info.master_type);
		rc = -EINVAL;
	}

	return rc;
}

static int cam_ois_fw_download(struct cam_ois_ctrl_t *o_ctrl)
{
	uint16_t                           total_bytes = 0;
	uint8_t                           *ptr = NULL;
	int32_t                            rc = 0, cnt;
	uint32_t                           fw_size;
	const struct firmware             *fw = NULL;
	const char                        *fw_name_prog = NULL;
	const char                        *fw_name_coeff = NULL;
	char                               name_prog[32] = {0};
	char                               name_coeff[32] = {0};
	struct device                     *dev = &(o_ctrl->pdev->dev);
	struct cam_sensor_i2c_reg_setting  i2c_reg_setting;
	struct page                       *page = NULL;

	if (!o_ctrl) {
		CAM_ERR(CAM_OIS, "Invalid Args");
		return -EINVAL;
	}

	snprintf(name_coeff, 32, "%s.coeff", o_ctrl->ois_name);

	snprintf(name_prog, 32, "%s.prog", o_ctrl->ois_name);

	/* cast pointer as const pointer*/
	fw_name_prog = name_prog;
	fw_name_coeff = name_coeff;

	/* Load FW */
	rc = request_firmware(&fw, fw_name_prog, dev);
	if (rc) {
		CAM_ERR(CAM_OIS, "Failed to locate %s", fw_name_prog);
		return rc;
	}

	total_bytes = fw->size;
	i2c_reg_setting.addr_type = CAMERA_SENSOR_I2C_TYPE_BYTE;
	i2c_reg_setting.data_type = CAMERA_SENSOR_I2C_TYPE_BYTE;
	i2c_reg_setting.size = total_bytes;
	i2c_reg_setting.delay = 0;
	fw_size = PAGE_ALIGN(sizeof(struct cam_sensor_i2c_reg_array) *
		total_bytes) >> PAGE_SHIFT;
	page = cma_alloc(dev_get_cma_area((o_ctrl->soc_info.dev)),
		fw_size, 0);
	if (!page) {
		CAM_ERR(CAM_OIS, "Failed in allocating i2c_array");
		release_firmware(fw);
		return -ENOMEM;
	}

	i2c_reg_setting.reg_setting = (struct cam_sensor_i2c_reg_array *)(
		page_address(page));

	for (cnt = 0, ptr = (uint8_t *)fw->data; cnt < total_bytes;
		cnt++, ptr++) {
		i2c_reg_setting.reg_setting[cnt].reg_addr =
			o_ctrl->opcode.prog;
		i2c_reg_setting.reg_setting[cnt].reg_data = *ptr;
		i2c_reg_setting.reg_setting[cnt].delay = 0;
		i2c_reg_setting.reg_setting[cnt].data_mask = 0;
	}

	rc = camera_io_dev_write_continuous(&(o_ctrl->io_master_info),
		&i2c_reg_setting, 1);
	if (rc < 0) {
		CAM_ERR(CAM_OIS, "OIS FW download failed %d", rc);
		goto release_firmware;
	}
	cma_release(dev_get_cma_area((o_ctrl->soc_info.dev)),
		page, fw_size);
	page = NULL;
	fw_size = 0;
	release_firmware(fw);

	rc = request_firmware(&fw, fw_name_coeff, dev);
	if (rc) {
		CAM_ERR(CAM_OIS, "Failed to locate %s", fw_name_coeff);
		return rc;
	}

	total_bytes = fw->size;
	i2c_reg_setting.addr_type = CAMERA_SENSOR_I2C_TYPE_BYTE;
	i2c_reg_setting.data_type = CAMERA_SENSOR_I2C_TYPE_BYTE;
	i2c_reg_setting.size = total_bytes;
	i2c_reg_setting.delay = 0;
	fw_size = PAGE_ALIGN(sizeof(struct cam_sensor_i2c_reg_array) *
		total_bytes) >> PAGE_SHIFT;
	page = cma_alloc(dev_get_cma_area((o_ctrl->soc_info.dev)),
		fw_size, 0);
	if (!page) {
		CAM_ERR(CAM_OIS, "Failed in allocating i2c_array");
		release_firmware(fw);
		return -ENOMEM;
	}

	i2c_reg_setting.reg_setting = (struct cam_sensor_i2c_reg_array *)(
		page_address(page));

	for (cnt = 0, ptr = (uint8_t *)fw->data; cnt < total_bytes;
		cnt++, ptr++) {
		i2c_reg_setting.reg_setting[cnt].reg_addr =
			o_ctrl->opcode.coeff;
		i2c_reg_setting.reg_setting[cnt].reg_data = *ptr;
		i2c_reg_setting.reg_setting[cnt].delay = 0;
		i2c_reg_setting.reg_setting[cnt].data_mask = 0;
	}

	rc = camera_io_dev_write_continuous(&(o_ctrl->io_master_info),
		&i2c_reg_setting, 1);
	if (rc < 0)
		CAM_ERR(CAM_OIS, "OIS FW download failed %d", rc);

release_firmware:
	cma_release(dev_get_cma_area((o_ctrl->soc_info.dev)),
		page, fw_size);
	release_firmware(fw);

	return rc;
}

/**
 * cam_ois_shift_data_enqueue - enqueue shift data to ring buffer
 * @time_readout:		ctrl structure
 * @shift_x:            shift in x
 * @shift_y:            shift in y
 * @buffer:             rint buffer
 *
 * Returns success or failure
 */
static int cam_ois_shift_data_enqueue(int64_t time_readout, int16_t shift_x,
	int16_t shift_y, struct cam_ois_shift_buffer *buffer)
{
	int rc = 0;

	mutex_lock(&ois_shift_mutex);
	if (buffer->write_pos >= CAM_OIS_SHIFT_DATA_BUFFER_SIZE ||
		buffer->write_pos < 0) {
		CAM_ERR(CAM_OIS,
			"invalid OIS shift buffer index: %d",
			buffer->write_pos);
		rc = -EFAULT;
	} else {
		struct cam_ois_shift *pb = &buffer->buffer[buffer->write_pos];

		pb->time_readout = time_readout;
		pb->ois_shift_x = shift_x;
		pb->ois_shift_y = shift_y;
		buffer->write_pos++;
		if (buffer->write_pos == CAM_OIS_SHIFT_DATA_BUFFER_SIZE) {
			buffer->write_pos = 0;
			buffer->is_full = true;
		}
		rc = 0;
	}
	mutex_unlock(&ois_shift_mutex);
	return rc;
}

/**
 * cam_ois_read_work - worker function of read timer
 * @work:       work
 *
 * Returns success or failure
 */
static void cam_ois_read_work(struct work_struct *work)
{
	uint8_t buf[8] = { 0 };
	int32_t rc = 0;
	int16_t shift_x, shift_y;
#ifdef CONFIG_BOARD_BONITO
	uint16_t raw_x, raw_y, raw_z;
#endif
	struct timespec ts;
	int64_t time_readout;
	struct cam_ois_timer_t *ois_timer_in;

	ois_timer_in = container_of(work, struct cam_ois_timer_t, g_work);
	get_monotonic_boottime(&ts);
	rc = camera_io_dev_read_seq(&ois_timer_in->o_ctrl->io_master_info,
		0xE001, &buf[0], CAMERA_SENSOR_I2C_TYPE_WORD, 6);

	if (rc != 0) {
		ois_timer.i2c_fail_count++;
		CAM_ERR(CAM_OIS,
			"read seq fail. cnt = %d", ++ois_timer.i2c_fail_count);
		if (ois_timer.i2c_fail_count >= MAX_FAIL_CNT) {
			CAM_ERR(CAM_OIS, "Too many i2c failed. Stop timer.");
			ois_timer.ois_timer_state = CAM_OIS_TIME_ERROR;
		}
	} else {
		ois_timer.i2c_fail_count = 0;
		time_readout = (int64_t)ts.tv_sec * 1000000000LL + ts.tv_nsec;
		shift_x = (int16_t)(((uint16_t)buf[0] << 8) + (uint16_t)buf[1]);
		shift_y = (int16_t)(((uint16_t)buf[2] << 8) + (uint16_t)buf[3]);

		rc = cam_ois_shift_data_enqueue(time_readout, shift_x,
			shift_y, &ois_timer_in->o_ctrl->buf);
		if (rc != 0)
			CAM_ERR(CAM_OIS, "OIS shift data enqueue failed");
	}
#ifdef CONFIG_BOARD_BONITO
	if (ois_timer.ois_factory_read & (1 << 0)) {
		rc = camera_io_dev_read_seq(
			&ois_timer_in->o_ctrl->io_master_info, 0xE003,
			&buf[0], CAMERA_SENSOR_I2C_TYPE_WORD, 8);
		if (rc != 0)
			CAM_ERR(CAM_OIS, "0xE003, read seq fail.");
		else {
			raw_x =	(((uint16_t)buf[0] << 8) + (uint16_t)buf[1]);
			raw_y =	(((uint16_t)buf[2] << 8) + (uint16_t)buf[3]);
			raw_z =	(((uint16_t)buf[4] << 8) + (uint16_t)buf[5]);
			CAM_INFO(CAM_OIS,
				"Readout 0xE003 [x:0x%04X, y:0x%04X, z:0x%04X]",
				raw_x, raw_y, raw_z);
		}
	}

	if (ois_timer.ois_factory_read & (1 << 1)) {
		rc = camera_io_dev_read_seq(
			&ois_timer_in->o_ctrl->io_master_info, 0xE005,
			&buf[0], CAMERA_SENSOR_I2C_TYPE_WORD, 8);
		if (rc != 0)
			CAM_ERR(CAM_OIS, "0xE005, read seq fail.");
		else {
			raw_x =	(((uint16_t)buf[0] << 8) + (uint16_t)buf[1]);
			raw_y =	(((uint16_t)buf[2] << 8) + (uint16_t)buf[3]);
			raw_z =	(((uint16_t)buf[4] << 8) + (uint16_t)buf[5]);
			CAM_INFO(CAM_OIS,
				"Readout 0xE005 [x:0x%04X, y:0x%04X, z:0x%04X]",
				raw_x, raw_y, raw_z);
		}
	}
#endif
}

/**
 * cam_ois_shift_timer - ois shift reader timer expiracy callback func
 * @timer:			pointer to the hrtimer struct
 *
 * Returns hrtimer_restart state
 */
static enum hrtimer_restart cam_ois_shift_timer(struct hrtimer *timer)
{
	ktime_t currtime, interval;
	struct cam_ois_timer_t *ois_timer_in;

	ois_timer_in = container_of(timer, struct cam_ois_timer_t, hr_timer);
	if (ois_timer.ois_timer_state != CAM_OIS_TIME_ERROR) {
		queue_work(ois_timer_in->ois_wq, &ois_timer_in->g_work);
		currtime = ktime_get();
		interval = ktime_set(0, READ_OUT_TIME);
		hrtimer_forward(timer, currtime, interval);

		return HRTIMER_RESTART;
	}

	CAM_ERR(CAM_OIS, "HRTIMER_NORESTART");
	return HRTIMER_NORESTART;
}

/**
 * cam_ois_stop_offset_reader_thread - stop shift reader
 *
 * Returns success or failure
 */
static int cam_ois_stop_shift_reader(void)
{
	if (ois_timer.ois_timer_state == CAM_OIS_TIME_ACTIVE ||
		ois_timer.ois_timer_state == CAM_OIS_TIME_ERROR) {
		hrtimer_cancel(&ois_timer.hr_timer);
		destroy_workqueue(ois_timer.ois_wq);
		ois_timer.ois_timer_state = CAM_OIS_TIME_INACTIVE;
		CAM_INFO(CAM_OIS, "Successfully stopped OIS shift reader.");
	} else {
		CAM_ERR(CAM_OIS,
			"Invalid ois timer state:%d",
			ois_timer.ois_timer_state);
	}
	return 0;
}

/**
 * cam_ois_start_shift_reader_thread - start shift reader
 * @o_ctrl:			ctrl structure
 *
 * Returns success or failure
 */
static int cam_ois_start_shift_reader(struct cam_ois_ctrl_t *o_ctrl)
{
	ktime_t ktime;
	int rc = 0;

	if (ois_timer.ois_timer_state == CAM_OIS_TIME_ERROR) {
		CAM_ERR(CAM_OIS, "OIS Timer Error.");
		cam_ois_stop_shift_reader();
		return -EFAULT;
	}
	ois_timer.i2c_fail_count = 0;
	if (ois_timer.ois_timer_state != CAM_OIS_TIME_ACTIVE) {
		o_ctrl->io_master_info.cci_client->i2c_freq_mode =
			I2C_FAST_PLUS_MODE;
		ois_timer.o_ctrl = o_ctrl;

		// set worker function and work queue
		INIT_WORK(&ois_timer.g_work, cam_ois_read_work);
		ois_timer.ois_wq = alloc_workqueue("ois_wq", WQ_HIGHPRI, 1);
		if (!ois_timer.ois_wq) {
			CAM_ERR(CAM_OIS, "ois_wq create failed.");
			return -EFAULT;
		}

		// set timer
		ktime = ktime_set(0, READ_OUT_TIME);
		hrtimer_init(&ois_timer.hr_timer, CLOCK_MONOTONIC,
			HRTIMER_MODE_REL);
		ois_timer.hr_timer.function = &cam_ois_shift_timer;
		hrtimer_start(&ois_timer.hr_timer, ktime,
			HRTIMER_MODE_REL);
		ois_timer.ois_timer_state = CAM_OIS_TIME_ACTIVE;
	} else {
		CAM_ERR(CAM_OIS,
			"invalid timer state = %d", ois_timer.ois_timer_state);
		return -EFAULT;
	}

	mutex_lock(&ois_shift_mutex);
	o_ctrl->buf.write_pos = 0;
	o_ctrl->buf.is_full = false;
	mutex_unlock(&ois_shift_mutex);

	CAM_INFO(CAM_OIS, "Successfully started OIS shift reader.");
	return rc;
}

/**
 * cam_ois_get_shift - write ois shift data to user space
 * @o_ctrl:             ctrl structure
 * @query_size_handle:  handle of query_size in user space
 * @shift_data_handle:  handle of shift_data in user space
 *
 * Returns success or failure
 */
static int cam_ois_get_shift(struct cam_ois_ctrl_t *o_ctrl,
	uint64_t query_size_handle, uint64_t shift_data_handle)
{
	int rc = 0;
	struct cam_ois_shift buf[CAM_OIS_SHIFT_DATA_BUFFER_SIZE];
	uint8_t query_size = 0;
	int32_t read_pos = 0;
	int32_t write_pos = 0;

	// copy from ring buffer to local continuous buffer
	mutex_lock(&ois_shift_mutex);
	write_pos = o_ctrl->buf.write_pos;
	if (o_ctrl->buf.is_full) {
		read_pos = write_pos;
		do {
			buf[query_size++] = o_ctrl->buf.buffer[read_pos++];
			if (read_pos == CAM_OIS_SHIFT_DATA_BUFFER_SIZE)
				read_pos = 0;
		} while (read_pos != write_pos);
	} else {
		read_pos = 0;
		while (read_pos != write_pos)
			buf[query_size++] = o_ctrl->buf.buffer[read_pos++];
	}
	// reset ring buffer
	o_ctrl->buf.write_pos = 0;
	o_ctrl->buf.is_full = false;
	mutex_unlock(&ois_shift_mutex);

	// copy to user space
	if (copy_to_user((void __user *) query_size_handle, &query_size,
		sizeof(uint8_t))) {
		CAM_ERR(CAM_OIS, "ois_get_shift: copy to user failed!");
		return -EFAULT;
	}
	if (copy_to_user((void __user *) shift_data_handle, buf,
		sizeof(struct cam_ois_shift) * query_size)) {
		CAM_ERR(CAM_OIS, "ois_get_shift: copy to user failed!");
		return -EFAULT;
	}

	return rc;
}

/**
 * cam_ois_read_reg - read register data and copy to user space
 * @o_ctrl:           ctrl structure
 * @cmd_get_ois:      handle of shift_data in user space
 *
 * Returns success or failure
 */
static int cam_ois_read_reg(struct cam_ois_ctrl_t *o_ctrl,
	struct cam_cmd_get_ois_data *cmd_get_ois)
{
	uint8_t buf[8] = { 0 };
	int32_t rc = 0;
	uint32_t addr = cmd_get_ois->reg_addr;
	int32_t num_bytes = cmd_get_ois->reg_data;

	if (addr <= 0 || addr > 0xFFFF) {
		CAM_ERR(CAM_OIS,
			"Invalid addr while read OIS data: %x", addr);
		return -EINVAL;
	}

	if (num_bytes <= 0 || num_bytes > 8) {
		CAM_ERR(CAM_OIS,
			"Invalid read size while read OIS data: %d", num_bytes);
		return -EINVAL;
	}

	rc = camera_io_dev_read_seq(&o_ctrl->io_master_info,
		addr, buf, CAMERA_SENSOR_I2C_TYPE_WORD, num_bytes);

	if (rc) {
		CAM_ERR(CAM_OIS, "camera_io_dev_read_seq failed!");
		return rc;
	}

	if (copy_to_user((void __user *) cmd_get_ois->query_data_handle,
		buf, sizeof(uint8_t) * num_bytes)) {
		CAM_ERR(CAM_OIS, "ois_read_reg: copy to user failed!");
	}

	return rc;
}

/**
 * cam_ois_pkt_parse - Parse csl packet
 * @o_ctrl:     ctrl structure
 * @arg:        Camera control command argument
 *
 * Returns success or failure
 */
static int cam_ois_pkt_parse(struct cam_ois_ctrl_t *o_ctrl, void *arg)
{
	int32_t                         rc = 0;
	int32_t                         i = 0;
	uint32_t                        total_cmd_buf_in_bytes = 0;
	struct common_header           *cmm_hdr = NULL;
	uint64_t                        generic_ptr;
	struct cam_control             *ioctl_ctrl = NULL;
	struct cam_config_dev_cmd       dev_config;
	struct i2c_settings_array      *i2c_reg_settings = NULL;
	struct cam_cmd_buf_desc        *cmd_desc = NULL;
	uint64_t                        generic_pkt_addr;
	size_t                          pkt_len;
	size_t                          remain_len = 0;
	struct cam_packet              *csl_packet = NULL;
	size_t                          len_of_buff = 0;
	uint32_t                       *offset = NULL, *cmd_buf;
	struct cam_ois_soc_private     *soc_private =
		(struct cam_ois_soc_private *)o_ctrl->soc_info.soc_private;
	struct cam_sensor_power_ctrl_t  *power_info = &soc_private->power_info;
	struct cam_cmd_get_ois_data     *cmd_get_ois = NULL;
	int32_t                         *cal_rc;
	stReCalib                       *cal_result;

	ioctl_ctrl = (struct cam_control *)arg;
	if (copy_from_user(&dev_config, (void __user *) ioctl_ctrl->handle,
		sizeof(dev_config)))
		return -EFAULT;
	rc = cam_mem_get_cpu_buf(dev_config.packet_handle,
		(uint64_t *)&generic_pkt_addr, &pkt_len);
	if (rc) {
		CAM_ERR(CAM_OIS,
			"error in converting command Handle Error: %d", rc);
		return rc;
	}

	remain_len = pkt_len;
	if ((sizeof(struct cam_packet) > pkt_len) ||
		((size_t)dev_config.offset >= pkt_len -
		sizeof(struct cam_packet))) {
		CAM_ERR(CAM_OIS,
			"offset is out of bound: off: %lld len: %zu",
			dev_config.offset, pkt_len);
		return -EINVAL;
	}

	remain_len -= (size_t)dev_config.offset;
	csl_packet = (struct cam_packet *)
		(generic_pkt_addr + (uint32_t)dev_config.offset);

	if (cam_packet_util_validate_packet(csl_packet,
		remain_len)) {
		CAM_ERR(CAM_OIS, "Invalid packet params");
		return -EINVAL;
	}

	switch (csl_packet->header.op_code & 0xFFFFFF) {
	case CAM_OIS_PACKET_OPCODE_INIT:
		offset = (uint32_t *)&csl_packet->payload;
		offset += (csl_packet->cmd_buf_offset / sizeof(uint32_t));
		cmd_desc = (struct cam_cmd_buf_desc *)(offset);

		/* Loop through multiple command buffers */
		for (i = 0; i < csl_packet->num_cmd_buf; i++) {
			total_cmd_buf_in_bytes = cmd_desc[i].length;
			if (!total_cmd_buf_in_bytes)
				continue;

			rc = cam_mem_get_cpu_buf(cmd_desc[i].mem_handle,
				(uint64_t *)&generic_ptr, &len_of_buff);
			if (rc < 0) {
				CAM_ERR(CAM_OIS, "Failed to get cpu buf");
				return rc;
			}
			cmd_buf = (uint32_t *)generic_ptr;
			if (!cmd_buf) {
				CAM_ERR(CAM_OIS, "invalid cmd buf");
				return -EINVAL;
			}

			if ((len_of_buff < sizeof(struct common_header)) ||
				(cmd_desc[i].offset > (len_of_buff -
				sizeof(struct common_header)))) {
				CAM_ERR(CAM_OIS,
					"Invalid length for sensor cmd");
				return -EINVAL;
			}
			remain_len = len_of_buff - cmd_desc[i].offset;
			cmd_buf += cmd_desc[i].offset / sizeof(uint32_t);
			cmm_hdr = (struct common_header *)cmd_buf;

			switch (cmm_hdr->cmd_type) {
			case CAMERA_SENSOR_CMD_TYPE_I2C_INFO:
				rc = cam_ois_slaveInfo_pkt_parser(
					o_ctrl, cmd_buf, remain_len);
				if (rc < 0) {
					CAM_ERR(CAM_OIS,
					"Failed in parsing slave info");
					return rc;
				}
				break;
			case CAMERA_SENSOR_CMD_TYPE_PWR_UP:
			case CAMERA_SENSOR_CMD_TYPE_PWR_DOWN:
				CAM_DBG(CAM_OIS,
					"Received power settings buffer");
				rc = cam_sensor_update_power_settings(
					cmd_buf,
					total_cmd_buf_in_bytes,
					power_info, remain_len);
				if (rc) {
					CAM_ERR(CAM_OIS,
					"Failed: parse power settings");
					return rc;
				}
				break;
			default:
			if (o_ctrl->i2c_init_data.is_settings_valid == 0) {
				CAM_DBG(CAM_OIS,
				"Received init settings");
				i2c_reg_settings =
					&(o_ctrl->i2c_init_data);
				i2c_reg_settings->is_settings_valid = 1;
				i2c_reg_settings->request_id = 0;
				rc = cam_sensor_i2c_command_parser(
					&o_ctrl->io_master_info,
					i2c_reg_settings,
					&cmd_desc[i], 1);
				if (rc < 0) {
					CAM_ERR(CAM_OIS,
					"init parsing failed: %d", rc);
					return rc;
				}
			} else if ((o_ctrl->is_ois_calib != 0) &&
				(o_ctrl->i2c_calib_data.is_settings_valid ==
				0)) {
				CAM_DBG(CAM_OIS,
					"Received calib settings");
				i2c_reg_settings = &(o_ctrl->i2c_calib_data);
				i2c_reg_settings->is_settings_valid = 1;
				i2c_reg_settings->request_id = 0;
				rc = cam_sensor_i2c_command_parser(
					&o_ctrl->io_master_info,
					i2c_reg_settings,
					&cmd_desc[i], 1);
				if (rc < 0) {
					CAM_ERR(CAM_OIS,
						"Calib parsing failed: %d", rc);
					return rc;
				}
			}
			break;
			}
		}

		if (o_ctrl->cam_ois_state != CAM_OIS_CONFIG) {
			rc = cam_ois_power_up(o_ctrl);
			if (rc) {
				CAM_ERR(CAM_OIS, " OIS Power up failed");
				return rc;
			}
			o_ctrl->cam_ois_state = CAM_OIS_CONFIG;
		}

		if (o_ctrl->ois_fw_flag) {
			rc = cam_ois_fw_download(o_ctrl);
			if (rc) {
				CAM_ERR(CAM_OIS, "Failed OIS FW Download");
				goto pwr_dwn;
			}
		}

		rc = cam_ois_apply_settings(o_ctrl, &o_ctrl->i2c_init_data);
		if (rc < 0) {
			CAM_ERR(CAM_OIS, "Cannot apply Init settings");
			goto pwr_dwn;
		}

		if (o_ctrl->is_ois_calib) {
			rc = cam_ois_apply_settings(o_ctrl,
				&o_ctrl->i2c_calib_data);
			if (rc) {
				CAM_ERR(CAM_OIS, "Cannot apply calib data");
				goto pwr_dwn;
			}
		}

		rc = delete_request(&o_ctrl->i2c_init_data);
		if (rc < 0) {
			CAM_WARN(CAM_OIS,
				"Fail deleting Init data: rc: %d", rc);
			rc = 0;
		}
		rc = delete_request(&o_ctrl->i2c_calib_data);
		if (rc < 0) {
			CAM_WARN(CAM_OIS,
				"Fail deleting Calibration data: rc: %d", rc);
			rc = 0;
		}
		break;
	case CAM_OIS_PACKET_OPCODE_OIS_CONTROL:
		if (o_ctrl->cam_ois_state < CAM_OIS_CONFIG) {
			rc = -EINVAL;
			CAM_WARN(CAM_OIS,
				"Not in right state to control OIS: %d",
				o_ctrl->cam_ois_state);
			return rc;
		}
		offset = (uint32_t *)&csl_packet->payload;
		offset += (csl_packet->cmd_buf_offset / sizeof(uint32_t));
		cmd_desc = (struct cam_cmd_buf_desc *)(offset);
		i2c_reg_settings = &(o_ctrl->i2c_mode_data);
		i2c_reg_settings->is_settings_valid = 1;
		i2c_reg_settings->request_id = 0;
		rc = cam_sensor_i2c_command_parser(&o_ctrl->io_master_info,
			i2c_reg_settings,
			cmd_desc, 1);
		if (rc < 0) {
			CAM_ERR(CAM_OIS, "OIS pkt parsing failed: %d", rc);
			return rc;
		}

		rc = cam_ois_apply_settings(o_ctrl, i2c_reg_settings);
		if (rc < 0) {
			CAM_ERR(CAM_OIS, "Cannot apply mode settings");
			return rc;
		}

		rc = delete_request(i2c_reg_settings);
		if (rc < 0)
			CAM_ERR(CAM_OIS,
				"Fail deleting Mode data: rc: %d", rc);
		break;
	case CAM_OIS_PACKET_OPCODE_SHIFT_READER_START:
#ifdef CONFIG_BOARD_BONITO
		offset = (uint32_t *)&csl_packet->payload;
		offset += (csl_packet->cmd_buf_offset / sizeof(uint32_t));
		cmd_desc = (struct cam_cmd_buf_desc *)(offset);
		rc = cam_mem_get_cpu_buf(cmd_desc[0].mem_handle,
			(uint64_t *)&generic_ptr, &len_of_buff);
		if (rc < 0) {
			CAM_ERR(CAM_OIS, "Failed to get cpu buf");
			return rc;
		}
		cmd_buf = (uint32_t *)generic_ptr;
		if (!cmd_buf) {
			CAM_ERR(CAM_OIS, "invalid cmd buf");
			return -EINVAL;
		}
		cmd_buf += cmd_desc->offset / sizeof(uint32_t);
		ois_timer.ois_factory_read = *(uint8_t *)cmd_buf;
#endif
		rc = cam_ois_start_shift_reader(o_ctrl);
		break;
	case CAM_OIS_PACKET_OPCODE_SHIFT_READER_STOP:
		rc = cam_ois_stop_shift_reader();
		break;
	case CAM_OIS_PACKET_OPCODE_SHIFT_GET:
	case CAM_OIS_PACKET_OPCODE_READ:
		if (csl_packet->num_cmd_buf != 1) {
			CAM_ERR(CAM_OIS,
				"More than one cmd buf found in shift_get");
			return -EINVAL;
		}

		offset = (uint32_t *)&csl_packet->payload;
		offset += (csl_packet->cmd_buf_offset / sizeof(uint32_t));
		cmd_desc = (struct cam_cmd_buf_desc *)(offset);
		total_cmd_buf_in_bytes = cmd_desc->length;
		if (!total_cmd_buf_in_bytes) {
			CAM_ERR(CAM_OIS,
				"Empty cmd buf found in shift_get");
			return -EINVAL;
		}

		rc = cam_mem_get_cpu_buf(cmd_desc->mem_handle,
			(uint64_t *)&generic_ptr, &len_of_buff);
		if (rc < 0) {
			CAM_ERR(CAM_OIS, "Failed to get cpu buf");
			return rc;
		}
		cmd_buf = (uint32_t *)generic_ptr;
		if (!cmd_buf) {
			CAM_ERR(CAM_OIS, "invalid cmd buf");
			return -EINVAL;
		}
		cmd_buf += cmd_desc->offset / sizeof(uint32_t);
		cmd_get_ois = (struct cam_cmd_get_ois_data *)cmd_buf;

		if ((csl_packet->header.op_code & 0xFFFFFF) ==
			CAM_OIS_PACKET_OPCODE_SHIFT_GET) {
			rc = cam_ois_get_shift(o_ctrl,
				cmd_get_ois->query_size_handle,
				cmd_get_ois->query_data_handle);
		} else if ((csl_packet->header.op_code & 0xFFFFFF) ==
			CAM_OIS_PACKET_OPCODE_READ) {
			rc = cam_ois_read_reg(o_ctrl, cmd_get_ois);
		}
		break;
	case CAM_OIS_PACKET_OPCODE_CALIBRATION:
		offset = (uint32_t *)&csl_packet->payload;
		offset += (csl_packet->cmd_buf_offset / sizeof(uint32_t));
		cmd_desc = (struct cam_cmd_buf_desc *)(offset);
		rc = cam_mem_get_cpu_buf(cmd_desc[0].mem_handle,
			(uint64_t *)&generic_ptr, &len_of_buff);
		if (rc < 0) {
			CAM_ERR(CAM_OIS, "Failed to get cpu buf");
			return rc;
		}
		cmd_buf = (uint32_t *)generic_ptr;
		if (!cmd_buf) {
			CAM_ERR(CAM_OIS, "invalid cmd buf");
			return -EINVAL;
		}
		cmd_buf += cmd_desc->offset / sizeof(uint32_t);
		cal_rc = (int32_t *)cmd_buf;
		cal_result = (stReCalib *)(cmd_buf + 1);
		*cal_rc = cam_ois_calibration(o_ctrl, cal_result);
		break;
	default:
		break;
	}
	return rc;
pwr_dwn:
	cam_ois_power_down(o_ctrl);
	return rc;
}

void cam_ois_shutdown(struct cam_ois_ctrl_t *o_ctrl)
{
	int rc = 0;
	struct cam_ois_soc_private *soc_private =
		(struct cam_ois_soc_private *)o_ctrl->soc_info.soc_private;
	struct cam_sensor_power_ctrl_t *power_info = &soc_private->power_info;

	if (o_ctrl->cam_ois_state == CAM_OIS_INIT)
		return;

	if (o_ctrl->cam_ois_state >= CAM_OIS_CONFIG) {
		rc = cam_ois_power_down(o_ctrl);
		if (rc < 0)
			CAM_ERR(CAM_OIS, "OIS Power down failed");
	}

	if (o_ctrl->cam_ois_state >= CAM_OIS_ACQUIRE) {
		rc = cam_destroy_device_hdl(o_ctrl->bridge_intf.device_hdl);
		if (rc < 0)
			CAM_ERR(CAM_OIS, "destroying the device hdl");
		o_ctrl->bridge_intf.device_hdl = -1;
		o_ctrl->bridge_intf.link_hdl = -1;
		o_ctrl->bridge_intf.session_hdl = -1;
	}

	kfree(power_info->power_setting);
	kfree(power_info->power_down_setting);
	power_info->power_setting = NULL;
	power_info->power_down_setting = NULL;
	power_info->power_down_setting_size = 0;
	power_info->power_setting_size = 0;

	o_ctrl->cam_ois_state = CAM_OIS_INIT;
}

/**
 * cam_ois_driver_cmd - Handle ois cmds
 * @e_ctrl:     ctrl structure
 * @arg:        Camera control command argument
 *
 * Returns success or failure
 */
int cam_ois_driver_cmd(struct cam_ois_ctrl_t *o_ctrl, void *arg)
{
	int                              rc = 0;
	struct cam_ois_query_cap_t       ois_cap = {0};
	struct cam_control              *cmd = (struct cam_control *)arg;
	struct cam_ois_soc_private      *soc_private = NULL;
	struct cam_sensor_power_ctrl_t  *power_info = NULL;

	if (!o_ctrl || !cmd) {
		CAM_ERR(CAM_OIS, "Invalid arguments");
		return -EINVAL;
	}

	if (cmd->handle_type != CAM_HANDLE_USER_POINTER) {
		CAM_ERR(CAM_OIS, "Invalid handle type: %d",
			cmd->handle_type);
		return -EINVAL;
	}

	soc_private =
		(struct cam_ois_soc_private *)o_ctrl->soc_info.soc_private;
	power_info = &soc_private->power_info;

	mutex_lock(&(o_ctrl->ois_mutex));
	switch (cmd->op_code) {
	case CAM_QUERY_CAP:
		ois_cap.slot_info = o_ctrl->soc_info.index;

		if (copy_to_user((void __user *) cmd->handle,
			&ois_cap,
			sizeof(struct cam_ois_query_cap_t))) {
			CAM_ERR(CAM_OIS, "Failed Copy to User");
			rc = -EFAULT;
			goto release_mutex;
		}
		CAM_DBG(CAM_OIS, "ois_cap: ID: %d", ois_cap.slot_info);
		break;
	case CAM_ACQUIRE_DEV:
		rc = cam_ois_get_dev_handle(o_ctrl, arg);
		if (rc) {
			CAM_ERR(CAM_OIS, "Failed to acquire dev");
			goto release_mutex;
		}

		o_ctrl->cam_ois_state = CAM_OIS_ACQUIRE;
		break;
	case CAM_START_DEV:
		if (o_ctrl->cam_ois_state != CAM_OIS_CONFIG) {
			rc = -EINVAL;
			CAM_WARN(CAM_OIS,
			"Not in right state for start : %d",
			o_ctrl->cam_ois_state);
			goto release_mutex;
		}
		o_ctrl->cam_ois_state = CAM_OIS_START;
		break;
	case CAM_CONFIG_DEV:
		rc = cam_ois_pkt_parse(o_ctrl, arg);
		if (rc) {
			CAM_ERR(CAM_OIS, "Failed in ois pkt Parsing");
			goto release_mutex;
		}
		break;
	case CAM_RELEASE_DEV:
		if (o_ctrl->cam_ois_state == CAM_OIS_START) {
			rc = -EINVAL;
			CAM_WARN(CAM_OIS,
				"Cant release ois: in start state");
			goto release_mutex;
		}

		if (o_ctrl->cam_ois_state == CAM_OIS_CONFIG) {
			rc = cam_ois_power_down(o_ctrl);
			if (rc < 0) {
				CAM_ERR(CAM_OIS, "OIS Power down failed");
				goto release_mutex;
			}
		}

		if (o_ctrl->bridge_intf.device_hdl == -1) {
			CAM_ERR(CAM_OIS, "link hdl: %d device hdl: %d",
				o_ctrl->bridge_intf.device_hdl,
				o_ctrl->bridge_intf.link_hdl);
			rc = -EINVAL;
			goto release_mutex;
		}
		rc = cam_destroy_device_hdl(o_ctrl->bridge_intf.device_hdl);
		if (rc < 0)
			CAM_ERR(CAM_OIS, "destroying the device hdl");
		o_ctrl->bridge_intf.device_hdl = -1;
		o_ctrl->bridge_intf.link_hdl = -1;
		o_ctrl->bridge_intf.session_hdl = -1;
		o_ctrl->cam_ois_state = CAM_OIS_INIT;

		kfree(power_info->power_setting);
		kfree(power_info->power_down_setting);
		power_info->power_setting = NULL;
		power_info->power_down_setting = NULL;
		power_info->power_down_setting_size = 0;
		power_info->power_setting_size = 0;
		break;
	case CAM_STOP_DEV:
		if (o_ctrl->cam_ois_state != CAM_OIS_START) {
			rc = -EINVAL;
			CAM_WARN(CAM_OIS,
			"Not in right state for stop : %d",
			o_ctrl->cam_ois_state);
		}
		o_ctrl->cam_ois_state = CAM_OIS_CONFIG;
		break;
	default:
		CAM_ERR(CAM_OIS, "invalid opcode");
		goto release_mutex;
	}
release_mutex:
	mutex_unlock(&(o_ctrl->ois_mutex));
	return rc;
}<|MERGE_RESOLUTION|>--- conflicted
+++ resolved
@@ -18,7 +18,6 @@
 #include "cam_sensor_util.h"
 #include "cam_debug_util.h"
 #include "cam_res_mgr_api.h"
-<<<<<<< HEAD
 #include "../cam_fw_update/fw_update.h"
 
 static struct cam_ois_timer_t ois_timer;
@@ -45,10 +44,6 @@
 
 	return rc;
 }
-=======
-#include "cam_common_util.h"
-#include "cam_packet_util.h"
->>>>>>> a8868c93
 
 int32_t cam_ois_construct_default_power_setting(
 	struct cam_sensor_power_ctrl_t *power_info)
@@ -310,14 +305,8 @@
 			ois_info->slave_addr >> 1;
 		o_ctrl->ois_fw_flag = ois_info->ois_fw_flag;
 		o_ctrl->is_ois_calib = ois_info->is_ois_calib;
-<<<<<<< HEAD
 		memcpy(o_ctrl->ois_name, ois_info->ois_name, 32);
 		o_ctrl->io_master_info.cci_client->retries = 1;
-=======
-		memcpy(o_ctrl->ois_name, ois_info->ois_name, OIS_NAME_LEN);
-		o_ctrl->ois_name[OIS_NAME_LEN - 1] = '\0';
-		o_ctrl->io_master_info.cci_client->retries = 3;
->>>>>>> a8868c93
 		o_ctrl->io_master_info.cci_client->id_map = 0;
 		memcpy(&(o_ctrl->opcode), &(ois_info->opcode),
 			sizeof(struct cam_ois_opcode));
