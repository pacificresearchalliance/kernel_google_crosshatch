/*
 * ioctl32.c: Conversion between 32bit and 64bit native ioctls.
 *	Separated from fs stuff by Arnd Bergmann <arnd@arndb.de>
 *
 * Copyright (C) 1997-2000  Jakub Jelinek  (jakub@redhat.com)
 * Copyright (C) 1998  Eddie C. Dost  (ecd@skynet.be)
 * Copyright (C) 2001,2002  Andi Kleen, SuSE Labs
 * Copyright (C) 2003       Pavel Machek (pavel@ucw.cz)
 * Copyright (C) 2005       Philippe De Muyter (phdm@macqel.be)
 * Copyright (C) 2008       Hans Verkuil <hverkuil@xs4all.nl>
 *
 * These routines maintain argument size conversion between 32bit and 64bit
 * ioctls.
 */

#include <linux/compat.h>
#include <linux/module.h>
#include <linux/videodev2.h>
#include <linux/v4l2-subdev.h>
#include <media/v4l2-dev.h>
#include <media/v4l2-fh.h>
#include <media/v4l2-ctrls.h>
#include <media/v4l2-ioctl.h>

/* Use the same argument order as copy_in_user */
#define assign_in_user(to, from)					\
({									\
	typeof(*from) __assign_tmp;					\
									\
	get_user(__assign_tmp, from) || put_user(__assign_tmp, to);	\
})

static long native_ioctl(struct file *file, unsigned int cmd, unsigned long arg)
{
	long ret = -ENOIOCTLCMD;

	if (file->f_op->unlocked_ioctl)
		ret = file->f_op->unlocked_ioctl(file, cmd, arg);

	return ret;
}


struct v4l2_clip32 {
	struct v4l2_rect        c;
	compat_caddr_t		next;
};

struct v4l2_window32 {
	struct v4l2_rect        w;
	__u32			field;	/* enum v4l2_field */
	__u32			chromakey;
	compat_caddr_t		clips; /* actually struct v4l2_clip32 * */
	__u32			clipcount;
	compat_caddr_t		bitmap;
	__u8                    global_alpha;
};

static int get_v4l2_window32(struct v4l2_window __user *kp,
			     struct v4l2_window32 __user *up,
			     void __user *aux_buf, u32 aux_space)
{
	struct v4l2_clip32 __user *uclips;
	struct v4l2_clip __user *kclips;
	compat_caddr_t p;
	u32 clipcount;

	if (!access_ok(VERIFY_READ, up, sizeof(*up)) ||
	    copy_in_user(&kp->w, &up->w, sizeof(up->w)) ||
	    assign_in_user(&kp->field, &up->field) ||
	    assign_in_user(&kp->chromakey, &up->chromakey) ||
	    assign_in_user(&kp->global_alpha, &up->global_alpha) ||
	    get_user(clipcount, &up->clipcount) ||
	    put_user(clipcount, &kp->clipcount))
		return -EFAULT;
	if (clipcount > 2048)
		return -EINVAL;
	if (!clipcount)
		return put_user(NULL, &kp->clips);

	if (get_user(p, &up->clips))
		return -EFAULT;
	uclips = compat_ptr(p);
	if (aux_space < clipcount * sizeof(*kclips))
		return -EFAULT;
	kclips = aux_buf;
	if (put_user(kclips, &kp->clips))
		return -EFAULT;

	while (clipcount--) {
		if (copy_in_user(&kclips->c, &uclips->c, sizeof(uclips->c)))
			return -EFAULT;
		if (put_user(clipcount ? kclips + 1 : NULL, &kclips->next))
			return -EFAULT;
		uclips++;
		kclips++;
	}
	return 0;
}

static int put_v4l2_window32(struct v4l2_window __user *kp,
			     struct v4l2_window32 __user *up)
{
	struct v4l2_clip __user *kclips = kp->clips;
	struct v4l2_clip32 __user *uclips;
	compat_caddr_t p;
	u32 clipcount;

	if (copy_in_user(&up->w, &kp->w, sizeof(kp->w)) ||
	    assign_in_user(&up->field, &kp->field) ||
	    assign_in_user(&up->chromakey, &kp->chromakey) ||
	    assign_in_user(&up->global_alpha, &kp->global_alpha) ||
	    get_user(clipcount, &kp->clipcount) ||
	    put_user(clipcount, &up->clipcount))
		return -EFAULT;
	if (!clipcount)
		return 0;

	if (get_user(p, &up->clips))
		return -EFAULT;
	uclips = compat_ptr(p);
	while (clipcount--) {
		if (copy_in_user(&uclips->c, &kclips->c, sizeof(uclips->c)))
			return -EFAULT;
		uclips++;
		kclips++;
	}
	return 0;
}

struct v4l2_format32 {
	__u32	type;	/* enum v4l2_buf_type */
	union {
		struct v4l2_pix_format	pix;
		struct v4l2_pix_format_mplane	pix_mp;
		struct v4l2_window32	win;
		struct v4l2_vbi_format	vbi;
		struct v4l2_sliced_vbi_format	sliced;
		struct v4l2_sdr_format	sdr;
		__u8	raw_data[200];        /* user-defined */
	} fmt;
};

/**
 * struct v4l2_create_buffers32 - VIDIOC_CREATE_BUFS32 argument
 * @index:	on return, index of the first created buffer
 * @count:	entry: number of requested buffers,
 *		return: number of created buffers
 * @memory:	buffer memory type
 * @format:	frame format, for which buffers are requested
 * @reserved:	future extensions
 */
struct v4l2_create_buffers32 {
	__u32			index;
	__u32			count;
	__u32			memory;	/* enum v4l2_memory */
	struct v4l2_format32	format;
	__u32			reserved[8];
};

static int __bufsize_v4l2_format(struct v4l2_format32 __user *up, u32 *size)
{
	u32 type;

	if (get_user(type, &up->type))
		return -EFAULT;

	switch (type) {
	case V4L2_BUF_TYPE_VIDEO_OVERLAY:
	case V4L2_BUF_TYPE_VIDEO_OUTPUT_OVERLAY: {
		u32 clipcount;

		if (get_user(clipcount, &up->fmt.win.clipcount))
			return -EFAULT;
		if (clipcount > 2048)
			return -EINVAL;
		*size = clipcount * sizeof(struct v4l2_clip);
		return 0;
	}
	default:
		*size = 0;
		return 0;
	}
}

static int bufsize_v4l2_format(struct v4l2_format32 __user *up, u32 *size)
{
	if (!access_ok(VERIFY_READ, up, sizeof(*up)))
		return -EFAULT;
	return __bufsize_v4l2_format(up, size);
}

static int __get_v4l2_format32(struct v4l2_format __user *kp,
			       struct v4l2_format32 __user *up,
			       void __user *aux_buf, u32 aux_space)
{
	u32 type;

	if (get_user(type, &up->type) || put_user(type, &kp->type))
		return -EFAULT;

	switch (type) {
	case V4L2_BUF_TYPE_VIDEO_CAPTURE:
	case V4L2_BUF_TYPE_VIDEO_OUTPUT:
		return copy_in_user(&kp->fmt.pix, &up->fmt.pix,
				    sizeof(kp->fmt.pix)) ? -EFAULT : 0;
	case V4L2_BUF_TYPE_VIDEO_CAPTURE_MPLANE:
	case V4L2_BUF_TYPE_VIDEO_OUTPUT_MPLANE:
		return copy_in_user(&kp->fmt.pix_mp, &up->fmt.pix_mp,
				    sizeof(kp->fmt.pix_mp)) ? -EFAULT : 0;
	case V4L2_BUF_TYPE_VIDEO_OVERLAY:
	case V4L2_BUF_TYPE_VIDEO_OUTPUT_OVERLAY:
		return get_v4l2_window32(&kp->fmt.win, &up->fmt.win,
					 aux_buf, aux_space);
	case V4L2_BUF_TYPE_VBI_CAPTURE:
	case V4L2_BUF_TYPE_VBI_OUTPUT:
		return copy_in_user(&kp->fmt.vbi, &up->fmt.vbi,
				    sizeof(kp->fmt.vbi)) ? -EFAULT : 0;
	case V4L2_BUF_TYPE_SLICED_VBI_CAPTURE:
	case V4L2_BUF_TYPE_SLICED_VBI_OUTPUT:
		return copy_in_user(&kp->fmt.sliced, &up->fmt.sliced,
				    sizeof(kp->fmt.sliced)) ? -EFAULT : 0;
	case V4L2_BUF_TYPE_SDR_CAPTURE:
	case V4L2_BUF_TYPE_SDR_OUTPUT:
		return copy_in_user(&kp->fmt.sdr, &up->fmt.sdr,
				    sizeof(kp->fmt.sdr)) ? -EFAULT : 0;
	default:
		return -EINVAL;
	}
}

static int get_v4l2_format32(struct v4l2_format __user *kp,
			     struct v4l2_format32 __user *up,
			     void __user *aux_buf, u32 aux_space)
{
	if (!access_ok(VERIFY_READ, up, sizeof(*up)))
		return -EFAULT;
	return __get_v4l2_format32(kp, up, aux_buf, aux_space);
}

static int bufsize_v4l2_create(struct v4l2_create_buffers32 __user *up,
			       u32 *size)
{
	if (!access_ok(VERIFY_READ, up, sizeof(*up)))
		return -EFAULT;
	return __bufsize_v4l2_format(&up->format, size);
}

static int get_v4l2_create32(struct v4l2_create_buffers __user *kp,
			     struct v4l2_create_buffers32 __user *up,
			     void __user *aux_buf, u32 aux_space)
{
	if (!access_ok(VERIFY_READ, up, sizeof(*up)) ||
	    copy_in_user(kp, up,
			 offsetof(struct v4l2_create_buffers32, format)))
		return -EFAULT;
	return __get_v4l2_format32(&kp->format, &up->format,
				   aux_buf, aux_space);
}

static int __put_v4l2_format32(struct v4l2_format __user *kp,
			       struct v4l2_format32 __user *up)
{
	u32 type;

	if (get_user(type, &kp->type))
		return -EFAULT;

	switch (type) {
	case V4L2_BUF_TYPE_VIDEO_CAPTURE:
	case V4L2_BUF_TYPE_VIDEO_OUTPUT:
		return copy_in_user(&up->fmt.pix, &kp->fmt.pix,
				    sizeof(kp->fmt.pix)) ? -EFAULT : 0;
	case V4L2_BUF_TYPE_VIDEO_CAPTURE_MPLANE:
	case V4L2_BUF_TYPE_VIDEO_OUTPUT_MPLANE:
		return copy_in_user(&up->fmt.pix_mp, &kp->fmt.pix_mp,
				    sizeof(kp->fmt.pix_mp)) ? -EFAULT : 0;
	case V4L2_BUF_TYPE_VIDEO_OVERLAY:
	case V4L2_BUF_TYPE_VIDEO_OUTPUT_OVERLAY:
		return put_v4l2_window32(&kp->fmt.win, &up->fmt.win);
	case V4L2_BUF_TYPE_VBI_CAPTURE:
	case V4L2_BUF_TYPE_VBI_OUTPUT:
		return copy_in_user(&up->fmt.vbi, &kp->fmt.vbi,
				    sizeof(kp->fmt.vbi)) ? -EFAULT : 0;
	case V4L2_BUF_TYPE_SLICED_VBI_CAPTURE:
	case V4L2_BUF_TYPE_SLICED_VBI_OUTPUT:
		return copy_in_user(&up->fmt.sliced, &kp->fmt.sliced,
				    sizeof(kp->fmt.sliced)) ? -EFAULT : 0;
	case V4L2_BUF_TYPE_SDR_CAPTURE:
	case V4L2_BUF_TYPE_SDR_OUTPUT:
		return copy_in_user(&up->fmt.sdr, &kp->fmt.sdr,
				    sizeof(kp->fmt.sdr)) ? -EFAULT : 0;
	default:
		return -EINVAL;
	}
}

static int put_v4l2_format32(struct v4l2_format __user *kp,
			     struct v4l2_format32 __user *up)
{
	if (!access_ok(VERIFY_WRITE, up, sizeof(*up)))
		return -EFAULT;
	return __put_v4l2_format32(kp, up);
}

static int put_v4l2_create32(struct v4l2_create_buffers __user *kp,
			     struct v4l2_create_buffers32 __user *up)
{
	if (!access_ok(VERIFY_WRITE, up, sizeof(*up)) ||
	    copy_in_user(up, kp,
			 offsetof(struct v4l2_create_buffers32, format)) ||
	    copy_in_user(up->reserved, kp->reserved, sizeof(kp->reserved)))
		return -EFAULT;
	return __put_v4l2_format32(&kp->format, &up->format);
}

struct v4l2_standard32 {
	__u32		     index;
	compat_u64	     id;
	__u8		     name[24];
	struct v4l2_fract    frameperiod; /* Frames, not fields */
	__u32		     framelines;
	__u32		     reserved[4];
};

static int get_v4l2_standard32(struct v4l2_standard __user *kp,
			       struct v4l2_standard32 __user *up)
{
	/* other fields are not set by the user, nor used by the driver */
	if (!access_ok(VERIFY_READ, up, sizeof(*up)) ||
	    assign_in_user(&kp->index, &up->index))
		return -EFAULT;
	return 0;
}

static int put_v4l2_standard32(struct v4l2_standard __user *kp,
			       struct v4l2_standard32 __user *up)
{
	if (!access_ok(VERIFY_WRITE, up, sizeof(*up)) ||
	    assign_in_user(&up->index, &kp->index) ||
	    assign_in_user(&up->id, &kp->id) ||
	    copy_in_user(up->name, kp->name, sizeof(up->name)) ||
	    copy_in_user(&up->frameperiod, &kp->frameperiod,
			 sizeof(up->frameperiod)) ||
	    assign_in_user(&up->framelines, &kp->framelines) ||
	    copy_in_user(up->reserved, kp->reserved, sizeof(up->reserved)))
		return -EFAULT;
	return 0;
}

struct v4l2_plane32 {
	__u32			bytesused;
	__u32			length;
	union {
		__u32		mem_offset;
		compat_long_t	userptr;
		__s32		fd;
	} m;
	__u32			data_offset;
	__u32			reserved[11];
};

struct v4l2_buffer32 {
	__u32			index;
	__u32			type;	/* enum v4l2_buf_type */
	__u32			bytesused;
	__u32			flags;
	__u32			field;	/* enum v4l2_field */
	struct compat_timeval	timestamp;
	struct v4l2_timecode	timecode;
	__u32			sequence;

	/* memory location */
	__u32			memory;	/* enum v4l2_memory */
	union {
		__u32           offset;
		compat_long_t   userptr;
		compat_caddr_t  planes;
		__s32		fd;
	} m;
	__u32			length;
	__u32			reserved2;
	__u32			reserved;
};

static int get_v4l2_plane32(struct v4l2_plane __user *up,
			    struct v4l2_plane32 __user *up32,
			    enum v4l2_memory memory)
{
	compat_ulong_t p;

	if (copy_in_user(up, up32, 2 * sizeof(__u32)) ||
<<<<<<< HEAD
		copy_in_user(&up->data_offset, &up32->data_offset,
				sizeof(__u32)) ||
		copy_in_user(up->reserved, up32->reserved,
				sizeof(up->reserved)) ||
		copy_in_user(&up->length, &up32->length,
				sizeof(__u32)))
=======
	    copy_in_user(&up->data_offset, &up32->data_offset,
			 sizeof(up->data_offset)))
>>>>>>> 2d34d459
		return -EFAULT;

	switch (memory) {
	case V4L2_MEMORY_MMAP:
	case V4L2_MEMORY_OVERLAY:
		if (copy_in_user(&up->m.mem_offset, &up32->m.mem_offset,
				 sizeof(up32->m.mem_offset)))
			return -EFAULT;
		break;
	case V4L2_MEMORY_USERPTR:
		if (get_user(p, &up32->m.userptr) ||
		    put_user((unsigned long)compat_ptr(p), &up->m.userptr))
			return -EFAULT;
		break;
	case V4L2_MEMORY_DMABUF:
		if (copy_in_user(&up->m.fd, &up32->m.fd, sizeof(up32->m.fd)))
			return -EFAULT;
		break;
	}

	return 0;
}

static int put_v4l2_plane32(struct v4l2_plane __user *up,
			    struct v4l2_plane32 __user *up32,
			    enum v4l2_memory memory)
{
	unsigned long p;

	if (copy_in_user(up32, up, 2 * sizeof(__u32)) ||
<<<<<<< HEAD
		copy_in_user(&up32->data_offset, &up->data_offset,
				sizeof(__u32)) ||
		copy_in_user(up32->reserved, up->reserved,
				sizeof(up32->reserved)))
=======
	    copy_in_user(&up32->data_offset, &up->data_offset,
			 sizeof(up->data_offset)))
>>>>>>> 2d34d459
		return -EFAULT;

	switch (memory) {
	case V4L2_MEMORY_MMAP:
	case V4L2_MEMORY_OVERLAY:
		if (copy_in_user(&up32->m.mem_offset, &up->m.mem_offset,
				 sizeof(up->m.mem_offset)))
			return -EFAULT;
		break;
	case V4L2_MEMORY_USERPTR:
		if (get_user(p, &up->m.userptr) ||
		    put_user((compat_ulong_t)ptr_to_compat((__force void *)p),
			     &up32->m.userptr))
			return -EFAULT;
		break;
	case V4L2_MEMORY_DMABUF:
		if (copy_in_user(&up32->m.fd, &up->m.fd, sizeof(up->m.fd)))
			return -EFAULT;
		break;
	}

	return 0;
}

static int bufsize_v4l2_buffer(struct v4l2_buffer32 __user *up, u32 *size)
{
	u32 type;
	u32 length;

	if (!access_ok(VERIFY_READ, up, sizeof(*up)) ||
	    get_user(type, &up->type) ||
	    get_user(length, &up->length))
		return -EFAULT;

	if (V4L2_TYPE_IS_MULTIPLANAR(type)) {
		if (length > VIDEO_MAX_PLANES)
			return -EINVAL;

		/*
		 * We don't really care if userspace decides to kill itself
		 * by passing a very big length value
		 */
		*size = length * sizeof(struct v4l2_plane);
	} else {
		*size = 0;
	}
	return 0;
}

static int get_v4l2_buffer32(struct v4l2_buffer __user *kp,
			     struct v4l2_buffer32 __user *up,
			     void __user *aux_buf, u32 aux_space)
{
	u32 type;
	u32 length;
	enum v4l2_memory memory;
	struct v4l2_plane32 __user *uplane32;
	struct v4l2_plane __user *uplane;
	compat_caddr_t p;
	int ret;

	if (!access_ok(VERIFY_READ, up, sizeof(*up)) ||
	    assign_in_user(&kp->index, &up->index) ||
	    get_user(type, &up->type) ||
	    put_user(type, &kp->type) ||
	    assign_in_user(&kp->flags, &up->flags) ||
	    get_user(memory, &up->memory) ||
	    put_user(memory, &kp->memory) ||
	    get_user(length, &up->length) ||
	    put_user(length, &kp->length))
		return -EFAULT;

	if (V4L2_TYPE_IS_OUTPUT(type))
		if (assign_in_user(&kp->bytesused, &up->bytesused) ||
		    assign_in_user(&kp->field, &up->field) ||
		    assign_in_user(&kp->timestamp.tv_sec,
				   &up->timestamp.tv_sec) ||
		    assign_in_user(&kp->timestamp.tv_usec,
				   &up->timestamp.tv_usec))
			return -EFAULT;

	if (V4L2_TYPE_IS_MULTIPLANAR(type)) {
		u32 num_planes = length;

		if (num_planes == 0) {
			/*
			 * num_planes == 0 is legal, e.g. when userspace doesn't
			 * need planes array on DQBUF
			 */
			return put_user(NULL, &kp->m.planes);
		}
		if (num_planes > VIDEO_MAX_PLANES)
			return -EINVAL;

		if (get_user(p, &up->m.planes))
			return -EFAULT;

		uplane32 = compat_ptr(p);
		if (!access_ok(VERIFY_READ, uplane32,
			       num_planes * sizeof(*uplane32)))
			return -EFAULT;

		/*
		 * We don't really care if userspace decides to kill itself
		 * by passing a very big num_planes value
		 */
		if (aux_space < num_planes * sizeof(*uplane))
			return -EFAULT;

		uplane = aux_buf;
		if (put_user((__force struct v4l2_plane *)uplane,
			     &kp->m.planes))
			return -EFAULT;

		while (num_planes--) {
			ret = get_v4l2_plane32(uplane, uplane32, memory);
			if (ret)
				return ret;
			uplane++;
			uplane32++;
		}
	} else {
		switch (memory) {
		case V4L2_MEMORY_MMAP:
		case V4L2_MEMORY_OVERLAY:
			if (assign_in_user(&kp->m.offset, &up->m.offset))
				return -EFAULT;
			break;
		case V4L2_MEMORY_USERPTR: {
			compat_ulong_t userptr;

			if (get_user(userptr, &up->m.userptr) ||
			    put_user((unsigned long)compat_ptr(userptr),
				     &kp->m.userptr))
				return -EFAULT;
			break;
		}
		case V4L2_MEMORY_DMABUF:
			if (assign_in_user(&kp->m.fd, &up->m.fd))
				return -EFAULT;
			break;
		}
	}

	return 0;
}

static int put_v4l2_buffer32(struct v4l2_buffer __user *kp,
			     struct v4l2_buffer32 __user *up)
{
	u32 type;
	u32 length;
	enum v4l2_memory memory;
	struct v4l2_plane32 __user *uplane32;
	struct v4l2_plane __user *uplane;
	compat_caddr_t p;
	int ret;

	if (!access_ok(VERIFY_WRITE, up, sizeof(*up)) ||
	    assign_in_user(&up->index, &kp->index) ||
	    get_user(type, &kp->type) ||
	    put_user(type, &up->type) ||
	    assign_in_user(&up->flags, &kp->flags) ||
	    get_user(memory, &kp->memory) ||
	    put_user(memory, &up->memory))
		return -EFAULT;

	if (assign_in_user(&up->bytesused, &kp->bytesused) ||
	    assign_in_user(&up->field, &kp->field) ||
	    assign_in_user(&up->timestamp.tv_sec, &kp->timestamp.tv_sec) ||
	    assign_in_user(&up->timestamp.tv_usec, &kp->timestamp.tv_usec) ||
	    copy_in_user(&up->timecode, &kp->timecode, sizeof(kp->timecode)) ||
	    assign_in_user(&up->sequence, &kp->sequence) ||
	    assign_in_user(&up->reserved2, &kp->reserved2) ||
	    assign_in_user(&up->reserved, &kp->reserved) ||
	    get_user(length, &kp->length) ||
	    put_user(length, &up->length))
		return -EFAULT;

	if (V4L2_TYPE_IS_MULTIPLANAR(type)) {
		u32 num_planes = length;

		if (num_planes == 0)
			return 0;

		if (get_user(uplane, ((__force struct v4l2_plane __user **)&kp->m.planes)))
			return -EFAULT;
		if (get_user(p, &up->m.planes))
			return -EFAULT;
		uplane32 = compat_ptr(p);

		while (num_planes--) {
			ret = put_v4l2_plane32(uplane, uplane32, memory);
			if (ret)
				return ret;
			++uplane;
			++uplane32;
		}
	} else {
		switch (memory) {
		case V4L2_MEMORY_MMAP:
		case V4L2_MEMORY_OVERLAY:
			if (assign_in_user(&up->m.offset, &kp->m.offset))
				return -EFAULT;
			break;
		case V4L2_MEMORY_USERPTR:
			if (assign_in_user(&up->m.userptr, &kp->m.userptr))
				return -EFAULT;
			break;
		case V4L2_MEMORY_DMABUF:
			if (assign_in_user(&up->m.fd, &kp->m.fd))
				return -EFAULT;
			break;
		}
	}

	return 0;
}

struct v4l2_framebuffer32 {
	__u32			capability;
	__u32			flags;
	compat_caddr_t		base;
	struct {
		__u32		width;
		__u32		height;
		__u32		pixelformat;
		__u32		field;
		__u32		bytesperline;
		__u32		sizeimage;
		__u32		colorspace;
		__u32		priv;
	} fmt;
};

static int get_v4l2_framebuffer32(struct v4l2_framebuffer __user *kp,
				  struct v4l2_framebuffer32 __user *up)
{
	compat_caddr_t tmp;

	if (!access_ok(VERIFY_READ, up, sizeof(*up)) ||
	    get_user(tmp, &up->base) ||
	    put_user((__force void *)compat_ptr(tmp), &kp->base) ||
	    assign_in_user(&kp->capability, &up->capability) ||
	    assign_in_user(&kp->flags, &up->flags) ||
	    copy_in_user(&kp->fmt, &up->fmt, sizeof(kp->fmt)))
		return -EFAULT;
	return 0;
}

static int put_v4l2_framebuffer32(struct v4l2_framebuffer __user *kp,
				  struct v4l2_framebuffer32 __user *up)
{
	void *base;

	if (!access_ok(VERIFY_WRITE, up, sizeof(*up)) ||
	    get_user(base, &kp->base) ||
	    put_user(ptr_to_compat(base), &up->base) ||
	    assign_in_user(&up->capability, &kp->capability) ||
	    assign_in_user(&up->flags, &kp->flags) ||
	    copy_in_user(&up->fmt, &kp->fmt, sizeof(kp->fmt)))
		return -EFAULT;
	return 0;
}

struct v4l2_input32 {
	__u32	     index;		/*  Which input */
	__u8	     name[32];		/*  Label */
	__u32	     type;		/*  Type of input */
	__u32	     audioset;		/*  Associated audios (bitfield) */
	__u32        tuner;             /*  Associated tuner */
	compat_u64   std;
	__u32	     status;
	__u32	     capabilities;
	__u32	     reserved[3];
};

/*
 * The 64-bit v4l2_input struct has extra padding at the end of the struct.
 * Otherwise it is identical to the 32-bit version.
 */
static inline int get_v4l2_input32(struct v4l2_input __user *kp,
				   struct v4l2_input32 __user *up)
{
	if (copy_in_user(kp, up, sizeof(*up)))
		return -EFAULT;
	return 0;
}

static inline int put_v4l2_input32(struct v4l2_input __user *kp,
				   struct v4l2_input32 __user *up)
{
	if (copy_in_user(up, kp, sizeof(*up)))
		return -EFAULT;
	return 0;
}

struct v4l2_ext_controls32 {
	__u32 which;
	__u32 count;
	__u32 error_idx;
	__u32 reserved[2];
	compat_caddr_t controls; /* actually struct v4l2_ext_control32 * */
};

struct v4l2_ext_control32 {
	__u32 id;
	__u32 size;
	__u32 reserved2[1];
	union {
		__s32 value;
		__s64 value64;
		compat_caddr_t string; /* actually char * */
	};
} __attribute__ ((packed));

/* Return true if this control is a pointer type. */
static inline bool ctrl_is_pointer(struct file *file, u32 id)
{
	struct video_device *vdev = video_devdata(file);
	struct v4l2_fh *fh = NULL;
	struct v4l2_ctrl_handler *hdl = NULL;
	struct v4l2_query_ext_ctrl qec = { id };
	const struct v4l2_ioctl_ops *ops = vdev->ioctl_ops;

	if (test_bit(V4L2_FL_USES_V4L2_FH, &vdev->flags))
		fh = file->private_data;

	if (fh && fh->ctrl_handler)
		hdl = fh->ctrl_handler;
	else if (vdev->ctrl_handler)
		hdl = vdev->ctrl_handler;

	if (hdl) {
		struct v4l2_ctrl *ctrl = v4l2_ctrl_find(hdl, id);

		return ctrl && ctrl->is_ptr;
	}

	if (!ops || !ops->vidioc_query_ext_ctrl)
		return false;

	return !ops->vidioc_query_ext_ctrl(file, fh, &qec) &&
		(qec.flags & V4L2_CTRL_FLAG_HAS_PAYLOAD);
}

static int bufsize_v4l2_ext_controls(struct v4l2_ext_controls32 __user *up,
				     u32 *size)
{
	u32 count;

	if (!access_ok(VERIFY_READ, up, sizeof(*up)) ||
	    get_user(count, &up->count))
		return -EFAULT;
	if (count > V4L2_CID_MAX_CTRLS)
		return -EINVAL;
	*size = count * sizeof(struct v4l2_ext_control);
	return 0;
}

static int get_v4l2_ext_controls32(struct file *file,
				   struct v4l2_ext_controls __user *kp,
				   struct v4l2_ext_controls32 __user *up,
				   void __user *aux_buf, u32 aux_space)
{
	struct v4l2_ext_control32 __user *ucontrols;
	struct v4l2_ext_control __user *kcontrols;
	u32 count;
	u32 n;
	compat_caddr_t p;

	if (!access_ok(VERIFY_READ, up, sizeof(*up)) ||
	    assign_in_user(&kp->which, &up->which) ||
	    get_user(count, &up->count) ||
	    put_user(count, &kp->count) ||
	    assign_in_user(&kp->error_idx, &up->error_idx) ||
	    copy_in_user(kp->reserved, up->reserved, sizeof(kp->reserved)))
		return -EFAULT;

	if (count == 0)
		return put_user(NULL, &kp->controls);
	if (count > V4L2_CID_MAX_CTRLS)
		return -EINVAL;
	if (get_user(p, &up->controls))
		return -EFAULT;
	ucontrols = compat_ptr(p);
	if (!access_ok(VERIFY_READ, ucontrols, count * sizeof(*ucontrols)))
		return -EFAULT;
	if (aux_space < count * sizeof(*kcontrols))
		return -EFAULT;
	kcontrols = aux_buf;
	if (put_user((__force struct v4l2_ext_control *)kcontrols,
		     &kp->controls))
		return -EFAULT;

	for (n = 0; n < count; n++) {
		u32 id;

		if (copy_in_user(kcontrols, ucontrols, sizeof(*ucontrols)))
			return -EFAULT;

		if (get_user(id, &kcontrols->id))
			return -EFAULT;

		if (ctrl_is_pointer(file, id)) {
			void __user *s;

			if (get_user(p, &ucontrols->string))
				return -EFAULT;
			s = compat_ptr(p);
			if (put_user(s, &kcontrols->string))
				return -EFAULT;
		}
		ucontrols++;
		kcontrols++;
	}
	return 0;
}

static int put_v4l2_ext_controls32(struct file *file,
				   struct v4l2_ext_controls __user *kp,
				   struct v4l2_ext_controls32 __user *up)
{
	struct v4l2_ext_control32 __user *ucontrols;
	struct v4l2_ext_control __user *kcontrols;
	u32 count;
	u32 n;
	compat_caddr_t p;

	if (!access_ok(VERIFY_WRITE, up, sizeof(*up)) ||
	    assign_in_user(&up->which, &kp->which) ||
	    get_user(count, &kp->count) ||
	    put_user(count, &up->count) ||
	    assign_in_user(&up->error_idx, &kp->error_idx) ||
	    copy_in_user(up->reserved, kp->reserved, sizeof(up->reserved)) ||
	    get_user(kcontrols, &kp->controls))
		return -EFAULT;

	if (!count)
		return 0;
	if (get_user(p, &up->controls))
		return -EFAULT;
	ucontrols = compat_ptr(p);
	if (!access_ok(VERIFY_WRITE, ucontrols, count * sizeof(*ucontrols)))
		return -EFAULT;

	for (n = 0; n < count; n++) {
		unsigned int size = sizeof(*ucontrols);
		u32 id;

		if (get_user(id, &kcontrols->id) ||
		    put_user(id, &ucontrols->id) ||
		    assign_in_user(&ucontrols->size, &kcontrols->size) ||
		    copy_in_user(&ucontrols->reserved2, &kcontrols->reserved2,
				 sizeof(ucontrols->reserved2)))
			return -EFAULT;

		/*
		 * Do not modify the pointer when copying a pointer control.
		 * The contents of the pointer was changed, not the pointer
		 * itself.
		 */
		if (ctrl_is_pointer(file, id))
			size -= sizeof(ucontrols->value64);

		if (copy_in_user(ucontrols, kcontrols, size))
			return -EFAULT;

		ucontrols++;
		kcontrols++;
	}
	return 0;
}

struct v4l2_event32 {
	__u32				type;
	union {
		compat_s64		value64;
		__u8			data[64];
	} u;
	__u32				pending;
	__u32				sequence;
	struct compat_timespec		timestamp;
	__u32				id;
	__u32				reserved[8];
};

static int put_v4l2_event32(struct v4l2_event __user *kp,
			    struct v4l2_event32 __user *up)
{
<<<<<<< HEAD
	if (!access_ok(VERIFY_WRITE, up, sizeof(struct v4l2_event32)) ||
		put_user(kp->type, &up->type) ||
		copy_to_user(&up->u, &kp->u, sizeof(kp->u)) ||
		put_user(kp->pending, &up->pending) ||
		put_user(kp->sequence, &up->sequence) ||
		compat_put_timespec(&kp->timestamp, &up->timestamp) ||
		put_user(kp->id, &up->id) ||
		copy_to_user(up->reserved, kp->reserved, 8 * sizeof(__u32)))
			return -EFAULT;
=======
	if (!access_ok(VERIFY_WRITE, up, sizeof(*up)) ||
	    assign_in_user(&up->type, &kp->type) ||
	    copy_in_user(&up->u, &kp->u, sizeof(kp->u)) ||
	    assign_in_user(&up->pending, &kp->pending) ||
	    assign_in_user(&up->sequence, &kp->sequence) ||
	    assign_in_user(&up->timestamp.tv_sec, &kp->timestamp.tv_sec) ||
	    assign_in_user(&up->timestamp.tv_nsec, &kp->timestamp.tv_nsec) ||
	    assign_in_user(&up->id, &kp->id) ||
	    copy_in_user(up->reserved, kp->reserved, sizeof(up->reserved)))
		return -EFAULT;
>>>>>>> 2d34d459
	return 0;
}

struct v4l2_edid32 {
	__u32 pad;
	__u32 start_block;
	__u32 blocks;
	__u32 reserved[5];
	compat_caddr_t edid;
};

static int get_v4l2_edid32(struct v4l2_edid __user *kp,
			   struct v4l2_edid32 __user *up)
{
	compat_uptr_t tmp;

	if (!access_ok(VERIFY_READ, up, sizeof(*up)) ||
	    assign_in_user(&kp->pad, &up->pad) ||
	    assign_in_user(&kp->start_block, &up->start_block) ||
	    assign_in_user(&kp->blocks, &up->blocks) ||
	    get_user(tmp, &up->edid) ||
	    put_user(compat_ptr(tmp), &kp->edid) ||
	    copy_in_user(kp->reserved, up->reserved, sizeof(kp->reserved)))
		return -EFAULT;
	return 0;
}

static int put_v4l2_edid32(struct v4l2_edid __user *kp,
			   struct v4l2_edid32 __user *up)
{
	void *edid;

	if (!access_ok(VERIFY_WRITE, up, sizeof(*up)) ||
	    assign_in_user(&up->pad, &kp->pad) ||
	    assign_in_user(&up->start_block, &kp->start_block) ||
	    assign_in_user(&up->blocks, &kp->blocks) ||
	    get_user(edid, &kp->edid) ||
	    put_user(ptr_to_compat(edid), &up->edid) ||
	    copy_in_user(up->reserved, kp->reserved, sizeof(up->reserved)))
		return -EFAULT;
	return 0;
}


#define VIDIOC_G_FMT32		_IOWR('V',  4, struct v4l2_format32)
#define VIDIOC_S_FMT32		_IOWR('V',  5, struct v4l2_format32)
#define VIDIOC_QUERYBUF32	_IOWR('V',  9, struct v4l2_buffer32)
#define VIDIOC_G_FBUF32		_IOR ('V', 10, struct v4l2_framebuffer32)
#define VIDIOC_S_FBUF32		_IOW ('V', 11, struct v4l2_framebuffer32)
#define VIDIOC_QBUF32		_IOWR('V', 15, struct v4l2_buffer32)
#define VIDIOC_DQBUF32		_IOWR('V', 17, struct v4l2_buffer32)
#define VIDIOC_ENUMSTD32	_IOWR('V', 25, struct v4l2_standard32)
#define VIDIOC_ENUMINPUT32	_IOWR('V', 26, struct v4l2_input32)
#define VIDIOC_G_EDID32		_IOWR('V', 40, struct v4l2_edid32)
#define VIDIOC_S_EDID32		_IOWR('V', 41, struct v4l2_edid32)
#define VIDIOC_TRY_FMT32	_IOWR('V', 64, struct v4l2_format32)
#define VIDIOC_G_EXT_CTRLS32    _IOWR('V', 71, struct v4l2_ext_controls32)
#define VIDIOC_S_EXT_CTRLS32    _IOWR('V', 72, struct v4l2_ext_controls32)
#define VIDIOC_TRY_EXT_CTRLS32  _IOWR('V', 73, struct v4l2_ext_controls32)
#define	VIDIOC_DQEVENT32	_IOR ('V', 89, struct v4l2_event32)
#define VIDIOC_CREATE_BUFS32	_IOWR('V', 92, struct v4l2_create_buffers32)
#define VIDIOC_PREPARE_BUF32	_IOWR('V', 93, struct v4l2_buffer32)

#define VIDIOC_OVERLAY32	_IOW ('V', 14, s32)
#define VIDIOC_STREAMON32	_IOW ('V', 18, s32)
#define VIDIOC_STREAMOFF32	_IOW ('V', 19, s32)
#define VIDIOC_G_INPUT32	_IOR ('V', 38, s32)
#define VIDIOC_S_INPUT32	_IOWR('V', 39, s32)
#define VIDIOC_G_OUTPUT32	_IOR ('V', 46, s32)
#define VIDIOC_S_OUTPUT32	_IOWR('V', 47, s32)

static int alloc_userspace(unsigned int size, u32 aux_space,
			   void __user **up_native)
{
	*up_native = compat_alloc_user_space(size + aux_space);
	if (!*up_native)
		return -ENOMEM;
	if (clear_user(*up_native, size))
		return -EFAULT;
	return 0;
}

static long do_video_ioctl(struct file *file, unsigned int cmd, unsigned long arg)
{
	void __user *up = compat_ptr(arg);
	void __user *up_native = NULL;
	void __user *aux_buf;
	u32 aux_space;
	int compatible_arg = 1;
	long err = 0;

	/* First, convert the command. */
	switch (cmd) {
	case VIDIOC_G_FMT32: cmd = VIDIOC_G_FMT; break;
	case VIDIOC_S_FMT32: cmd = VIDIOC_S_FMT; break;
	case VIDIOC_QUERYBUF32: cmd = VIDIOC_QUERYBUF; break;
	case VIDIOC_G_FBUF32: cmd = VIDIOC_G_FBUF; break;
	case VIDIOC_S_FBUF32: cmd = VIDIOC_S_FBUF; break;
	case VIDIOC_QBUF32: cmd = VIDIOC_QBUF; break;
	case VIDIOC_DQBUF32: cmd = VIDIOC_DQBUF; break;
	case VIDIOC_ENUMSTD32: cmd = VIDIOC_ENUMSTD; break;
	case VIDIOC_ENUMINPUT32: cmd = VIDIOC_ENUMINPUT; break;
	case VIDIOC_TRY_FMT32: cmd = VIDIOC_TRY_FMT; break;
	case VIDIOC_G_EXT_CTRLS32: cmd = VIDIOC_G_EXT_CTRLS; break;
	case VIDIOC_S_EXT_CTRLS32: cmd = VIDIOC_S_EXT_CTRLS; break;
	case VIDIOC_TRY_EXT_CTRLS32: cmd = VIDIOC_TRY_EXT_CTRLS; break;
	case VIDIOC_DQEVENT32: cmd = VIDIOC_DQEVENT; break;
	case VIDIOC_OVERLAY32: cmd = VIDIOC_OVERLAY; break;
	case VIDIOC_STREAMON32: cmd = VIDIOC_STREAMON; break;
	case VIDIOC_STREAMOFF32: cmd = VIDIOC_STREAMOFF; break;
	case VIDIOC_G_INPUT32: cmd = VIDIOC_G_INPUT; break;
	case VIDIOC_S_INPUT32: cmd = VIDIOC_S_INPUT; break;
	case VIDIOC_G_OUTPUT32: cmd = VIDIOC_G_OUTPUT; break;
	case VIDIOC_S_OUTPUT32: cmd = VIDIOC_S_OUTPUT; break;
	case VIDIOC_CREATE_BUFS32: cmd = VIDIOC_CREATE_BUFS; break;
	case VIDIOC_PREPARE_BUF32: cmd = VIDIOC_PREPARE_BUF; break;
	case VIDIOC_G_EDID32: cmd = VIDIOC_G_EDID; break;
	case VIDIOC_S_EDID32: cmd = VIDIOC_S_EDID; break;
	}

	switch (cmd) {
	case VIDIOC_OVERLAY:
	case VIDIOC_STREAMON:
	case VIDIOC_STREAMOFF:
	case VIDIOC_S_INPUT:
	case VIDIOC_S_OUTPUT:
		err = alloc_userspace(sizeof(unsigned int), 0, &up_native);
		if (!err && assign_in_user((unsigned int __user *)up_native,
					   (compat_uint_t __user *)up))
			err = -EFAULT;
		compatible_arg = 0;
		break;

	case VIDIOC_G_INPUT:
	case VIDIOC_G_OUTPUT:
		err = alloc_userspace(sizeof(unsigned int), 0, &up_native);
		compatible_arg = 0;
		break;

	case VIDIOC_G_EDID:
	case VIDIOC_S_EDID:
		err = alloc_userspace(sizeof(struct v4l2_edid), 0, &up_native);
		if (!err)
			err = get_v4l2_edid32(up_native, up);
		compatible_arg = 0;
		break;

	case VIDIOC_G_FMT:
	case VIDIOC_S_FMT:
	case VIDIOC_TRY_FMT:
		err = bufsize_v4l2_format(up, &aux_space);
		if (!err)
			err = alloc_userspace(sizeof(struct v4l2_format),
					      aux_space, &up_native);
		if (!err) {
			aux_buf = up_native + sizeof(struct v4l2_format);
			err = get_v4l2_format32(up_native, up,
						aux_buf, aux_space);
		}
		compatible_arg = 0;
		break;

	case VIDIOC_CREATE_BUFS:
		err = bufsize_v4l2_create(up, &aux_space);
		if (!err)
			err = alloc_userspace(sizeof(struct v4l2_create_buffers),
					      aux_space, &up_native);
		if (!err) {
			aux_buf = up_native + sizeof(struct v4l2_create_buffers);
			err = get_v4l2_create32(up_native, up,
						aux_buf, aux_space);
		}
		compatible_arg = 0;
		break;

	case VIDIOC_PREPARE_BUF:
	case VIDIOC_QUERYBUF:
	case VIDIOC_QBUF:
	case VIDIOC_DQBUF:
		err = bufsize_v4l2_buffer(up, &aux_space);
		if (!err)
			err = alloc_userspace(sizeof(struct v4l2_buffer),
					      aux_space, &up_native);
		if (!err) {
			aux_buf = up_native + sizeof(struct v4l2_buffer);
			err = get_v4l2_buffer32(up_native, up,
						aux_buf, aux_space);
		}
		compatible_arg = 0;
		break;

	case VIDIOC_S_FBUF:
		err = alloc_userspace(sizeof(struct v4l2_framebuffer), 0,
				      &up_native);
		if (!err)
			err = get_v4l2_framebuffer32(up_native, up);
		compatible_arg = 0;
		break;

	case VIDIOC_G_FBUF:
		err = alloc_userspace(sizeof(struct v4l2_framebuffer), 0,
				      &up_native);
		compatible_arg = 0;
		break;

	case VIDIOC_ENUMSTD:
		err = alloc_userspace(sizeof(struct v4l2_standard), 0,
				      &up_native);
		if (!err)
			err = get_v4l2_standard32(up_native, up);
		compatible_arg = 0;
		break;

	case VIDIOC_ENUMINPUT:
		err = alloc_userspace(sizeof(struct v4l2_input), 0, &up_native);
		if (!err)
			err = get_v4l2_input32(up_native, up);
		compatible_arg = 0;
		break;

	case VIDIOC_G_EXT_CTRLS:
	case VIDIOC_S_EXT_CTRLS:
	case VIDIOC_TRY_EXT_CTRLS:
		err = bufsize_v4l2_ext_controls(up, &aux_space);
		if (!err)
			err = alloc_userspace(sizeof(struct v4l2_ext_controls),
					      aux_space, &up_native);
		if (!err) {
			aux_buf = up_native + sizeof(struct v4l2_ext_controls);
			err = get_v4l2_ext_controls32(file, up_native, up,
						      aux_buf, aux_space);
		}
		compatible_arg = 0;
		break;
	case VIDIOC_DQEVENT:
		err = alloc_userspace(sizeof(struct v4l2_event), 0, &up_native);
		compatible_arg = 0;
		break;
	}
	if (err)
		return err;

	if (compatible_arg)
		err = native_ioctl(file, cmd, (unsigned long)up);
	else
		err = native_ioctl(file, cmd, (unsigned long)up_native);

	if (err == -ENOTTY)
		return err;

	/*
	 * Special case: even after an error we need to put the
	 * results back for these ioctls since the error_idx will
	 * contain information on which control failed.
	 */
	switch (cmd) {
	case VIDIOC_G_EXT_CTRLS:
	case VIDIOC_S_EXT_CTRLS:
	case VIDIOC_TRY_EXT_CTRLS:
		if (put_v4l2_ext_controls32(file, up_native, up))
			err = -EFAULT;
		break;
	case VIDIOC_S_EDID:
		if (put_v4l2_edid32(up_native, up))
			err = -EFAULT;
		break;
	}
	if (err)
		return err;

	switch (cmd) {
	case VIDIOC_S_INPUT:
	case VIDIOC_S_OUTPUT:
	case VIDIOC_G_INPUT:
	case VIDIOC_G_OUTPUT:
		if (assign_in_user((compat_uint_t __user *)up,
				   ((unsigned int __user *)up_native)))
			err = -EFAULT;
		break;

	case VIDIOC_G_FBUF:
		err = put_v4l2_framebuffer32(up_native, up);
		break;

	case VIDIOC_DQEVENT:
		err = put_v4l2_event32(up_native, up);
		break;

	case VIDIOC_G_EDID:
		err = put_v4l2_edid32(up_native, up);
		break;

	case VIDIOC_G_FMT:
	case VIDIOC_S_FMT:
	case VIDIOC_TRY_FMT:
		err = put_v4l2_format32(up_native, up);
		break;

	case VIDIOC_CREATE_BUFS:
		err = put_v4l2_create32(up_native, up);
		break;

	case VIDIOC_PREPARE_BUF:
	case VIDIOC_QUERYBUF:
	case VIDIOC_QBUF:
	case VIDIOC_DQBUF:
		err = put_v4l2_buffer32(up_native, up);
		break;

	case VIDIOC_ENUMSTD:
		err = put_v4l2_standard32(up_native, up);
		break;

	case VIDIOC_ENUMINPUT:
		err = put_v4l2_input32(up_native, up);
		break;
	}
	return err;
}

long v4l2_compat_ioctl32(struct file *file, unsigned int cmd, unsigned long arg)
{
	struct video_device *vdev = video_devdata(file);
	long ret = -ENOIOCTLCMD;

	if (!file->f_op->unlocked_ioctl)
		return ret;

	if (_IOC_TYPE(cmd) == 'V' && _IOC_NR(cmd) < BASE_VIDIOC_PRIVATE)
		ret = do_video_ioctl(file, cmd, arg);
	else if (vdev->fops->compat_ioctl32)
		ret = vdev->fops->compat_ioctl32(file, cmd, arg);

	if (ret == -ENOIOCTLCMD)
		pr_debug("compat_ioctl32: unknown ioctl '%c', dir=%d, #%d (0x%08x)\n",
			 _IOC_TYPE(cmd), _IOC_DIR(cmd), _IOC_NR(cmd), cmd);
	return ret;
}
EXPORT_SYMBOL_GPL(v4l2_compat_ioctl32);<|MERGE_RESOLUTION|>--- conflicted
+++ resolved
@@ -390,17 +390,12 @@
 	compat_ulong_t p;
 
 	if (copy_in_user(up, up32, 2 * sizeof(__u32)) ||
-<<<<<<< HEAD
-		copy_in_user(&up->data_offset, &up32->data_offset,
-				sizeof(__u32)) ||
-		copy_in_user(up->reserved, up32->reserved,
-				sizeof(up->reserved)) ||
-		copy_in_user(&up->length, &up32->length,
-				sizeof(__u32)))
-=======
 	    copy_in_user(&up->data_offset, &up32->data_offset,
-			 sizeof(up->data_offset)))
->>>>>>> 2d34d459
+			 sizeof(up->data_offset)) ||
+	    copy_in_user(up->reserved, up32->reserved,
+			 sizeof(up->reserved)) ||
+	    copy_in_user(&up->length, &up32->length,
+			 sizeof(up->length)))
 		return -EFAULT;
 
 	switch (memory) {
@@ -431,15 +426,10 @@
 	unsigned long p;
 
 	if (copy_in_user(up32, up, 2 * sizeof(__u32)) ||
-<<<<<<< HEAD
-		copy_in_user(&up32->data_offset, &up->data_offset,
-				sizeof(__u32)) ||
-		copy_in_user(up32->reserved, up->reserved,
-				sizeof(up32->reserved)))
-=======
 	    copy_in_user(&up32->data_offset, &up->data_offset,
-			 sizeof(up->data_offset)))
->>>>>>> 2d34d459
+			 sizeof(up->data_offset)) ||
+	    copy_in_user(up32->reserved, up->reserved,
+			 sizeof(up32->reserved)))
 		return -EFAULT;
 
 	switch (memory) {
@@ -930,17 +920,6 @@
 static int put_v4l2_event32(struct v4l2_event __user *kp,
 			    struct v4l2_event32 __user *up)
 {
-<<<<<<< HEAD
-	if (!access_ok(VERIFY_WRITE, up, sizeof(struct v4l2_event32)) ||
-		put_user(kp->type, &up->type) ||
-		copy_to_user(&up->u, &kp->u, sizeof(kp->u)) ||
-		put_user(kp->pending, &up->pending) ||
-		put_user(kp->sequence, &up->sequence) ||
-		compat_put_timespec(&kp->timestamp, &up->timestamp) ||
-		put_user(kp->id, &up->id) ||
-		copy_to_user(up->reserved, kp->reserved, 8 * sizeof(__u32)))
-			return -EFAULT;
-=======
 	if (!access_ok(VERIFY_WRITE, up, sizeof(*up)) ||
 	    assign_in_user(&up->type, &kp->type) ||
 	    copy_in_user(&up->u, &kp->u, sizeof(kp->u)) ||
@@ -951,7 +930,6 @@
 	    assign_in_user(&up->id, &kp->id) ||
 	    copy_in_user(up->reserved, kp->reserved, sizeof(up->reserved)))
 		return -EFAULT;
->>>>>>> 2d34d459
 	return 0;
 }
 
