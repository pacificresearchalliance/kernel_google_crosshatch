/* drivers/soc/qcom/smp2p.c
 *
 * Copyright (c) 2013-2016, 2019, The Linux Foundation. All rights reserved.
 *
 * This program is free software; you can redistribute it and/or modify
 * it under the terms of the GNU General Public License version 2 and
 * only version 2 as published by the Free Software Foundation.
 *
 * This program is distributed in the hope that it will be useful,
 * but WITHOUT ANY WARRANTY; without even the implied warranty of
 * MERCHANTABILITY or FITNESS FOR A PARTICULAR PURPOSE.  See the
 * GNU General Public License for more details.
 */
#include <linux/list.h>
#include <linux/ctype.h>
#include <linux/slab.h>
#include <linux/module.h>
#include <linux/io.h>
#include <linux/of.h>
#include <linux/platform_device.h>
#include <linux/interrupt.h>
#include <linux/ipc_logging.h>
#include <linux/err.h>
#include <soc/qcom/smem.h>
#include "smp2p_private_api.h"
#include "smp2p_private.h"

#define NUM_LOG_PAGES 3

/**
 * struct msm_smp2p_out - This structure represents the outbound SMP2P entry.
 *
 * @remote_pid: Outbound processor ID.
 * @name: Entry name.
 * @out_edge_list: Adds this structure into smp2p_out_list_item::list.
 * @msm_smp2p_notifier_list: Notifier block head used to notify for open event.
 * @open_nb: Notifier block used to notify for open event.
 * @l_smp2p_entry: Pointer to the actual entry in the SMEM item.
 */
struct msm_smp2p_out {
	int remote_pid;
	char name[SMP2P_MAX_ENTRY_NAME];
	struct list_head out_edge_list;
	struct raw_notifier_head msm_smp2p_notifier_list;
	struct notifier_block *open_nb;
	uint32_t __iomem *l_smp2p_entry;
};

/**
 * struct smp2p_out_list_item - Maintains the state of outbound edge.
 *
 * @out_item_lock_lha1: Lock protecting all elements of the structure.
 * @list: list of outbound entries (struct msm_smp2p_out).
 * @smem_edge_out: Pointer to outbound smem item.
 * @smem_edge_state: State of the outbound edge.
 * @ops_ptr: Pointer to internal version-specific SMEM item access functions.
 *
 * @feature_ssr_ack_enabled: SSR ACK Support Enabled
 * @restart_ack: Current cached state of the local ack bit
 */
struct smp2p_out_list_item {
	spinlock_t out_item_lock_lha1;

	struct list_head list;
	struct smp2p_smem __iomem *smem_edge_out;
	enum msm_smp2p_edge_state smem_edge_state;
	struct smp2p_version_if *ops_ptr;

	bool feature_ssr_ack_enabled;
	bool restart_ack;
};
static struct smp2p_out_list_item out_list[SMP2P_NUM_PROCS];

static void *log_ctx;
static int smp2p_debug_mask = MSM_SMP2P_INFO | MSM_SMP2P_DEBUG;
module_param_named(debug_mask, smp2p_debug_mask,
		   int, 0664);

/**
 * struct smp2p_in - Represents the entry on remote processor.
 *
 * @name: Name of the entry.
 * @remote_pid: Outbound processor ID.
 * @in_edge_list: Adds this structure into smp2p_in_list_item::list.
 * @in_notifier_list: List for notifier block for entry opening/updates.
 * @prev_entry_val: Previous value of the entry.
 * @entry_ptr: Points to the current value in smem item.
 * @notifier_count: Counts the number of notifier registered per pid,entry.
 */
struct smp2p_in {
	int remote_pid;
	char name[SMP2P_MAX_ENTRY_NAME];
	struct list_head in_edge_list;
	struct raw_notifier_head in_notifier_list;
	uint32_t prev_entry_val;
	uint32_t __iomem *entry_ptr;
	uint32_t notifier_count;
};

/**
 * struct smp2p_in_list_item - Maintains the inbound edge state.
 *
 * @in_item_lock_lhb1: Lock protecting all elements of the structure.
 * @list: List head for the entries on remote processor.
 * @smem_edge_in: Pointer to the remote smem item.
 */
struct smp2p_in_list_item {
	spinlock_t in_item_lock_lhb1;
	struct list_head list;
	struct smp2p_smem __iomem *smem_edge_in;
	uint32_t item_size;
	uint32_t safe_total_entries;
};
static struct smp2p_in_list_item in_list[SMP2P_NUM_PROCS];

/**
 * SMEM Item access function interface.
 *
 * This interface is used to help isolate the implementation of
 * the functionality from any changes in the shared data structures
 * that may happen as versions are changed.
 *
 * @is_supported: True if this version is supported by SMP2P
 * @negotiate_features: Returns (sub)set of supported features
 * @negotiation_complete:  Called when negotiation has been completed
 * @find_entry: Finds existing / next empty entry
 * @create_entry: Creates a new entry
 * @read_entry: Reads the value of an entry
 * @write_entry: Writes a new value to an entry
 * @modify_entry: Does a read/modify/write of an entry
 * validate_size: Verifies the size of the remote SMEM item to ensure that
 *                an invalid item size doesn't result in an out-of-bounds
 *                memory access.
 */
struct smp2p_version_if {
	/* common functions */
	bool is_supported;
	uint32_t (*negotiate_features)(uint32_t features);
	void (*negotiation_complete)(struct smp2p_out_list_item *);
	void (*find_entry)(struct smp2p_smem __iomem *item,
			uint32_t entries_total,	char *name,
			uint32_t **entry_ptr, int *empty_spot);

	/* outbound entry functions */
	int (*create_entry)(struct msm_smp2p_out *);
	int (*read_entry)(struct msm_smp2p_out *, uint32_t *);
	int (*write_entry)(struct msm_smp2p_out *, uint32_t);
	int (*modify_entry)(struct msm_smp2p_out *, uint32_t, uint32_t, bool);

	/* inbound entry functions */
	struct smp2p_smem __iomem *(*validate_size)(int remote_pid,
			struct smp2p_smem __iomem *, uint32_t);
};

static int smp2p_do_negotiation(int remote_pid, struct smp2p_out_list_item *p);
static void smp2p_send_interrupt(int remote_pid);

/* v0 (uninitialized SMEM item) interface functions */
static uint32_t smp2p_negotiate_features_v0(uint32_t features);
static void smp2p_negotiation_complete_v0(struct smp2p_out_list_item *out_item);
static void smp2p_find_entry_v0(struct smp2p_smem __iomem *item,
		uint32_t entries_total, char *name, uint32_t **entry_ptr,
		int *empty_spot);
static int smp2p_out_create_v0(struct msm_smp2p_out *);
static int smp2p_out_read_v0(struct msm_smp2p_out *, uint32_t *);
static int smp2p_out_write_v0(struct msm_smp2p_out *, uint32_t);
static int smp2p_out_modify_v0(struct msm_smp2p_out *,
					uint32_t, uint32_t, bool);
static struct smp2p_smem __iomem *smp2p_in_validate_size_v0(int remote_pid,
		struct smp2p_smem __iomem *smem_item, uint32_t size);

/* v1 interface functions */
static uint32_t smp2p_negotiate_features_v1(uint32_t features);
static void smp2p_negotiation_complete_v1(struct smp2p_out_list_item *out_item);
static void smp2p_find_entry_v1(struct smp2p_smem __iomem *item,
		uint32_t entries_total, char *name, uint32_t **entry_ptr,
		int *empty_spot);
static int smp2p_out_create_v1(struct msm_smp2p_out *);
static int smp2p_out_read_v1(struct msm_smp2p_out *, uint32_t *);
static int smp2p_out_write_v1(struct msm_smp2p_out *, uint32_t);
static int smp2p_out_modify_v1(struct msm_smp2p_out *,
					uint32_t, uint32_t, bool);
static struct smp2p_smem __iomem *smp2p_in_validate_size_v1(int remote_pid,
		struct smp2p_smem __iomem *smem_item, uint32_t size);

/* Version interface functions */
static struct smp2p_version_if version_if[] = {
	[0] = {
		.negotiate_features = smp2p_negotiate_features_v0,
		.negotiation_complete = smp2p_negotiation_complete_v0,
		.find_entry = smp2p_find_entry_v0,
		.create_entry = smp2p_out_create_v0,
		.read_entry = smp2p_out_read_v0,
		.write_entry = smp2p_out_write_v0,
		.modify_entry = smp2p_out_modify_v0,
		.validate_size = smp2p_in_validate_size_v0,
	},
	[1] = {
		.is_supported = true,
		.negotiate_features = smp2p_negotiate_features_v1,
		.negotiation_complete = smp2p_negotiation_complete_v1,
		.find_entry = smp2p_find_entry_v1,
		.create_entry = smp2p_out_create_v1,
		.read_entry = smp2p_out_read_v1,
		.write_entry = smp2p_out_write_v1,
		.modify_entry = smp2p_out_modify_v1,
		.validate_size = smp2p_in_validate_size_v1,
	},
};

/* interrupt configuration (filled by device tree) */
static struct smp2p_interrupt_config smp2p_int_cfgs[SMP2P_NUM_PROCS] = {
	[SMP2P_MODEM_PROC].name = "modem",
	[SMP2P_AUDIO_PROC].name = "lpass",
	[SMP2P_SENSOR_PROC].name = "dsps",
	[SMP2P_WIRELESS_PROC].name = "wcnss",
	[SMP2P_CDSP_PROC].name = "cdsp",
	[SMP2P_TZ_PROC].name = "tz",
	[SMP2P_REMOTE_MOCK_PROC].name = "mock",
};

/**
 * smp2p_get_log_ctx - Return log context for other SMP2P modules.
 *
 * @returns: Log context or NULL if none.
 */
void *smp2p_get_log_ctx(void)
{
	return log_ctx;
}

/**
 * smp2p_get_debug_mask - Return debug mask.
 *
 * @returns: Current debug mask.
 */
int smp2p_get_debug_mask(void)
{
	return smp2p_debug_mask;
}

/**
 * smp2p_interrupt_config -  Return interrupt configuration.
 *
 * @returns interrupt configuration array for usage by debugfs.
 */
struct smp2p_interrupt_config *smp2p_get_interrupt_config(void)
{
	return smp2p_int_cfgs;
}

/**
 * smp2p_pid_to_name -  Lookup name for remote pid.
 *
 * @returns: name (may be NULL).
 */
const char *smp2p_pid_to_name(int remote_pid)
{
	if (remote_pid >= SMP2P_NUM_PROCS)
		return NULL;

	return smp2p_int_cfgs[remote_pid].name;
}

/**
 * smp2p_get_in_item - Return pointer to remote smem item.
 *
 * @remote_pid: Processor ID of the remote system.
 * @returns:    Pointer to inbound SMEM item
 *
 * This is used by debugfs to print the smem items.
 */
struct smp2p_smem __iomem *smp2p_get_in_item(int remote_pid)
{
	void *ret = NULL;
	unsigned long flags;

	spin_lock_irqsave(&in_list[remote_pid].in_item_lock_lhb1, flags);
	if (remote_pid < SMP2P_NUM_PROCS)
		ret = in_list[remote_pid].smem_edge_in;
	spin_unlock_irqrestore(&in_list[remote_pid].in_item_lock_lhb1,
								flags);

	return ret;
}

/**
 * smp2p_get_out_item - Return pointer to outbound SMEM item.
 *
 * @remote_pid: Processor ID of remote system.
 * @state:      Edge state of the outbound SMEM item.
 * @returns:    Pointer to outbound (remote) SMEM item.
 */
struct smp2p_smem __iomem *smp2p_get_out_item(int remote_pid, int *state)
{
	void *ret = NULL;
	unsigned long flags;

	spin_lock_irqsave(&out_list[remote_pid].out_item_lock_lha1, flags);
	if (remote_pid < SMP2P_NUM_PROCS) {
		ret = out_list[remote_pid].smem_edge_out;
		if (state)
			*state = out_list[remote_pid].smem_edge_state;
	}
	spin_unlock_irqrestore(&out_list[remote_pid].out_item_lock_lha1, flags);

	return ret;
}

/**
 * smp2p_get_smem_item_id - Return the proper SMEM item ID.
 *
 * @write_id:	Processor that will write to the item.
 * @read_id:    Processor that will read from the item.
 * @returns:    SMEM ID
 */
static int smp2p_get_smem_item_id(int write_pid, int read_pid)
{
	int ret = -EINVAL;

	switch (write_pid) {
	case SMP2P_APPS_PROC:
		ret = SMEM_SMP2P_APPS_BASE + read_pid;
		break;
	case SMP2P_MODEM_PROC:
		ret = SMEM_SMP2P_MODEM_BASE + read_pid;
		break;
	case SMP2P_AUDIO_PROC:
		ret = SMEM_SMP2P_AUDIO_BASE + read_pid;
		break;
	case SMP2P_SENSOR_PROC:
		ret = SMEM_SMP2P_SENSOR_BASE + read_pid;
		break;
	case SMP2P_WIRELESS_PROC:
		ret = SMEM_SMP2P_WIRLESS_BASE + read_pid;
		break;
	case SMP2P_CDSP_PROC:
		ret = SMEM_SMP2P_CDSP_BASE + read_pid;
		break;
	case SMP2P_POWER_PROC:
		ret = SMEM_SMP2P_POWER_BASE + read_pid;
		break;
	case SMP2P_TZ_PROC:
		ret = SMEM_SMP2P_TZ_BASE + read_pid;
		break;
	}

	return ret;
}

/**
 * Return pointer to SMEM item owned by the local processor.
 *
 * @remote_pid: Remote processor ID
 * @returns:    NULL for failure; otherwise pointer to SMEM item
 *
 * Must be called with out_item_lock_lha1 locked for mock proc.
 */
static void *smp2p_get_local_smem_item(int remote_pid)
{
	struct smp2p_smem __iomem *item_ptr = NULL;

	if (remote_pid < SMP2P_REMOTE_MOCK_PROC) {
		unsigned int size;
		int smem_id;

		/* lookup or allocate SMEM item */
		smem_id = smp2p_get_smem_item_id(SMP2P_APPS_PROC, remote_pid);
		if (smem_id >= 0) {
			item_ptr = smem_get_entry(smem_id, &size,
								remote_pid, 0);

			if (!item_ptr) {
				size = sizeof(struct smp2p_smem_item);
				item_ptr = smem_alloc(smem_id, size,
								remote_pid, 0);
			}
		}
	} else if (remote_pid == SMP2P_REMOTE_MOCK_PROC) {
		/*
		 * This path is only used during unit testing so
		 * the GFP_ATOMIC allocation should not be a
		 * concern.
		 */
		if (!out_list[SMP2P_REMOTE_MOCK_PROC].smem_edge_out)
			item_ptr = kzalloc(
					sizeof(struct smp2p_smem_item),
					GFP_ATOMIC);
	}
	return item_ptr;
}

/**
 * smp2p_get_remote_smem_item - Return remote SMEM item.
 *
 * @remote_pid: Remote processor ID
 * @out_item:   Pointer to the output item structure
 * @returns:    NULL for failure; otherwise pointer to SMEM item
 *
 * Return pointer to SMEM item owned by the remote processor.
 *
 * Note that this function does an SMEM lookup which uses a remote spinlock,
 * so this function should not be called more than necessary.
 *
 * Must be called with out_item_lock_lha1 and in_item_lock_lhb1 locked.
 */
static void *smp2p_get_remote_smem_item(int remote_pid,
	struct smp2p_out_list_item *out_item)
{
	void *item_ptr = NULL;
	unsigned int size = 0;

	if (!out_item)
		return item_ptr;

	if (remote_pid < SMP2P_REMOTE_MOCK_PROC) {
		int smem_id;

		smem_id = smp2p_get_smem_item_id(remote_pid, SMP2P_APPS_PROC);
		if (smem_id >= 0)
			item_ptr = smem_get_entry(smem_id, &size,
								remote_pid, 0);
	} else if (remote_pid == SMP2P_REMOTE_MOCK_PROC) {
		item_ptr = msm_smp2p_get_remote_mock_smem_item(&size);
	}
	item_ptr = out_item->ops_ptr->validate_size(remote_pid, item_ptr, size);

	return item_ptr;
}

/**
 * smp2p_ssr_ack_needed - Returns true if SSR ACK required
 *
 * @rpid: Remote processor ID
 *
 * Must be called with out_item_lock_lha1 and in_item_lock_lhb1 locked.
 */
static bool smp2p_ssr_ack_needed(uint32_t rpid)
{
	bool ssr_done;

	if (!out_list[rpid].feature_ssr_ack_enabled)
		return false;

	ssr_done = SMP2P_GET_RESTART_DONE(in_list[rpid].smem_edge_in, flags);
	if (ssr_done != out_list[rpid].restart_ack)
		return true;

	return false;
}

/**
 * smp2p_do_ssr_ack - Handles SSR ACK
 *
 * @rpid: Remote processor ID
 *
 * Must be called with out_item_lock_lha1 and in_item_lock_lhb1 locked.
 */
static void smp2p_do_ssr_ack(uint32_t rpid)
{
	bool ack;

	if (!smp2p_ssr_ack_needed(rpid))
		return;

	ack = !out_list[rpid].restart_ack;
	SMP2P_INFO("%s: ssr ack pid %d: %d -> %d\n", __func__, rpid,
			out_list[rpid].restart_ack, ack);
	out_list[rpid].restart_ack = ack;
	SMP2P_SET_RESTART_ACK(out_list[rpid].smem_edge_out, flags, ack);
	smp2p_send_interrupt(rpid);
}

/**
 * smp2p_negotiate_features_v1 - Initial feature negotiation.
 *
 * @features: Inbound feature set.
 * @returns: Supported features (will be a same/subset of @features).
 */
static uint32_t smp2p_negotiate_features_v1(uint32_t features)
{
	return SMP2P_FEATURE_SSR_ACK;
}

/**
 * smp2p_negotiation_complete_v1 - Negotiation completed
 *
 * @out_item:   Pointer to the output item structure
 *
 * Can be used to do final configuration based upon the negotiated feature set.
 *
 * Must be called with out_item_lock_lha1 locked.
 */
static void smp2p_negotiation_complete_v1(struct smp2p_out_list_item *out_item)
{
	uint32_t features;

	features = SMP2P_GET_FEATURES(out_item->smem_edge_out, feature_version);

	if (features & SMP2P_FEATURE_SSR_ACK)
		out_item->feature_ssr_ack_enabled = true;
}

/**
 * smp2p_find_entry_v1 - Search for an entry in SMEM item.
 *
 * @item: Pointer to the smem item.
 * @entries_total: Total number of entries in @item.
 * @name: Name of the entry.
 * @entry_ptr: Set to pointer of entry if found, NULL otherwise.
 * @empty_spot: If non-null, set to the value of the next empty entry.
 *
 * Searches for entry @name in the SMEM item.  If found, a pointer
 * to the item is returned.  If it isn't found, the first empty
 * index is returned in @empty_spot.
 */
static void smp2p_find_entry_v1(struct smp2p_smem __iomem *item,
		uint32_t entries_total, char *name, uint32_t **entry_ptr,
		int *empty_spot)
{
	int i;
	struct smp2p_entry_v1 *pos;
	char entry_name[SMP2P_MAX_ENTRY_NAME];

	if (!item || !name || !entry_ptr) {
		SMP2P_ERR("%s: invalid arguments %d %d %d\n",
				__func__, !item, !name, !entry_ptr);
		return;
	}

	*entry_ptr = NULL;
	if (empty_spot)
		*empty_spot = -1;

	pos = (struct smp2p_entry_v1 *)(char *)(item + 1);
	for (i = 0; i < entries_total; i++, ++pos) {
		memcpy_fromio(entry_name, pos->name, SMP2P_MAX_ENTRY_NAME);
		if (entry_name[0]) {
			if (!strcmp(entry_name, name)) {
				*entry_ptr = &pos->entry;
				break;
			}
		} else if (empty_spot && *empty_spot < 0) {
			*empty_spot = i;
		}
	}
}

/**
 * smp2p_out_create_v1 - Creates a outbound SMP2P entry.
 *
 * @out_entry: Pointer to the SMP2P entry structure.
 * @returns: 0 on success, standard Linux error code otherwise.
 *
 * Must be called with out_item_lock_lha1 locked.
 */
static int smp2p_out_create_v1(struct msm_smp2p_out *out_entry)
{
	struct smp2p_smem __iomem *smp2p_h_ptr;
	struct smp2p_out_list_item *p_list;
	uint32_t *state_entry_ptr;
	uint32_t empty_spot;
	uint32_t entries_total;
	uint32_t entries_valid;

	if (!out_entry)
		return -EINVAL;

	p_list = &out_list[out_entry->remote_pid];
	if (p_list->smem_edge_state != SMP2P_EDGE_STATE_OPENED) {
		SMP2P_ERR("%s: item '%s':%d opened - wrong create called\n",
			__func__, out_entry->name, out_entry->remote_pid);
		return -ENODEV;
	}

	smp2p_h_ptr = p_list->smem_edge_out;
	entries_total = SMP2P_GET_ENT_TOTAL(smp2p_h_ptr, valid_total_ent);
	entries_valid = SMP2P_GET_ENT_VALID(smp2p_h_ptr, valid_total_ent);

	p_list->ops_ptr->find_entry(smp2p_h_ptr, entries_total,
			out_entry->name, &state_entry_ptr, &empty_spot);
	if (state_entry_ptr) {
		/* re-use existing entry */
		out_entry->l_smp2p_entry = state_entry_ptr;

		SMP2P_DBG("%s: item '%s':%d reused\n", __func__,
				out_entry->name, out_entry->remote_pid);
	} else if (entries_valid >= entries_total) {
		/* need to allocate entry, but not more space */
		SMP2P_ERR("%s: no space for item '%s':%d\n",
			__func__, out_entry->name, out_entry->remote_pid);
		return -ENOMEM;
	} else {
		/* allocate a new entry */
		struct smp2p_entry_v1 *entry_ptr;

		entry_ptr = (struct smp2p_entry_v1 *)((char *)(smp2p_h_ptr + 1)
			+ empty_spot * sizeof(struct smp2p_entry_v1));
		memcpy_toio(entry_ptr->name, out_entry->name,
						sizeof(entry_ptr->name));
		out_entry->l_smp2p_entry = &entry_ptr->entry;
		++entries_valid;
		SMP2P_DBG("%s: item '%s':%d fully created as entry %d of %d\n",
				__func__, out_entry->name,
				out_entry->remote_pid,
				entries_valid, entries_total);
		SMP2P_SET_ENT_VALID(smp2p_h_ptr, valid_total_ent,
				entries_valid);
		smp2p_send_interrupt(out_entry->remote_pid);
	}
	raw_notifier_call_chain(&out_entry->msm_smp2p_notifier_list,
		  SMP2P_OPEN, 0);

	return 0;
}

/**
 * smp2p_out_read_v1 -  Read the data from an outbound entry.
 *
 * @out_entry: Pointer to the SMP2P entry structure.
 * @data: Out pointer, the data is available in this argument on success.
 * @returns: 0 on success, standard Linux error code otherwise.
 *
 * Must be called with out_item_lock_lha1 locked.
 */
static int smp2p_out_read_v1(struct msm_smp2p_out *out_entry, uint32_t *data)
{
	struct smp2p_smem __iomem  *smp2p_h_ptr;
	uint32_t remote_pid;

	if (!out_entry)
		return -EINVAL;

	smp2p_h_ptr = out_list[out_entry->remote_pid].smem_edge_out;
	remote_pid = SMP2P_GET_REMOTE_PID(smp2p_h_ptr, rem_loc_proc_id);

	if (remote_pid != out_entry->remote_pid)
		return -EINVAL;

	if (out_entry->l_smp2p_entry) {
		*data = readl_relaxed(out_entry->l_smp2p_entry);
	} else {
		SMP2P_ERR("%s: '%s':%d not yet OPEN\n", __func__,
				out_entry->name, remote_pid);
		return -ENODEV;
	}

	return 0;
}

/**
 * smp2p_out_write_v1 - Writes an outbound entry value.
 *
 * @out_entry: Pointer to the SMP2P entry structure.
 * @data: The data to be written.
 * @returns: 0 on success, standard Linux error code otherwise.
 *
 * Must be called with out_item_lock_lha1 locked.
 */
static int smp2p_out_write_v1(struct msm_smp2p_out *out_entry, uint32_t data)
{
	struct smp2p_smem __iomem  *smp2p_h_ptr;
	uint32_t remote_pid;

	if (!out_entry)
		return -EINVAL;

	smp2p_h_ptr = out_list[out_entry->remote_pid].smem_edge_out;
	remote_pid = SMP2P_GET_REMOTE_PID(smp2p_h_ptr, rem_loc_proc_id);

	if (remote_pid != out_entry->remote_pid)
		return -EINVAL;

	if (out_entry->l_smp2p_entry) {
		writel_relaxed(data, out_entry->l_smp2p_entry);
		smp2p_send_interrupt(remote_pid);
	} else {
		SMP2P_ERR("%s: '%s':%d not yet OPEN\n", __func__,
				out_entry->name, remote_pid);
		return -ENODEV;
	}
	return 0;
}

/**
 * smp2p_out_modify_v1 - Modifies and outbound value.
 *
 * @set_mask:  Mask containing the bits that needs to be set.
 * @clear_mask: Mask containing the bits that needs to be cleared.
 * @send_irq: Flag to send interrupt to remote processor.
 * @returns: 0 on success, standard Linux error code otherwise.
 *
 * The clear mask is applied first, so  if a bit is set in both clear and
 * set mask, the result will be that the bit is set.
 *
 * Must be called with out_item_lock_lha1 locked.
 */
static int smp2p_out_modify_v1(struct msm_smp2p_out *out_entry,
		uint32_t set_mask, uint32_t clear_mask, bool send_irq)
{
	struct smp2p_smem __iomem  *smp2p_h_ptr;
	uint32_t remote_pid;

	if (!out_entry)
		return -EINVAL;

	smp2p_h_ptr = out_list[out_entry->remote_pid].smem_edge_out;
	remote_pid = SMP2P_GET_REMOTE_PID(smp2p_h_ptr, rem_loc_proc_id);

	if (remote_pid != out_entry->remote_pid)
		return -EINVAL;

	if (out_entry->l_smp2p_entry) {
		uint32_t curr_value;

		curr_value = readl_relaxed(out_entry->l_smp2p_entry);
		writel_relaxed((curr_value & ~clear_mask) | set_mask,
			out_entry->l_smp2p_entry);
	} else {
		SMP2P_ERR("%s: '%s':%d not yet OPEN\n", __func__,
				out_entry->name, remote_pid);
		return -ENODEV;
	}

	if (send_irq)
		smp2p_send_interrupt(remote_pid);
	return 0;
}

/**
 * smp2p_in_validate_size_v1 - Size validation for version 1.
 *
 * @remote_pid: Remote processor ID.
 * @smem_item:  Pointer to the inbound SMEM item.
 * @size:       Size of the SMEM item.
 * @returns:    Validated smem_item pointer (or NULL if size is too small).
 *
 * Validates we don't end up with out-of-bounds array access due to invalid
 * smem item size.  If out-of-bound array access can't be avoided, then an
 * error message is printed and NULL is returned to prevent usage of the
 * item.
 *
 * Must be called with in_item_lock_lhb1 locked.
 */
static struct smp2p_smem __iomem *smp2p_in_validate_size_v1(int remote_pid,
		struct smp2p_smem __iomem *smem_item, uint32_t size)
{
	uint32_t total_entries;
	unsigned int expected_size;
	struct smp2p_smem __iomem *item_ptr;
	struct smp2p_in_list_item *in_item;

	if (remote_pid >= SMP2P_NUM_PROCS || !smem_item)
		return NULL;

	in_item = &in_list[remote_pid];
	item_ptr = (struct smp2p_smem __iomem *)smem_item;

	total_entries = SMP2P_GET_ENT_TOTAL(item_ptr, valid_total_ent);
	if (total_entries > 0) {
		in_item->safe_total_entries = total_entries;
		in_item->item_size = size;

		expected_size =	sizeof(struct smp2p_smem) +
			(total_entries * sizeof(struct smp2p_entry_v1));

		if (size < expected_size) {
			unsigned int new_size;

			new_size = size;
			new_size -= sizeof(struct smp2p_smem);
			new_size /= sizeof(struct smp2p_entry_v1);
			in_item->safe_total_entries = new_size;

			SMP2P_ERR(
				"%s pid %d item too small for %d entries; expected: %d actual: %d; reduced to %d entries\n",
				__func__, remote_pid, total_entries,
				expected_size, size, new_size);
		}
	} else {
		/*
		 * Total entries is 0, so the entry is still being initialized
		 * or is invalid.  Either way, treat it as if the item does
		 * not exist yet.
		 */
		in_item->safe_total_entries = 0;
		in_item->item_size = 0;
	}
	return item_ptr;
}

/**
 * smp2p_negotiate_features_v0 - Initial feature negotiation.
 *
 * @features: Inbound feature set.
 * @returns: 0 (no features supported for v0).
 */
static uint32_t smp2p_negotiate_features_v0(uint32_t features)
{
	/* no supported features */
	return 0;
}

/**
 * smp2p_negotiation_complete_v0 - Negotiation completed
 *
 * @out_item:   Pointer to the output item structure
 *
 * Can be used to do final configuration based upon the negotiated feature set.
 */
static void smp2p_negotiation_complete_v0(struct smp2p_out_list_item *out_item)
{
	SMP2P_ERR("%s: invalid negotiation complete for v0 pid %d\n",
		__func__,
		SMP2P_GET_REMOTE_PID(out_item->smem_edge_out, rem_loc_proc_id));
}

/**
 * smp2p_find_entry_v0 - Stub function.
 *
 * @item: Pointer to the smem item.
 * @entries_total: Total number of entries in @item.
 * @name: Name of the entry.
 * @entry_ptr: Set to pointer of entry if found, NULL otherwise.
 * @empty_spot: If non-null, set to the value of the next empty entry.
 *
 * Entries cannot be searched for until item negotiation has been completed.
 */
static void smp2p_find_entry_v0(struct smp2p_smem __iomem *item,
		uint32_t entries_total, char *name, uint32_t **entry_ptr,
		int *empty_spot)
{
	if (entry_ptr)
		*entry_ptr = NULL;

	if (empty_spot)
		*empty_spot = -1;

	SMP2P_ERR("%s: invalid - item negotiation incomplete\n", __func__);
}

/**
 * smp2p_out_create_v0 - Initial creation function.
 *
 * @out_entry: Pointer to the SMP2P entry structure.
 * @returns: 0 on success, standard Linux error code otherwise.
 *
 * If the outbound SMEM item negotiation is not complete, then
 * this function is called to start the negotiation process.
 * Eventually when the negotiation process is complete, this
 * function pointer is switched with the appropriate function
 * for the version of SMP2P being created.
 *
 * Must be called with out_item_lock_lha1 locked.
 */
static int smp2p_out_create_v0(struct msm_smp2p_out *out_entry)
{
	int edge_state;
	struct smp2p_out_list_item *item_ptr;

	if (!out_entry)
		return -EINVAL;

	edge_state = out_list[out_entry->remote_pid].smem_edge_state;

	switch (edge_state) {
	case SMP2P_EDGE_STATE_CLOSED:
		/* start negotiation */
		item_ptr = &out_list[out_entry->remote_pid];
		edge_state = smp2p_do_negotiation(out_entry->remote_pid,
				item_ptr);
		break;

	case SMP2P_EDGE_STATE_OPENING:
		/* still negotiating */
		break;

	case SMP2P_EDGE_STATE_OPENED:
		SMP2P_ERR("%s: item '%s':%d opened - wrong create called\n",
			__func__, out_entry->name, out_entry->remote_pid);
		break;

	default:
		SMP2P_ERR("%s: item '%s':%d invalid SMEM item state %d\n",
			__func__, out_entry->name, out_entry->remote_pid,
			edge_state);
		break;
	}
	return 0;
}

/**
 * smp2p_out_read_v0 - Stub function.
 *
 * @out_entry: Pointer to the SMP2P entry structure.
 * @data: Out pointer, the data is available in this argument on success.
 * @returns: -ENODEV
 */
static int smp2p_out_read_v0(struct msm_smp2p_out *out_entry, uint32_t *data)
{
	SMP2P_ERR("%s: item '%s':%d not OPEN\n",
		__func__, out_entry->name, out_entry->remote_pid);

	return -ENODEV;
}

/**
 * smp2p_out_write_v0 - Stub function.
 *
 * @out_entry: Pointer to the SMP2P entry structure.
 * @data: The data to be written.
 * @returns: -ENODEV
 */
static int smp2p_out_write_v0(struct msm_smp2p_out *out_entry, uint32_t data)
{
	SMP2P_ERR("%s: item '%s':%d not yet OPEN\n",
		__func__, out_entry->name, out_entry->remote_pid);

	return -ENODEV;
}

/**
 * smp2p_out_modify_v0 - Stub function.
 *
 * @set_mask:  Mask containing the bits that needs to be set.
 * @clear_mask: Mask containing the bits that needs to be cleared.
 * @send_irq: Flag to send interrupt to remote processor.
 * @returns: -ENODEV
 */
static int smp2p_out_modify_v0(struct msm_smp2p_out *out_entry,
		uint32_t set_mask, uint32_t clear_mask, bool send_irq)
{
	SMP2P_ERR("%s: item '%s':%d not yet OPEN\n",
		__func__, out_entry->name, out_entry->remote_pid);

	return -ENODEV;
}

/**
 * smp2p_in_validate_size_v0 - Stub function.
 *
 * @remote_pid: Remote processor ID.
 * @smem_item:  Pointer to the inbound SMEM item.
 * @size:       Size of the SMEM item.
 * @returns:    Validated smem_item pointer (or NULL if size is too small).
 *
 * Validates we don't end up with out-of-bounds array access due to invalid
 * smem item size.  If out-of-bound array access can't be avoided, then an
 * error message is printed and NULL is returned to prevent usage of the
 * item.
 *
 * Must be called with in_item_lock_lhb1 locked.
 */
static struct smp2p_smem __iomem *smp2p_in_validate_size_v0(int remote_pid,
		struct smp2p_smem __iomem *smem_item, uint32_t size)
{
	struct smp2p_in_list_item *in_item;

	if (remote_pid >= SMP2P_NUM_PROCS || !smem_item)
		return NULL;

	in_item = &in_list[remote_pid];

	if (size < sizeof(struct smp2p_smem)) {
		SMP2P_ERR(
			"%s pid %d item size too small; expected: %zu actual: %d\n",
			__func__, remote_pid,
			sizeof(struct smp2p_smem), size);
		smem_item = NULL;
		in_item->item_size = 0;
	} else {
		in_item->item_size = size;
	}
	return smem_item;
}

/**
 * smp2p_init_header - Initializes the header of the smem item.
 *
 * @header_ptr: Pointer to the smp2p header.
 * @local_pid: Local processor ID.
 * @remote_pid: Remote processor ID.
 * @feature: Features of smp2p implementation.
 * @version: Version of smp2p implementation.
 *
 * Initializes the header as defined in the protocol specification.
 */
void smp2p_init_header(struct smp2p_smem __iomem *header_ptr,
		int local_pid, int remote_pid,
		uint32_t features, uint32_t version)
{
<<<<<<< HEAD
	header_ptr->magic = SMP2P_MAGIC;
	SMP2P_SET_LOCAL_PID(header_ptr, rem_loc_proc_id, local_pid);
	SMP2P_SET_REMOTE_PID(header_ptr, rem_loc_proc_id, remote_pid);
	SMP2P_SET_FEATURES(header_ptr, feature_version, features);
	SMP2P_SET_ENT_TOTAL(header_ptr, valid_total_ent, SMP2P_MAX_ENTRY);
	SMP2P_SET_ENT_VALID(header_ptr, valid_total_ent, 0);
	header_ptr->flags = 0;

	/* ensure that all fields are valid before version is written */
	wmb();
	SMP2P_SET_VERSION(header_ptr, feature_version, version);
=======
	uint32_t rem_loc_proc_id = 0;
	uint32_t valid_total_ent = 0;
	uint32_t feature_version = 0;

	writel_relaxed(SMP2P_MAGIC, &header_ptr->magic);

	SMP2P_SET_LOCAL_PID(rem_loc_proc_id, local_pid);
	SMP2P_SET_REMOTE_PID(rem_loc_proc_id, remote_pid);
	writel_relaxed(rem_loc_proc_id, &header_ptr->rem_loc_proc_id);

	SMP2P_SET_FEATURES(feature_version, features);
	writel_relaxed(feature_version, &header_ptr->feature_version);

	SMP2P_SET_ENT_TOTAL(valid_total_ent, SMP2P_MAX_ENTRY);
	SMP2P_SET_ENT_VALID(valid_total_ent, 0);
	writel_relaxed(valid_total_ent, &header_ptr->valid_total_ent);

	writel_relaxed(0, &header_ptr->flags);

	/* ensure that all fields are valid before version is written */
	wmb();
	SMP2P_SET_VERSION(feature_version, version);
	writel_relaxed(feature_version, &header_ptr->feature_version);
>>>>>>> 0f7b3b7a
}

/**
 * smp2p_do_negotiation - Implements negotiation algorithm.
 *
 * @remote_pid: Remote processor ID.
 * @out_item: Pointer to the outbound list item.
 * @returns: 0 on success, standard Linux error code otherwise.
 *
 * Must be called with out_item_lock_lha1 locked.  Will internally lock
 * in_item_lock_lhb1.
 */
static int smp2p_do_negotiation(int remote_pid,
		struct smp2p_out_list_item *out_item)
{
	struct smp2p_smem __iomem *r_smem_ptr;
	struct smp2p_smem __iomem *l_smem_ptr;
	uint32_t r_version;
	uint32_t r_feature;
	uint32_t l_version, l_feature;
	int prev_state;

	if (remote_pid >= SMP2P_NUM_PROCS || !out_item)
		return -EINVAL;
	if (out_item->smem_edge_state == SMP2P_EDGE_STATE_FAILED)
		return -EPERM;

	prev_state = out_item->smem_edge_state;

	/* create local item */
	if (!out_item->smem_edge_out) {
		out_item->smem_edge_out = smp2p_get_local_smem_item(remote_pid);
		if (!out_item->smem_edge_out) {
			SMP2P_ERR(
				"%s unable to allocate SMEM item for pid %d\n",
				__func__, remote_pid);
			return -ENODEV;
		}
		out_item->smem_edge_state = SMP2P_EDGE_STATE_OPENING;
	}
	l_smem_ptr = out_item->smem_edge_out;

	/* retrieve remote side and version */
	spin_lock(&in_list[remote_pid].in_item_lock_lhb1);
	r_smem_ptr = smp2p_get_remote_smem_item(remote_pid, out_item);
	spin_unlock(&in_list[remote_pid].in_item_lock_lhb1);

	r_version = 0;
	if (r_smem_ptr) {
		r_version = SMP2P_GET_VERSION(r_smem_ptr, feature_version);
		r_feature = SMP2P_GET_FEATURES(r_smem_ptr, feature_version);
	}

	if (r_version == 0) {
		/*
		 * Either remote side doesn't exist, or is in the
		 * process of being initialized (the version is set last).
		 *
		 * In either case, treat as if the other side doesn't exist
		 * and write out our maximum supported version.
		 */
		r_smem_ptr = NULL;
		r_version = ARRAY_SIZE(version_if) - 1;
		r_feature = ~0U;
	}

	/* find maximum supported version and feature set */
	l_version = min(r_version, (uint32_t)ARRAY_SIZE(version_if) - 1);
	for (; l_version > 0; --l_version) {
		if (!version_if[l_version].is_supported)
			continue;

		/* found valid version */
		l_feature = version_if[l_version].negotiate_features(~0U);
		if (l_version == r_version)
			l_feature &= r_feature;
		break;
	}

	if (l_version == 0) {
		SMP2P_ERR(
			"%s: negotiation failure pid %d: RV %d RF %x\n",
			__func__, remote_pid, r_version, r_feature
			);
		SMP2P_SET_VERSION(l_smem_ptr, feature_version,
			SMP2P_EDGE_STATE_FAILED);
		smp2p_send_interrupt(remote_pid);
		out_item->smem_edge_state = SMP2P_EDGE_STATE_FAILED;
		return -EPERM;
	}

	/* update header and notify remote side */
	smp2p_init_header(l_smem_ptr, SMP2P_APPS_PROC, remote_pid,
		l_feature, l_version);
	smp2p_send_interrupt(remote_pid);

	/* handle internal state changes */
	if (r_smem_ptr && l_version == r_version &&
			l_feature == r_feature) {
		struct msm_smp2p_out *pos;

		/* negotiation complete */
		out_item->ops_ptr = &version_if[l_version];
		out_item->ops_ptr->negotiation_complete(out_item);
		out_item->smem_edge_state = SMP2P_EDGE_STATE_OPENED;
		SMP2P_INFO(
			"%s: negotiation complete pid %d: State %d->%d F0x%08x\n",
			__func__, remote_pid, prev_state,
			out_item->smem_edge_state, l_feature);

		/* create any pending outbound entries */
		list_for_each_entry(pos, &out_item->list, out_edge_list) {
			out_item->ops_ptr->create_entry(pos);
		}

		/* update inbound edge */
		spin_lock(&in_list[remote_pid].in_item_lock_lhb1);
		(void)out_item->ops_ptr->validate_size(remote_pid, r_smem_ptr,
				in_list[remote_pid].item_size);
		in_list[remote_pid].smem_edge_in = r_smem_ptr;
		spin_unlock(&in_list[remote_pid].in_item_lock_lhb1);
	} else {
		SMP2P_INFO("%s: negotiation pid %d: State %d->%d F0x%08x\n",
			__func__, remote_pid, prev_state,
			out_item->smem_edge_state, l_feature);
	}
	return 0;
}

/**
 * msm_smp2p_out_open - Opens an outbound entry.
 *
 * @remote_pid: Outbound processor ID.
 * @name: Name of the entry.
 * @open_notifier: Notifier block for the open notification.
 * @handle: Handle to the smem entry structure.
 * @returns: 0 on success, standard Linux error code otherwise.
 *
 * Opens an outbound entry with the name specified by entry, from the
 * local processor to the remote processor(remote_pid). If the entry, remote_pid
 * and open_notifier are valid, then handle will be set and zero will be
 * returned. The smem item that holds this entry will be created if it has
 * not been created according to the version negotiation algorithm.
 * The open_notifier will be used to notify the clients about the
 * availability of the entry.
 */
int msm_smp2p_out_open(int remote_pid, const char *name,
				   struct notifier_block *open_notifier,
				   struct msm_smp2p_out **handle)
{
	struct msm_smp2p_out *out_entry;
	struct msm_smp2p_out *pos;
	int ret = 0;
	unsigned long flags;

	if (handle)
		*handle = NULL;

	if (remote_pid >= SMP2P_NUM_PROCS || !name || !open_notifier || !handle)
		return -EINVAL;

	if ((remote_pid != SMP2P_REMOTE_MOCK_PROC) &&
			!smp2p_int_cfgs[remote_pid].is_configured) {
		SMP2P_INFO("%s before msm_smp2p_init(): pid[%d] name[%s]\n",
						__func__, remote_pid, name);
		return -EPROBE_DEFER;
	}

	/* Allocate the smp2p object and node */
	out_entry = kzalloc(sizeof(*out_entry), GFP_KERNEL);
	if (!out_entry)
		return -ENOMEM;

	/* Handle duplicate registration */
	spin_lock_irqsave(&out_list[remote_pid].out_item_lock_lha1, flags);
	list_for_each_entry(pos, &out_list[remote_pid].list,
			out_edge_list) {
		if (!strcmp(pos->name, name)) {
			spin_unlock_irqrestore(
				&out_list[remote_pid].out_item_lock_lha1,
				flags);
			kfree(out_entry);
			SMP2P_ERR("%s: duplicate registration '%s':%d\n",
				__func__, name, remote_pid);
			return -EBUSY;
		}
	}

	out_entry->remote_pid = remote_pid;
	RAW_INIT_NOTIFIER_HEAD(&out_entry->msm_smp2p_notifier_list);
	strlcpy(out_entry->name, name, SMP2P_MAX_ENTRY_NAME);
	out_entry->open_nb = open_notifier;
	raw_notifier_chain_register(&out_entry->msm_smp2p_notifier_list,
		  out_entry->open_nb);
	list_add(&out_entry->out_edge_list, &out_list[remote_pid].list);

	ret = out_list[remote_pid].ops_ptr->create_entry(out_entry);
	if (ret) {
		list_del(&out_entry->out_edge_list);
		raw_notifier_chain_unregister(
			&out_entry->msm_smp2p_notifier_list,
			out_entry->open_nb);
		spin_unlock_irqrestore(
			&out_list[remote_pid].out_item_lock_lha1, flags);
		kfree(out_entry);
		SMP2P_ERR("%s: unable to open '%s':%d error %d\n",
				__func__, name, remote_pid, ret);
		return ret;
	}
	spin_unlock_irqrestore(&out_list[remote_pid].out_item_lock_lha1,
			flags);
	*handle = out_entry;

	return 0;
}
EXPORT_SYMBOL(msm_smp2p_out_open);

/**
 * msm_smp2p_out_close - Closes the handle to an outbound entry.
 *
 * @handle: Pointer to smp2p out entry handle.
 * @returns: 0 on success, standard Linux error code otherwise.
 *
 * The actual entry will not be deleted and can be re-opened at a later
 * time.  The handle will be set to NULL.
 */
int msm_smp2p_out_close(struct msm_smp2p_out **handle)
{
	unsigned long flags;
	struct msm_smp2p_out *out_entry;
	struct smp2p_out_list_item *out_item;

	if (!handle || !*handle)
		return -EINVAL;

	out_entry = *handle;
	*handle = NULL;

	if ((out_entry->remote_pid != SMP2P_REMOTE_MOCK_PROC) &&
			!smp2p_int_cfgs[out_entry->remote_pid].is_configured) {
		SMP2P_INFO("%s before msm_smp2p_init(): pid[%d] name[%s]\n",
			__func__, out_entry->remote_pid, out_entry->name);
		return -EPROBE_DEFER;
	}

	out_item = &out_list[out_entry->remote_pid];
	spin_lock_irqsave(&out_item->out_item_lock_lha1, flags);
	list_del(&out_entry->out_edge_list);
	raw_notifier_chain_unregister(&out_entry->msm_smp2p_notifier_list,
		out_entry->open_nb);
	spin_unlock_irqrestore(&out_item->out_item_lock_lha1, flags);

	kfree(out_entry);

	return 0;
}
EXPORT_SYMBOL(msm_smp2p_out_close);

/**
 * msm_smp2p_out_read - Allows reading the entry.
 *
 * @handle: Handle to the smem entry structure.
 * @data: Out pointer that holds the read data.
 * @returns: 0 on success, standard Linux error code otherwise.
 *
 * Allows reading of the outbound entry for read-modify-write
 * operation.
 */
int msm_smp2p_out_read(struct msm_smp2p_out *handle, uint32_t *data)
{
	int ret = -EINVAL;
	unsigned long flags;
	struct smp2p_out_list_item *out_item;

	if (!handle || !data)
		return ret;

	if ((handle->remote_pid != SMP2P_REMOTE_MOCK_PROC) &&
			!smp2p_int_cfgs[handle->remote_pid].is_configured) {
		SMP2P_INFO("%s before msm_smp2p_init(): pid[%d] name[%s]\n",
			__func__, handle->remote_pid, handle->name);
		return -EPROBE_DEFER;
	}

	out_item = &out_list[handle->remote_pid];
	spin_lock_irqsave(&out_item->out_item_lock_lha1, flags);
	ret = out_item->ops_ptr->read_entry(handle, data);
	spin_unlock_irqrestore(&out_item->out_item_lock_lha1, flags);

	return ret;
}
EXPORT_SYMBOL(msm_smp2p_out_read);

/**
 * msm_smp2p_out_write - Allows writing to the entry.
 *
 * @handle: Handle to smem entry structure.
 * @data: Data that has to be written.
 * @returns: 0 on success, standard Linux error code otherwise.
 *
 * Writes a new value to the output entry. Multiple back-to-back writes
 * may overwrite previous writes before the remote processor get a chance
 * to see them leading to ABA race condition. The client must implement
 * their own synchronization mechanism (such as echo mechanism) if this is
 * not acceptable.
 */
int msm_smp2p_out_write(struct msm_smp2p_out *handle, uint32_t data)
{
	int ret = -EINVAL;
	unsigned long flags;
	struct smp2p_out_list_item *out_item;

	if (!handle)
		return ret;

	if ((handle->remote_pid != SMP2P_REMOTE_MOCK_PROC) &&
			!smp2p_int_cfgs[handle->remote_pid].is_configured) {
		SMP2P_INFO("%s before msm_smp2p_init(): pid[%d] name[%s]\n",
			__func__, handle->remote_pid, handle->name);
		return -EPROBE_DEFER;
	}

	out_item = &out_list[handle->remote_pid];
	spin_lock_irqsave(&out_item->out_item_lock_lha1, flags);
	ret = out_item->ops_ptr->write_entry(handle, data);
	spin_unlock_irqrestore(&out_item->out_item_lock_lha1, flags);

	return ret;

}
EXPORT_SYMBOL(msm_smp2p_out_write);

/**
 * msm_smp2p_out_modify - Modifies the entry.
 *
 * @handle: Handle to the smem entry structure.
 * @set_mask: Specifies the bits that needs to be set.
 * @clear_mask: Specifies the bits that needs to be cleared.
 * @send_irq: Flag to send interrupt to remote processor.
 * @returns: 0 on success, standard Linux error code otherwise.
 *
 * The modification is done by doing a bitwise AND of clear mask followed by
 * the bit wise OR of set mask. The clear bit mask is applied first to the
 * data, so if a bit is set in both the clear mask and the set mask, then in
 * the result is a set bit.  Multiple back-to-back modifications may overwrite
 * previous values before the remote processor gets a chance to see them
 * leading to ABA race condition. The client must implement their own
 * synchronization mechanism (such as echo mechanism) if this is not
 * acceptable.
 */
int msm_smp2p_out_modify(struct msm_smp2p_out *handle, uint32_t set_mask,
					uint32_t clear_mask, bool send_irq)
{
	int ret = -EINVAL;
	unsigned long flags;
	struct smp2p_out_list_item *out_item;

	if (!handle)
		return ret;

	if ((handle->remote_pid != SMP2P_REMOTE_MOCK_PROC) &&
			!smp2p_int_cfgs[handle->remote_pid].is_configured) {
		SMP2P_INFO("%s before msm_smp2p_init(): pid[%d] name[%s]\n",
			__func__, handle->remote_pid, handle->name);
		return -EPROBE_DEFER;
	}

	out_item = &out_list[handle->remote_pid];
	spin_lock_irqsave(&out_item->out_item_lock_lha1, flags);
	ret = out_item->ops_ptr->modify_entry(handle, set_mask,
						clear_mask, send_irq);
	spin_unlock_irqrestore(&out_item->out_item_lock_lha1, flags);

	return ret;
}
EXPORT_SYMBOL(msm_smp2p_out_modify);

/**
 * msm_smp2p_in_read - Read an entry on a remote processor.
 *
 * @remote_pid: Processor ID of the remote processor.
 * @name: Name of the entry that is to be read.
 * @data: Output pointer, the value will be placed here if successful.
 * @returns: 0 on success, standard Linux error code otherwise.
 */
int msm_smp2p_in_read(int remote_pid, const char *name, uint32_t *data)
{
	unsigned long flags;
	struct smp2p_out_list_item *out_item;
	uint32_t *entry_ptr = NULL;

	if (remote_pid >= SMP2P_NUM_PROCS)
		return -EINVAL;

	if ((remote_pid != SMP2P_REMOTE_MOCK_PROC) &&
			!smp2p_int_cfgs[remote_pid].is_configured) {
		SMP2P_INFO("%s before msm_smp2p_init(): pid[%d] name[%s]\n",
						__func__, remote_pid, name);
		return -EPROBE_DEFER;
	}

	out_item = &out_list[remote_pid];
	spin_lock_irqsave(&out_item->out_item_lock_lha1, flags);
	spin_lock(&in_list[remote_pid].in_item_lock_lhb1);

	if (in_list[remote_pid].smem_edge_in)
		out_item->ops_ptr->find_entry(
			in_list[remote_pid].smem_edge_in,
			in_list[remote_pid].safe_total_entries,
			(char *)name, &entry_ptr, NULL);

	spin_unlock(&in_list[remote_pid].in_item_lock_lhb1);
	spin_unlock_irqrestore(&out_item->out_item_lock_lha1, flags);

	if (!entry_ptr)
		return -ENODEV;

	*data = readl_relaxed(entry_ptr);
	return 0;
}
EXPORT_SYMBOL(msm_smp2p_in_read);

/**
 * msm_smp2p_in_register -  Notifies the change in value of the entry.
 *
 * @pid: Remote processor ID.
 * @name: Name of the entry.
 * @in_notifier: Notifier block used to notify about the event.
 * @returns: 0 on success, standard Linux error code otherwise.
 *
 * Register for change notifications for a remote entry. If the remote entry
 * does not exist yet, then the registration request will be held until the
 * remote side opens. Once the entry is open, then the SMP2P_OPEN notification
 * will be sent. Any changes to the entry will trigger a call to the notifier
 * block with an SMP2P_ENTRY_UPDATE event and the data field will point to an
 * msm_smp2p_update_notif structure containing the current and previous value.
 */
int msm_smp2p_in_register(int pid, const char *name,
	struct notifier_block *in_notifier)
{
	struct smp2p_in *pos;
	struct smp2p_in *in = NULL;
	int ret;
	unsigned long flags;
	struct msm_smp2p_update_notif data;
	uint32_t *entry_ptr;

	if (pid >= SMP2P_NUM_PROCS || !name || !in_notifier)
		return -EINVAL;

	if ((pid != SMP2P_REMOTE_MOCK_PROC) &&
			!smp2p_int_cfgs[pid].is_configured) {
		SMP2P_INFO("%s before msm_smp2p_init(): pid[%d] name[%s]\n",
						__func__, pid, name);
		return -EPROBE_DEFER;
	}

	/* Pre-allocate before spinlock since we will likely needed it */
	in = kzalloc(sizeof(*in), GFP_KERNEL);
	if (!in)
		return -ENOMEM;

	/* Search for existing entry */
	spin_lock_irqsave(&out_list[pid].out_item_lock_lha1, flags);
	spin_lock(&in_list[pid].in_item_lock_lhb1);

	list_for_each_entry(pos, &in_list[pid].list, in_edge_list) {
		if (!strcmp(pos->name, name)) {
			kfree(in);
			in = pos;
			break;
		}
	}

	/* Create and add it to the list */
	if (!in->notifier_count) {
		in->remote_pid = pid;
		strlcpy(in->name, name, SMP2P_MAX_ENTRY_NAME);
		RAW_INIT_NOTIFIER_HEAD(&in->in_notifier_list);
		list_add(&in->in_edge_list, &in_list[pid].list);
	}

	ret = raw_notifier_chain_register(&in->in_notifier_list,
			in_notifier);
	if (ret) {
		if (!in->notifier_count) {
			list_del(&in->in_edge_list);
			kfree(in);
		}
		SMP2P_DBG("%s: '%s':%d failed %d\n", __func__, name, pid, ret);
		goto bail;
	}
	in->notifier_count++;

	if (out_list[pid].smem_edge_state == SMP2P_EDGE_STATE_OPENED) {
		out_list[pid].ops_ptr->find_entry(
				in_list[pid].smem_edge_in,
				in_list[pid].safe_total_entries, (char *)name,
				&entry_ptr, NULL);
		if (entry_ptr) {
			in->entry_ptr = entry_ptr;
			in->prev_entry_val = readl_relaxed(entry_ptr);

			data.previous_value = in->prev_entry_val;
			data.current_value = in->prev_entry_val;
			in_notifier->notifier_call(in_notifier, SMP2P_OPEN,
					(void *)&data);
		}
	}
	SMP2P_DBG("%s: '%s':%d registered\n", __func__, name, pid);

bail:
	spin_unlock(&in_list[pid].in_item_lock_lhb1);
	spin_unlock_irqrestore(&out_list[pid].out_item_lock_lha1, flags);
	return ret;

}
EXPORT_SYMBOL(msm_smp2p_in_register);

/**
 * msm_smp2p_in_unregister - Unregister the notifier for remote entry.
 *
 * @remote_pid: Processor Id of the remote processor.
 * @name: The name of the entry.
 * @in_notifier: Notifier block passed during registration.
 * @returns: 0 on success, standard Linux error code otherwise.
 */
int msm_smp2p_in_unregister(int remote_pid, const char *name,
				struct notifier_block *in_notifier)
{
	struct smp2p_in *pos;
	struct smp2p_in *in = NULL;
	int ret = -ENODEV;
	unsigned long flags;

	if (remote_pid >= SMP2P_NUM_PROCS || !name || !in_notifier)
		return -EINVAL;

	if ((remote_pid != SMP2P_REMOTE_MOCK_PROC) &&
			!smp2p_int_cfgs[remote_pid].is_configured) {
		SMP2P_INFO("%s before msm_smp2p_init(): pid[%d] name[%s]\n",
						__func__, remote_pid, name);
		return -EPROBE_DEFER;
	}

	spin_lock_irqsave(&in_list[remote_pid].in_item_lock_lhb1, flags);
	list_for_each_entry(pos, &in_list[remote_pid].list,
			in_edge_list) {
		if (!strcmp(pos->name, name)) {
			in = pos;
			break;
		}
	}
	if (!in)
		goto fail;

	ret = raw_notifier_chain_unregister(&pos->in_notifier_list,
			in_notifier);
	if (ret == 0) {
		pos->notifier_count--;
		if (!pos->notifier_count) {
			list_del(&pos->in_edge_list);
			kfree(pos);
			ret = 0;
		}
	} else {
		SMP2P_ERR("%s: unregister failure '%s':%d\n", __func__,
			name, remote_pid);
		ret = -ENODEV;
	}

fail:
	spin_unlock_irqrestore(&in_list[remote_pid].in_item_lock_lhb1, flags);

	return ret;
}
EXPORT_SYMBOL(msm_smp2p_in_unregister);

/**
 * smp2p_send_interrupt - Send interrupt to remote system.
 *
 * @remote_pid:  Processor ID of the remote system
 *
 * Must be called with out_item_lock_lha1 locked.
 */
static void smp2p_send_interrupt(int remote_pid)
{
	if (smp2p_int_cfgs[remote_pid].name)
		SMP2P_DBG("SMP2P Int Apps->%s(%d)\n",
			smp2p_int_cfgs[remote_pid].name, remote_pid);

	++smp2p_int_cfgs[remote_pid].out_interrupt_count;
	if (remote_pid != SMP2P_REMOTE_MOCK_PROC &&
			smp2p_int_cfgs[remote_pid].out_int_mask) {
		/* flush any pending writes before triggering interrupt */
		wmb();
		writel_relaxed(smp2p_int_cfgs[remote_pid].out_int_mask,
			smp2p_int_cfgs[remote_pid].out_int_ptr);
		writel_relaxed(0,
			smp2p_int_cfgs[remote_pid].out_int_ptr);
	} else {
		smp2p_remote_mock_rx_interrupt();
	}
}

/**
 * smp2p_in_edge_notify - Notifies the entry changed on remote processor.
 *
 * @pid: Processor ID of the remote processor.
 *
 * This function is invoked on an incoming interrupt, it scans
 * the list of the clients registered for the entries on the remote
 * processor and notifies them if  the data changes.
 *
 * Note:  Edge state must be OPENED to avoid a race condition with
 *        out_list[pid].ops_ptr->find_entry.
 */
static void smp2p_in_edge_notify(int pid)
{
	struct smp2p_in *pos;
	uint32_t *entry_ptr;
	unsigned long flags;
	struct smp2p_smem __iomem *smem_h_ptr;
	uint32_t curr_data;
	struct  msm_smp2p_update_notif data;

	spin_lock_irqsave(&in_list[pid].in_item_lock_lhb1, flags);
	smem_h_ptr = in_list[pid].smem_edge_in;
	if (!smem_h_ptr) {
		SMP2P_DBG("%s: No remote SMEM item for pid %d\n",
			__func__, pid);
		spin_unlock_irqrestore(&in_list[pid].in_item_lock_lhb1, flags);
		return;
	}

	list_for_each_entry(pos, &in_list[pid].list, in_edge_list) {
		if (pos->entry_ptr == NULL) {
			/* entry not open - try to open it */
			out_list[pid].ops_ptr->find_entry(smem_h_ptr,
				in_list[pid].safe_total_entries, pos->name,
				&entry_ptr, NULL);

			if (entry_ptr) {
				pos->entry_ptr = entry_ptr;
				pos->prev_entry_val = 0;
				data.previous_value = 0;
				data.current_value = readl_relaxed(entry_ptr);
				raw_notifier_call_chain(
					    &pos->in_notifier_list,
					    SMP2P_OPEN, (void *)&data);
			}
		}

		if (pos->entry_ptr != NULL) {
			/* send update notification */
			curr_data = readl_relaxed(pos->entry_ptr);
			if (curr_data != pos->prev_entry_val) {
				data.previous_value = pos->prev_entry_val;
				data.current_value = curr_data;
				pos->prev_entry_val = curr_data;
				raw_notifier_call_chain(
					&pos->in_notifier_list,
					SMP2P_ENTRY_UPDATE, (void *)&data);
			}
		}
	}
	spin_unlock_irqrestore(&in_list[pid].in_item_lock_lhb1, flags);
}

/**
 * smp2p_interrupt_handler - Incoming interrupt handler.
 *
 * @irq: Interrupt ID
 * @data: Edge
 * @returns: IRQ_HANDLED or IRQ_NONE for invalid interrupt
 */
static irqreturn_t smp2p_interrupt_handler(int irq, void *data)
{
	unsigned long flags;
	uint32_t remote_pid = (uint32_t)(uintptr_t)data;

	if (remote_pid >= SMP2P_NUM_PROCS) {
		SMP2P_ERR("%s: invalid interrupt pid %d\n",
			__func__, remote_pid);
		return IRQ_NONE;
	}

	if (smp2p_int_cfgs[remote_pid].name)
		SMP2P_DBG("SMP2P Int %s(%d)->Apps\n",
			smp2p_int_cfgs[remote_pid].name, remote_pid);

	spin_lock_irqsave(&out_list[remote_pid].out_item_lock_lha1, flags);
	++smp2p_int_cfgs[remote_pid].in_interrupt_count;

	if (out_list[remote_pid].smem_edge_state != SMP2P_EDGE_STATE_OPENED)
		smp2p_do_negotiation(remote_pid, &out_list[remote_pid]);

	if (out_list[remote_pid].smem_edge_state == SMP2P_EDGE_STATE_OPENED) {
		bool do_restart_ack;

		/*
		 * Follow double-check pattern for restart ack since:
		 * 1) we must notify clients of the X->0 transition
		 *    that is part of the restart
		 * 2) lock cannot be held during the
		 *    smp2p_in_edge_notify() call because clients may do
		 *    re-entrant calls into our APIs.
		 *
		 * smp2p_do_ssr_ack() will only do the ack if it is
		 * necessary to handle the race condition exposed by
		 * unlocking the spinlocks.
		 */
		spin_lock(&in_list[remote_pid].in_item_lock_lhb1);
		do_restart_ack = smp2p_ssr_ack_needed(remote_pid);
		spin_unlock(&in_list[remote_pid].in_item_lock_lhb1);
		spin_unlock_irqrestore(&out_list[remote_pid].out_item_lock_lha1,
			flags);

		smp2p_in_edge_notify(remote_pid);

		if (do_restart_ack) {
			spin_lock_irqsave(
				&out_list[remote_pid].out_item_lock_lha1,
				flags);
			spin_lock(&in_list[remote_pid].in_item_lock_lhb1);

			smp2p_do_ssr_ack(remote_pid);

			spin_unlock(&in_list[remote_pid].in_item_lock_lhb1);
			spin_unlock_irqrestore(
				&out_list[remote_pid].out_item_lock_lha1,
				flags);
		}
	} else {
		spin_unlock_irqrestore(&out_list[remote_pid].out_item_lock_lha1,
			flags);
	}

	return IRQ_HANDLED;
}

/**
 * smp2p_reset_mock_edge - Reinitializes the mock edge.
 *
 * @returns: 0 on success, -EAGAIN to retry later.
 *
 * Reinitializes the mock edge to initial power-up state values.
 */
int smp2p_reset_mock_edge(void)
{
	const int rpid = SMP2P_REMOTE_MOCK_PROC;
	unsigned long flags;
	int ret = 0;

	spin_lock_irqsave(&out_list[rpid].out_item_lock_lha1, flags);
	spin_lock(&in_list[rpid].in_item_lock_lhb1);

	if (!list_empty(&out_list[rpid].list) ||
			!list_empty(&in_list[rpid].list)) {
		ret = -EAGAIN;
		goto fail;
	}

	kfree(out_list[rpid].smem_edge_out);
	out_list[rpid].smem_edge_out = NULL;
	out_list[rpid].ops_ptr = &version_if[0];
	out_list[rpid].smem_edge_state = SMP2P_EDGE_STATE_CLOSED;
	out_list[rpid].feature_ssr_ack_enabled = false;
	out_list[rpid].restart_ack = false;

	in_list[rpid].smem_edge_in = NULL;
	in_list[rpid].item_size = 0;
	in_list[rpid].safe_total_entries = 0;

fail:
	spin_unlock(&in_list[rpid].in_item_lock_lhb1);
	spin_unlock_irqrestore(&out_list[rpid].out_item_lock_lha1, flags);

	return ret;
}

/**
 * msm_smp2p_interrupt_handler - Triggers incoming interrupt.
 *
 * @remote_pid: Remote processor ID
 *
 * This function is used with the remote mock infrastructure
 * used for testing. It simulates triggering of interrupt in
 * a testing environment.
 */
void msm_smp2p_interrupt_handler(int remote_pid)
{
	smp2p_interrupt_handler(0, (void *)(uintptr_t)remote_pid);
}

/**
 * msm_smp2p_probe - Device tree probe function.
 *
 * @pdev: Pointer to device tree data.
 * @returns: 0 on success; -ENODEV otherwise
 */
static int msm_smp2p_probe(struct platform_device *pdev)
{
	struct resource *r;
	void *irq_out_ptr = NULL;
	char *key;
	uint32_t edge;
	int ret;
	struct device_node *node;
	uint32_t irq_bitmask;
	uint32_t irq_line;
	void *temp_p;
	unsigned int temp_sz;

	node = pdev->dev.of_node;

	key = "qcom,remote-pid";
	ret = of_property_read_u32(node, key, &edge);
	if (ret) {
		SMP2P_ERR("%s: missing edge '%s'\n", __func__, key);
		ret = -ENODEV;
		goto fail;
	}

	r = platform_get_resource(pdev, IORESOURCE_MEM, 0);
	if (!r) {
		SMP2P_ERR("%s: failed gathering irq-reg resource for edge %d\n"
				, __func__, edge);
		ret = -ENODEV;
		goto fail;
	}
	irq_out_ptr = ioremap_nocache(r->start, resource_size(r));
	if (!irq_out_ptr) {
		SMP2P_ERR("%s: failed remap from phys to virt for edge %d\n",
				__func__, edge);
		ret = -ENOMEM;
		goto fail;
	}

	key = "qcom,irq-bitmask";
	ret = of_property_read_u32(node, key, &irq_bitmask);
	if (ret)
		goto missing_key;

	key = "interrupts";
	irq_line = platform_get_irq(pdev, 0);
	if (irq_line == -ENXIO)
		goto missing_key;

	/*
	 * We depend on the SMEM driver, so do a test access to see if SMEM is
	 * ready.  We don't want any side effects at this time (so no alloc)
	 * and the return doesn't matter, so long as it is not -EPROBE_DEFER.
	 */
	temp_p = smem_get_entry(
		smp2p_get_smem_item_id(SMP2P_APPS_PROC, SMP2P_MODEM_PROC),
		&temp_sz,
		0,
		SMEM_ANY_HOST_FLAG);
	if (PTR_ERR(temp_p) == -EPROBE_DEFER) {
		SMP2P_INFO("%s: edge:%d probe before smem ready\n", __func__,
									edge);
		ret = -EPROBE_DEFER;
		goto fail;
	}

	ret = request_irq(irq_line, smp2p_interrupt_handler,
			IRQF_TRIGGER_RISING, "smp2p", (void *)(uintptr_t)edge);
	if (ret < 0) {
		SMP2P_ERR("%s: request_irq() failed on %d (edge %d)\n",
				__func__, irq_line, edge);
		ret = -ENODEV;
		goto fail;
	}

	ret = enable_irq_wake(irq_line);
	if (ret < 0)
		SMP2P_ERR("%s: enable_irq_wake() failed on %d (edge %d)\n",
				__func__, irq_line, edge);

	/*
	 * Set entry (keep is_configured last to prevent usage before
	 * initialization).
	 */
	smp2p_int_cfgs[edge].in_int_id = irq_line;
	smp2p_int_cfgs[edge].out_int_mask = irq_bitmask;
	smp2p_int_cfgs[edge].out_int_ptr = irq_out_ptr;
	smp2p_int_cfgs[edge].is_configured = true;
	return 0;

missing_key:
	SMP2P_ERR("%s: missing '%s' for edge %d\n", __func__, key, edge);
	ret = -ENODEV;
fail:
	if (irq_out_ptr)
		iounmap(irq_out_ptr);
	return ret;
}

static const struct of_device_id msm_smp2p_match_table[] = {
	{ .compatible = "qcom,smp2p" },
	{},
};

static struct platform_driver msm_smp2p_driver = {
	.probe = msm_smp2p_probe,
	.driver = {
		.name = "msm_smp2p",
		.owner = THIS_MODULE,
		.of_match_table = msm_smp2p_match_table,
	},
};

/**
 * msm_smp2p_init -  Initialization function for the module.
 *
 * @returns: 0 on success, standard Linux error code otherwise.
 */
static int __init msm_smp2p_init(void)
{
	int i;
	int rc;

	for (i = 0; i < SMP2P_NUM_PROCS; i++) {
		spin_lock_init(&out_list[i].out_item_lock_lha1);
		INIT_LIST_HEAD(&out_list[i].list);
		out_list[i].smem_edge_out = NULL;
		out_list[i].smem_edge_state = SMP2P_EDGE_STATE_CLOSED;
		out_list[i].ops_ptr = &version_if[0];
		out_list[i].feature_ssr_ack_enabled = false;
		out_list[i].restart_ack = false;

		spin_lock_init(&in_list[i].in_item_lock_lhb1);
		INIT_LIST_HEAD(&in_list[i].list);
		in_list[i].smem_edge_in = NULL;
	}

	log_ctx = ipc_log_context_create(NUM_LOG_PAGES, "smp2p", 0);
	if (!log_ctx)
		SMP2P_ERR("%s: unable to create log context\n", __func__);

	rc = platform_driver_register(&msm_smp2p_driver);
	if (rc) {
		SMP2P_ERR("%s: msm_smp2p_driver register failed %d\n",
			__func__, rc);
		return rc;
	}

	return 0;
}
module_init(msm_smp2p_init);

MODULE_DESCRIPTION("MSM Shared Memory Point to Point");
MODULE_LICENSE("GPL v2");<|MERGE_RESOLUTION|>--- conflicted
+++ resolved
@@ -989,19 +989,6 @@
 		int local_pid, int remote_pid,
 		uint32_t features, uint32_t version)
 {
-<<<<<<< HEAD
-	header_ptr->magic = SMP2P_MAGIC;
-	SMP2P_SET_LOCAL_PID(header_ptr, rem_loc_proc_id, local_pid);
-	SMP2P_SET_REMOTE_PID(header_ptr, rem_loc_proc_id, remote_pid);
-	SMP2P_SET_FEATURES(header_ptr, feature_version, features);
-	SMP2P_SET_ENT_TOTAL(header_ptr, valid_total_ent, SMP2P_MAX_ENTRY);
-	SMP2P_SET_ENT_VALID(header_ptr, valid_total_ent, 0);
-	header_ptr->flags = 0;
-
-	/* ensure that all fields are valid before version is written */
-	wmb();
-	SMP2P_SET_VERSION(header_ptr, feature_version, version);
-=======
 	uint32_t rem_loc_proc_id = 0;
 	uint32_t valid_total_ent = 0;
 	uint32_t feature_version = 0;
@@ -1025,7 +1012,6 @@
 	wmb();
 	SMP2P_SET_VERSION(feature_version, version);
 	writel_relaxed(feature_version, &header_ptr->feature_version);
->>>>>>> 0f7b3b7a
 }
 
 /**
