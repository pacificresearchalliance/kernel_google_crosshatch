/*
 * Copyright (c) 2015, 2017-2018, The Linux Foundation. All rights reserved.
 *
 * This program is free software; you can redistribute it and/or modify
 * it under the terms of the GNU General Public License version 2 and
 * only version 2 as published by the Free Software Foundation.
 *
 * This program is distributed in the hope that it will be useful,
 * but WITHOUT ANY WARRANTY; without even the implied warranty of
 * MERCHANTABILITY or FITNESS FOR A PARTICULAR PURPOSE.  See the
 * GNU General Public License for more details.
 */

#include "sdhci-msm-ice.h"

static void sdhci_msm_ice_error_cb(void *host_ctrl, u32 error)
{
	struct sdhci_msm_host *msm_host = (struct sdhci_msm_host *)host_ctrl;

	dev_err(&msm_host->pdev->dev, "%s: Error in ice operation 0x%x",
		__func__, error);

	if (msm_host->ice.state == SDHCI_MSM_ICE_STATE_ACTIVE)
		msm_host->ice.state = SDHCI_MSM_ICE_STATE_DISABLED;
}

static struct platform_device *sdhci_msm_ice_get_pdevice(struct device *dev)
{
	struct device_node *node;
	struct platform_device *ice_pdev = NULL;

	node = of_parse_phandle(dev->of_node, SDHC_MSM_CRYPTO_LABEL, 0);
	if (!node) {
		dev_dbg(dev, "%s: sdhc-msm-crypto property not specified\n",
			__func__);
		goto out;
	}
	ice_pdev = qcom_ice_get_pdevice(node);
out:
	return ice_pdev;
}

static
struct qcom_ice_variant_ops *sdhci_msm_ice_get_vops(struct device *dev)
{
	struct qcom_ice_variant_ops *ice_vops = NULL;
	struct device_node *node;

	node = of_parse_phandle(dev->of_node, SDHC_MSM_CRYPTO_LABEL, 0);
	if (!node) {
		dev_dbg(dev, "%s: sdhc-msm-crypto property not specified\n",
			__func__);
		goto out;
	}
	ice_vops = qcom_ice_get_variant_ops(node);
	of_node_put(node);
out:
	return ice_vops;
}

static
void sdhci_msm_enable_ice_hci(struct sdhci_host *host, bool enable)
{
	struct sdhci_pltfm_host *pltfm_host = sdhci_priv(host);
	struct sdhci_msm_host *msm_host = pltfm_host->priv;
	u32 config = 0;
	u32 ice_cap = 0;

	/*
	 * Enable the cryptographic support inside SDHC.
	 * This is a global config which needs to be enabled
	 * all the time.
	 * Only when it it is enabled, the ICE_HCI capability
	 * will get reflected in CQCAP register.
	 */
	config = readl_relaxed(host->ioaddr + HC_VENDOR_SPECIFIC_FUNC4);

	if (enable)
		config &= ~DISABLE_CRYPTO;
	else
		config |= DISABLE_CRYPTO;
	writel_relaxed(config, host->ioaddr + HC_VENDOR_SPECIFIC_FUNC4);

	/*
	 * CQCAP register is in different register space from above
	 * ice global enable register. So a mb() is required to ensure
	 * above write gets completed before reading the CQCAP register.
	 */
	mb();

	/*
	 * Check if ICE HCI capability support is present
	 * If present, enable it.
	 */
	ice_cap = readl_relaxed(msm_host->cryptoio + ICE_CQ_CAPABILITIES);
	if (ice_cap & ICE_HCI_SUPPORT) {
		config = readl_relaxed(msm_host->cryptoio + ICE_CQ_CONFIG);

		if (enable)
			config |= CRYPTO_GENERAL_ENABLE;
		else
			config &= ~CRYPTO_GENERAL_ENABLE;
		writel_relaxed(config, msm_host->cryptoio + ICE_CQ_CONFIG);
	}
}

int sdhci_msm_ice_get_dev(struct sdhci_host *host)
{
	struct device *sdhc_dev;
	struct sdhci_pltfm_host *pltfm_host = sdhci_priv(host);
	struct sdhci_msm_host *msm_host = pltfm_host->priv;

	if (!msm_host || !msm_host->pdev) {
		pr_err("%s: invalid msm_host %p or msm_host->pdev\n",
			__func__, msm_host);
		return -EINVAL;
	}

	sdhc_dev = &msm_host->pdev->dev;
	msm_host->ice.vops  = sdhci_msm_ice_get_vops(sdhc_dev);
	msm_host->ice.pdev = sdhci_msm_ice_get_pdevice(sdhc_dev);

	if (msm_host->ice.pdev == ERR_PTR(-EPROBE_DEFER)) {
		dev_err(sdhc_dev, "%s: ICE device not probed yet\n",
			__func__);
		msm_host->ice.pdev = NULL;
		msm_host->ice.vops = NULL;
		return -EPROBE_DEFER;
	}

	if (!msm_host->ice.pdev) {
		dev_dbg(sdhc_dev, "%s: invalid platform device\n", __func__);
		msm_host->ice.vops = NULL;
		return -ENODEV;
	}
	if (!msm_host->ice.vops) {
		dev_dbg(sdhc_dev, "%s: invalid ice vops\n", __func__);
		msm_host->ice.pdev = NULL;
		return -ENODEV;
	}
	msm_host->ice.state = SDHCI_MSM_ICE_STATE_DISABLED;
	return 0;
}

static
int sdhci_msm_ice_pltfm_init(struct sdhci_msm_host *msm_host)
{
	struct resource *ice_memres = NULL;
	struct platform_device *pdev = msm_host->pdev;
	int err = 0;

	if (!msm_host->ice_hci_support)
		goto out;
	/*
	 * ICE HCI registers are present in cmdq register space.
	 * So map the cmdq mem for accessing ICE HCI registers.
	 */
	ice_memres = platform_get_resource_byname(pdev,
						IORESOURCE_MEM, "cmdq_mem");
	if (!ice_memres) {
		dev_err(&pdev->dev, "Failed to get iomem resource for ice\n");
		err = -EINVAL;
		goto out;
	}
	msm_host->cryptoio = devm_ioremap(&pdev->dev,
					ice_memres->start,
					resource_size(ice_memres));
	if (!msm_host->cryptoio) {
		dev_err(&pdev->dev, "Failed to remap registers\n");
		err = -ENOMEM;
	}
out:
	return err;
}

int sdhci_msm_ice_init(struct sdhci_host *host)
{
	struct sdhci_pltfm_host *pltfm_host = sdhci_priv(host);
	struct sdhci_msm_host *msm_host = pltfm_host->priv;
	int err = 0;

	if (msm_host->ice.vops->init) {
		err = sdhci_msm_ice_pltfm_init(msm_host);
		if (err)
			goto out;

		if (msm_host->ice_hci_support)
			sdhci_msm_enable_ice_hci(host, true);

		err = msm_host->ice.vops->init(msm_host->ice.pdev,
					msm_host,
					sdhci_msm_ice_error_cb);
		if (err) {
			pr_err("%s: ice init err %d\n",
				mmc_hostname(host->mmc), err);
			sdhci_msm_ice_print_regs(host);
			if (msm_host->ice_hci_support)
				sdhci_msm_enable_ice_hci(host, false);
			goto out;
		}
		msm_host->ice.state = SDHCI_MSM_ICE_STATE_ACTIVE;
	}

out:
	return err;
}

void sdhci_msm_ice_cfg_reset(struct sdhci_host *host, u32 slot)
{
	writel_relaxed(SDHCI_MSM_ICE_ENABLE_BYPASS,
		host->ioaddr + CORE_VENDOR_SPEC_ICE_CTRL_INFO_3_n + 16 * slot);
}

static
int sdhci_msm_ice_get_cfg(struct sdhci_msm_host *msm_host, struct request *req,
			unsigned int *bypass, short *key_index)
{
	int err = 0;
	struct ice_data_setting ice_set;

	memset(&ice_set, 0, sizeof(struct ice_data_setting));
	if (msm_host->ice.vops->config_start) {
		err = msm_host->ice.vops->config_start(
						msm_host->ice.pdev,
						req, &ice_set, false);
		if (err) {
			pr_err("%s: ice config failed %d\n",
					mmc_hostname(msm_host->mmc), err);
			return err;
		}
	}
	/* if writing data command */
	if (rq_data_dir(req) == WRITE)
		*bypass = ice_set.encr_bypass ?
				SDHCI_MSM_ICE_ENABLE_BYPASS :
				SDHCI_MSM_ICE_DISABLE_BYPASS;
	/* if reading data command */
	else if (rq_data_dir(req) == READ)
		*bypass = ice_set.decr_bypass ?
				SDHCI_MSM_ICE_ENABLE_BYPASS :
				SDHCI_MSM_ICE_DISABLE_BYPASS;
	*key_index = ice_set.crypto_data.key_index;
	return err;
}

static
void sdhci_msm_ice_update_cfg(struct sdhci_host *host, u64 lba, u32 slot,
		unsigned int bypass, short key_index, u32 cdu_sz)
{
	unsigned int ctrl_info_val = 0;

	/* Configure ICE index */
	ctrl_info_val =
		(key_index &
		 MASK_SDHCI_MSM_ICE_CTRL_INFO_KEY_INDEX)
		 << OFFSET_SDHCI_MSM_ICE_CTRL_INFO_KEY_INDEX;

	/* Configure data unit size of transfer request */
	ctrl_info_val |=
		(cdu_sz &
		 MASK_SDHCI_MSM_ICE_CTRL_INFO_CDU)
		 << OFFSET_SDHCI_MSM_ICE_CTRL_INFO_CDU;

	/* Configure ICE bypass mode */
	ctrl_info_val |=
		(bypass & MASK_SDHCI_MSM_ICE_CTRL_INFO_BYPASS)
		 << OFFSET_SDHCI_MSM_ICE_CTRL_INFO_BYPASS;

	writel_relaxed((lba & 0xFFFFFFFF),
		host->ioaddr + CORE_VENDOR_SPEC_ICE_CTRL_INFO_1_n + 16 * slot);
	writel_relaxed(((lba >> 32) & 0xFFFFFFFF),
		host->ioaddr + CORE_VENDOR_SPEC_ICE_CTRL_INFO_2_n + 16 * slot);
	writel_relaxed(ctrl_info_val,
		host->ioaddr + CORE_VENDOR_SPEC_ICE_CTRL_INFO_3_n + 16 * slot);
	/* Ensure ICE registers are configured before issuing SDHCI request */
	mb();
}

static inline
void sdhci_msm_ice_hci_update_cmdq_cfg(u64 dun, unsigned int bypass,
				short key_index, u64 *ice_ctx)
{
	/*
	 * The naming convention got changed between ICE2.0 and ICE3.0
	 * registers fields. Below is the equivalent names for
	 * ICE3.0 Vs ICE2.0:
	 *   Data Unit Number(DUN) == Logical Base address(LBA)
	 *   Crypto Configuration index (CCI) == Key Index
	 *   Crypto Enable (CE) == !BYPASS
	 */
	if (ice_ctx)
		*ice_ctx = DATA_UNIT_NUM(dun) |
			CRYPTO_CONFIG_INDEX(key_index) |
			CRYPTO_ENABLE(!bypass);
}

static
void sdhci_msm_ice_hci_update_noncq_cfg(struct sdhci_host *host,
		u64 dun, unsigned int bypass, short key_index)
{
	struct sdhci_pltfm_host *pltfm_host = sdhci_priv(host);
	struct sdhci_msm_host *msm_host = pltfm_host->priv;
	unsigned int crypto_params = 0;
	/*
	 * The naming convention got changed between ICE2.0 and ICE3.0
	 * registers fields. Below is the equivalent names for
	 * ICE3.0 Vs ICE2.0:
	 *   Data Unit Number(DUN) == Logical Base address(LBA)
	 *   Crypto Configuration index (CCI) == Key Index
	 *   Crypto Enable (CE) == !BYPASS
	 */
	/* Configure ICE bypass mode */
	crypto_params |=
		((!bypass) & MASK_SDHCI_MSM_ICE_HCI_PARAM_CE)
			<< OFFSET_SDHCI_MSM_ICE_HCI_PARAM_CE;
	/* Configure Crypto Configure Index (CCI) */
	crypto_params |= (key_index &
			 MASK_SDHCI_MSM_ICE_HCI_PARAM_CCI)
			 << OFFSET_SDHCI_MSM_ICE_HCI_PARAM_CCI;

	writel_relaxed((crypto_params & 0xFFFFFFFF),
		msm_host->cryptoio + ICE_NONCQ_CRYPTO_PARAMS);

	/* Update DUN */
	writel_relaxed((dun & 0xFFFFFFFF),
		msm_host->cryptoio + ICE_NONCQ_CRYPTO_DUN);
	/* Ensure ICE registers are configured before issuing SDHCI request */
	mb();
}

int sdhci_msm_ice_cfg(struct sdhci_host *host, struct mmc_request *mrq,
			u32 slot)
{
	struct sdhci_pltfm_host *pltfm_host = sdhci_priv(host);
	struct sdhci_msm_host *msm_host = pltfm_host->priv;
	int err = 0;
	short key_index = 0;
	u64 dun = 0;
	unsigned int bypass = SDHCI_MSM_ICE_ENABLE_BYPASS;
	u32 cdu_sz = SDHCI_MSM_ICE_TR_DATA_UNIT_512_B;
	struct request *req;

	if (msm_host->ice.state != SDHCI_MSM_ICE_STATE_ACTIVE) {
		pr_err("%s: ice is in invalid state %d\n",
			mmc_hostname(host->mmc), msm_host->ice.state);
		return -EINVAL;
	}

	WARN_ON(!mrq);
	if (!mrq)
		return -EINVAL;
	req = mrq->req;
	if (req && req->bio) {
<<<<<<< HEAD
=======
#ifdef CONFIG_PFK
>>>>>>> 56828b8b
		if (bio_dun(req->bio)) {
			dun = bio_dun(req->bio);
			cdu_sz = SDHCI_MSM_ICE_TR_DATA_UNIT_4_KB;
		} else {
			dun = req->__sector;
		}
<<<<<<< HEAD
=======
#else
		dun = req->__sector;
#endif
>>>>>>> 56828b8b
		err = sdhci_msm_ice_get_cfg(msm_host, req, &bypass, &key_index);
		if (err)
			return err;
		pr_debug("%s: %s: slot %d bypass %d key_index %d\n",
				mmc_hostname(host->mmc),
				(rq_data_dir(req) == WRITE) ? "WRITE" : "READ",
				slot, bypass, key_index);
	}

	if (msm_host->ice_hci_support) {
		/* For ICE HCI / ICE3.0 */
		sdhci_msm_ice_hci_update_noncq_cfg(host, dun, bypass,
						key_index);
	} else {
		/* For ICE versions earlier to ICE3.0 */
		sdhci_msm_ice_update_cfg(host, dun, slot, bypass, key_index,
					cdu_sz);
	}
	return 0;
}

int sdhci_msm_ice_cmdq_cfg(struct sdhci_host *host,
			struct mmc_request *mrq, u32 slot, u64 *ice_ctx)
{
	struct sdhci_pltfm_host *pltfm_host = sdhci_priv(host);
	struct sdhci_msm_host *msm_host = pltfm_host->priv;
	int err = 0;
	short key_index = 0;
	u64 dun = 0;
	unsigned int bypass = SDHCI_MSM_ICE_ENABLE_BYPASS;
	struct request *req;
	u32 cdu_sz = SDHCI_MSM_ICE_TR_DATA_UNIT_512_B;

	if (msm_host->ice.state != SDHCI_MSM_ICE_STATE_ACTIVE) {
		pr_err("%s: ice is in invalid state %d\n",
			mmc_hostname(host->mmc), msm_host->ice.state);
		return -EINVAL;
	}

	WARN_ON(!mrq);
	if (!mrq)
		return -EINVAL;
	req = mrq->req;
	if (req && req->bio) {
<<<<<<< HEAD
=======
#ifdef CONFIG_PFK
>>>>>>> 56828b8b
		if (bio_dun(req->bio)) {
			dun = bio_dun(req->bio);
			cdu_sz = SDHCI_MSM_ICE_TR_DATA_UNIT_4_KB;
		} else {
			dun = req->__sector;
		}
<<<<<<< HEAD
=======
#else
		dun = req->__sector;
#endif
>>>>>>> 56828b8b
		err = sdhci_msm_ice_get_cfg(msm_host, req, &bypass, &key_index);
		if (err)
			return err;
		pr_debug("%s: %s: slot %d bypass %d key_index %d\n",
				mmc_hostname(host->mmc),
				(rq_data_dir(req) == WRITE) ? "WRITE" : "READ",
				slot, bypass, key_index);
	}

	if (msm_host->ice_hci_support) {
		/* For ICE HCI / ICE3.0 */
		sdhci_msm_ice_hci_update_cmdq_cfg(dun, bypass, key_index,
						ice_ctx);
	} else {
		/* For ICE versions earlier to ICE3.0 */
		sdhci_msm_ice_update_cfg(host, dun, slot, bypass, key_index,
					cdu_sz);
	}
	return 0;
}

int sdhci_msm_ice_cfg_end(struct sdhci_host *host, struct mmc_request *mrq)
{
	struct sdhci_pltfm_host *pltfm_host = sdhci_priv(host);
	struct sdhci_msm_host *msm_host = pltfm_host->priv;
	int err = 0;
	struct request *req;

	if (!host->is_crypto_en)
		return 0;

	if (msm_host->ice.state != SDHCI_MSM_ICE_STATE_ACTIVE) {
		pr_err("%s: ice is in invalid state %d\n",
			mmc_hostname(host->mmc), msm_host->ice.state);
		return -EINVAL;
	}

	req = mrq->req;
	if (req) {
		if (msm_host->ice.vops->config_end) {
			err = msm_host->ice.vops->config_end(req);
			if (err) {
				pr_err("%s: ice config end failed %d\n",
						mmc_hostname(host->mmc), err);
				return err;
			}
		}
	}

	return 0;
}

int sdhci_msm_ice_reset(struct sdhci_host *host)
{
	struct sdhci_pltfm_host *pltfm_host = sdhci_priv(host);
	struct sdhci_msm_host *msm_host = pltfm_host->priv;
	int err = 0;

	if (msm_host->ice.state != SDHCI_MSM_ICE_STATE_ACTIVE) {
		pr_err("%s: ice is in invalid state before reset %d\n",
			mmc_hostname(host->mmc), msm_host->ice.state);
		return -EINVAL;
	}

	if (msm_host->ice.vops->reset) {
		err = msm_host->ice.vops->reset(msm_host->ice.pdev);
		if (err) {
			pr_err("%s: ice reset failed %d\n",
					mmc_hostname(host->mmc), err);
			sdhci_msm_ice_print_regs(host);
			return err;
		}
	}

	/* If ICE HCI support is present then re-enable it */
	if (msm_host->ice_hci_support)
		sdhci_msm_enable_ice_hci(host, true);

	if (msm_host->ice.state != SDHCI_MSM_ICE_STATE_ACTIVE) {
		pr_err("%s: ice is in invalid state after reset %d\n",
			mmc_hostname(host->mmc), msm_host->ice.state);
		return -EINVAL;
	}
	return 0;
}

int sdhci_msm_ice_resume(struct sdhci_host *host)
{
	struct sdhci_pltfm_host *pltfm_host = sdhci_priv(host);
	struct sdhci_msm_host *msm_host = pltfm_host->priv;
	int err = 0;

	if (msm_host->ice.state !=
			SDHCI_MSM_ICE_STATE_SUSPENDED) {
		pr_err("%s: ice is in invalid state before resume %d\n",
			mmc_hostname(host->mmc), msm_host->ice.state);
		return -EINVAL;
	}

	if (msm_host->ice.vops->resume) {
		err = msm_host->ice.vops->resume(msm_host->ice.pdev);
		if (err) {
			pr_err("%s: ice resume failed %d\n",
					mmc_hostname(host->mmc), err);
			return err;
		}
	}

	msm_host->ice.state = SDHCI_MSM_ICE_STATE_ACTIVE;
	return 0;
}

int sdhci_msm_ice_suspend(struct sdhci_host *host)
{
	struct sdhci_pltfm_host *pltfm_host = sdhci_priv(host);
	struct sdhci_msm_host *msm_host = pltfm_host->priv;
	int err = 0;

	if (msm_host->ice.state !=
			SDHCI_MSM_ICE_STATE_ACTIVE) {
		pr_err("%s: ice is in invalid state before resume %d\n",
			mmc_hostname(host->mmc), msm_host->ice.state);
		return -EINVAL;
	}

	if (msm_host->ice.vops->suspend) {
		err = msm_host->ice.vops->suspend(msm_host->ice.pdev);
		if (err) {
			pr_err("%s: ice suspend failed %d\n",
					mmc_hostname(host->mmc), err);
			return -EINVAL;
		}
	}
	msm_host->ice.state = SDHCI_MSM_ICE_STATE_SUSPENDED;
	return 0;
}

int sdhci_msm_ice_get_status(struct sdhci_host *host, int *ice_status)
{
	struct sdhci_pltfm_host *pltfm_host = sdhci_priv(host);
	struct sdhci_msm_host *msm_host = pltfm_host->priv;
	int stat = -EINVAL;

	if (msm_host->ice.state != SDHCI_MSM_ICE_STATE_ACTIVE) {
		pr_err("%s: ice is in invalid state %d\n",
			mmc_hostname(host->mmc), msm_host->ice.state);
		return -EINVAL;
	}

	if (msm_host->ice.vops->status) {
		*ice_status = 0;
		stat = msm_host->ice.vops->status(msm_host->ice.pdev);
		if (stat < 0) {
			pr_err("%s: ice get sts failed %d\n",
					mmc_hostname(host->mmc), stat);
			return -EINVAL;
		}
		*ice_status = stat;
	}
	return 0;
}

void sdhci_msm_ice_print_regs(struct sdhci_host *host)
{
	struct sdhci_pltfm_host *pltfm_host = sdhci_priv(host);
	struct sdhci_msm_host *msm_host = pltfm_host->priv;

	if (msm_host->ice.vops->debug)
		msm_host->ice.vops->debug(msm_host->ice.pdev);
}<|MERGE_RESOLUTION|>--- conflicted
+++ resolved
@@ -351,22 +351,16 @@
 		return -EINVAL;
 	req = mrq->req;
 	if (req && req->bio) {
-<<<<<<< HEAD
-=======
 #ifdef CONFIG_PFK
->>>>>>> 56828b8b
 		if (bio_dun(req->bio)) {
 			dun = bio_dun(req->bio);
 			cdu_sz = SDHCI_MSM_ICE_TR_DATA_UNIT_4_KB;
 		} else {
 			dun = req->__sector;
 		}
-<<<<<<< HEAD
-=======
 #else
 		dun = req->__sector;
 #endif
->>>>>>> 56828b8b
 		err = sdhci_msm_ice_get_cfg(msm_host, req, &bypass, &key_index);
 		if (err)
 			return err;
@@ -411,22 +405,17 @@
 		return -EINVAL;
 	req = mrq->req;
 	if (req && req->bio) {
-<<<<<<< HEAD
-=======
+
 #ifdef CONFIG_PFK
->>>>>>> 56828b8b
 		if (bio_dun(req->bio)) {
 			dun = bio_dun(req->bio);
 			cdu_sz = SDHCI_MSM_ICE_TR_DATA_UNIT_4_KB;
 		} else {
 			dun = req->__sector;
 		}
-<<<<<<< HEAD
-=======
 #else
 		dun = req->__sector;
 #endif
->>>>>>> 56828b8b
 		err = sdhci_msm_ice_get_cfg(msm_host, req, &bypass, &key_index);
 		if (err)
 			return err;
