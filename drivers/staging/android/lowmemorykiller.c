/* drivers/misc/lowmemorykiller.c
 *
 * The lowmemorykiller driver lets user-space specify a set of memory thresholds
 * where processes with a range of oom_score_adj values will get killed. Specify
 * the minimum oom_score_adj values in
 * /sys/module/lowmemorykiller/parameters/adj and the number of free pages in
 * /sys/module/lowmemorykiller/parameters/minfree. Both files take a comma
 * separated list of numbers in ascending order.
 *
 * For example, write "0,8" to /sys/module/lowmemorykiller/parameters/adj and
 * "1024,4096" to /sys/module/lowmemorykiller/parameters/minfree to kill
 * processes with a oom_score_adj value of 8 or higher when the free memory
 * drops below 4096 pages and kill processes with a oom_score_adj value of 0 or
 * higher when the free memory drops below 1024 pages.
 *
 * The driver considers memory used for caches to be free, but if a large
 * percentage of the cached memory is locked this can be very inaccurate
 * and processes may not get killed until the normal oom killer is triggered.
 *
 * Copyright (C) 2007-2008 Google, Inc.
 *
 * This software is licensed under the terms of the GNU General Public
 * License version 2, as published by the Free Software Foundation, and
 * may be copied, distributed, and modified under those terms.
 *
 * This program is distributed in the hope that it will be useful,
 * but WITHOUT ANY WARRANTY; without even the implied warranty of
 * MERCHANTABILITY or FITNESS FOR A PARTICULAR PURPOSE.  See the
 * GNU General Public License for more details.
 *
 */

#define pr_fmt(fmt) KBUILD_MODNAME ": " fmt

#include <linux/init.h>
#include <linux/moduleparam.h>
#include <linux/kernel.h>
#include <linux/mm.h>
#include <linux/oom.h>
#include <linux/sched.h>
#include <linux/swap.h>
#include <linux/rcupdate.h>
#include <linux/profile.h>
#include <linux/notifier.h>
#include <linux/circ_buf.h>
#include <linux/proc_fs.h>
#include <linux/slab.h>
#include <linux/mutex.h>
#include <linux/delay.h>
#include <linux/swap.h>
#include <linux/fs.h>
#include <linux/cpuset.h>
#include <linux/vmpressure.h>
#include <linux/freezer.h>

#define CREATE_TRACE_POINTS
#include <trace/events/almk.h>
#include <linux/show_mem_notifier.h>

#ifdef CONFIG_HIGHMEM
#define _ZONE ZONE_HIGHMEM
#else
#define _ZONE ZONE_NORMAL
#endif

#define CREATE_TRACE_POINTS
#include "trace/lowmemorykiller.h"

static u32 lowmem_debug_level = 1;
static short lowmem_adj[6] = {
	0,
	1,
	6,
	12,
};

static int lowmem_adj_size = 4;
static int lowmem_minfree[6] = {
	3 * 512,	/* 6MB */
	2 * 1024,	/* 8MB */
	4 * 1024,	/* 16MB */
	16 * 1024,	/* 64MB */
};

static int lowmem_minfree_size = 4;
static int lmk_fast_run = 1;

static unsigned long lowmem_deathpending_timeout;

#define lowmem_print(level, x...)			\
	do {						\
		if (lowmem_debug_level >= (level))	\
			pr_info(x);			\
	} while (0)


static DECLARE_WAIT_QUEUE_HEAD(event_wait);
static DEFINE_SPINLOCK(lmk_event_lock);
static struct circ_buf event_buffer;
#define MAX_BUFFERED_EVENTS 8
#define MAX_TASKNAME 128

struct lmk_event {
	char taskname[MAX_TASKNAME];
	pid_t pid;
	uid_t uid;
	pid_t group_leader_pid;
	unsigned long min_flt;
	unsigned long maj_flt;
	unsigned long rss_in_pages;
	short oom_score_adj;
	short min_score_adj;
	unsigned long long start_time;
	struct list_head list;
};

void handle_lmk_event(struct task_struct *selected, short min_score_adj)
{
	int head;
	int tail;
	struct lmk_event *events;
	struct lmk_event *event;
	int res;
	long rss_in_pages = -1;
	char taskname[MAX_TASKNAME];
	struct mm_struct *mm = get_task_mm(selected);

	if (mm) {
		rss_in_pages = get_mm_rss(mm);
		mmput(mm);
	}

	res = get_cmdline(selected, taskname, MAX_TASKNAME - 1);

	/* No valid process name means this is definitely not associated with a
	 * userspace activity.
	 */

	if (res <= 0 || res >= MAX_TASKNAME)
		return;

	taskname[res] = '\0';

	spin_lock(&lmk_event_lock);

	head = event_buffer.head;
	tail = READ_ONCE(event_buffer.tail);

	/* Do not continue to log if no space remains in the buffer. */
	if (CIRC_SPACE(head, tail, MAX_BUFFERED_EVENTS) < 1) {
		spin_unlock(&lmk_event_lock);
		return;
	}

	events = (struct lmk_event *) event_buffer.buf;
	event = &events[head];

	memcpy(event->taskname, taskname, res + 1);

	event->pid = selected->pid;
	event->uid = from_kuid_munged(current_user_ns(), task_uid(selected));
	if (selected->group_leader)
		event->group_leader_pid = selected->group_leader->pid;
	else
		event->group_leader_pid = -1;
	event->min_flt = selected->min_flt;
	event->maj_flt = selected->maj_flt;
	event->oom_score_adj = selected->signal->oom_score_adj;
	event->start_time = nsec_to_clock_t(selected->real_start_time);
	event->rss_in_pages = rss_in_pages;
	event->min_score_adj = min_score_adj;

	event_buffer.head = (head + 1) & (MAX_BUFFERED_EVENTS - 1);

	spin_unlock(&lmk_event_lock);

	wake_up_interruptible(&event_wait);
}

static int lmk_event_show(struct seq_file *s, void *unused)
{
	struct lmk_event *events = (struct lmk_event *) event_buffer.buf;
	int head;
	int tail;
	struct lmk_event *event;

	spin_lock(&lmk_event_lock);

	head = event_buffer.head;
	tail = event_buffer.tail;

	if (head == tail) {
		spin_unlock(&lmk_event_lock);
		return -EAGAIN;
	}

	event = &events[tail];

	seq_printf(s, "%lu %lu %lu %lu %lu %lu %hd %hd %llu\n%s\n",
		(unsigned long) event->pid, (unsigned long) event->uid,
		(unsigned long) event->group_leader_pid, event->min_flt,
		event->maj_flt, event->rss_in_pages, event->oom_score_adj,
		event->min_score_adj, event->start_time, event->taskname);

	event_buffer.tail = (tail + 1) & (MAX_BUFFERED_EVENTS - 1);

	spin_unlock(&lmk_event_lock);
	return 0;
}

static unsigned int lmk_event_poll(struct file *file, poll_table *wait)
{
	int ret = 0;

	poll_wait(file, &event_wait, wait);
	spin_lock(&lmk_event_lock);
	if (event_buffer.head != event_buffer.tail)
		ret = POLLIN;
	spin_unlock(&lmk_event_lock);
	return ret;
}

static int lmk_event_open(struct inode *inode, struct file *file)
{
	return single_open(file, lmk_event_show, inode->i_private);
}

static const struct file_operations event_file_ops = {
	.open = lmk_event_open,
	.poll = lmk_event_poll,
	.read = seq_read
};

static void lmk_event_init(void)
{
	struct proc_dir_entry *entry;

	event_buffer.head = 0;
	event_buffer.tail = 0;
	event_buffer.buf = kmalloc(
		sizeof(struct lmk_event) * MAX_BUFFERED_EVENTS, GFP_KERNEL);
	if (!event_buffer.buf)
		return;
	entry = proc_create("lowmemorykiller", 0, NULL, &event_file_ops);
	if (!entry)
		pr_err("error creating kernel lmk event file\n");
}

static unsigned long lowmem_count(struct shrinker *s,
				  struct shrink_control *sc)
{
	return global_node_page_state(NR_ACTIVE_ANON) +
		global_node_page_state(NR_ACTIVE_FILE) +
		global_node_page_state(NR_INACTIVE_ANON) +
		global_node_page_state(NR_INACTIVE_FILE);
}

static atomic_t shift_adj = ATOMIC_INIT(0);
static short adj_max_shift = 353;

/* User knob to enable/disable adaptive lmk feature */
static int enable_adaptive_lmk;
module_param_named(enable_adaptive_lmk, enable_adaptive_lmk, int, 0644);

/*
 * This parameter controls the behaviour of LMK when vmpressure is in
 * the range of 90-94. Adaptive lmk triggers based on number of file
 * pages wrt vmpressure_file_min, when vmpressure is in the range of
 * 90-94. Usually this is a pseudo minfree value, higher than the
 * highest configured value in minfree array.
 */
static int vmpressure_file_min;
module_param_named(vmpressure_file_min, vmpressure_file_min, int, 0644);

/* User knob to enable/disable oom reaping feature */
static int oom_reaper;
module_param_named(oom_reaper, oom_reaper, int, 0644);

enum {
	VMPRESSURE_NO_ADJUST = 0,
	VMPRESSURE_ADJUST_ENCROACH,
	VMPRESSURE_ADJUST_NORMAL,
};

static int adjust_minadj(short *min_score_adj)
{
	int ret = VMPRESSURE_NO_ADJUST;

	if (!enable_adaptive_lmk)
		return 0;

	if (atomic_read(&shift_adj) &&
	    (*min_score_adj > adj_max_shift)) {
		if (*min_score_adj == OOM_SCORE_ADJ_MAX + 1)
			ret = VMPRESSURE_ADJUST_ENCROACH;
		else
			ret = VMPRESSURE_ADJUST_NORMAL;
		*min_score_adj = adj_max_shift;
	}
	atomic_set(&shift_adj, 0);

	return ret;
}

static int lmk_vmpressure_notifier(struct notifier_block *nb,
				   unsigned long action, void *data)
{
	int other_free, other_file;
	unsigned long pressure = action;
	int array_size = ARRAY_SIZE(lowmem_adj);

	if (!enable_adaptive_lmk)
		return 0;

	if (pressure >= 95) {
		other_file = global_node_page_state(NR_FILE_PAGES) -
			global_node_page_state(NR_SHMEM) -
			total_swapcache_pages();
		other_free = global_page_state(NR_FREE_PAGES);

		atomic_set(&shift_adj, 1);
		trace_almk_vmpressure(pressure, other_free, other_file);
	} else if (pressure >= 90) {
		if (lowmem_adj_size < array_size)
			array_size = lowmem_adj_size;
		if (lowmem_minfree_size < array_size)
			array_size = lowmem_minfree_size;

		other_file = global_node_page_state(NR_FILE_PAGES) -
			global_node_page_state(NR_SHMEM) -
			total_swapcache_pages();

		other_free = global_page_state(NR_FREE_PAGES);

		if ((other_free < lowmem_minfree[array_size - 1]) &&
		    (other_file < vmpressure_file_min)) {
			atomic_set(&shift_adj, 1);
			trace_almk_vmpressure(pressure, other_free, other_file);
		}
	} else if (atomic_read(&shift_adj)) {
		other_file = global_node_page_state(NR_FILE_PAGES) -
			global_node_page_state(NR_SHMEM) -
			total_swapcache_pages();

		other_free = global_page_state(NR_FREE_PAGES);
		/*
		 * shift_adj would have been set by a previous invocation
		 * of notifier, which is not followed by a lowmem_shrink yet.
		 * Since vmpressure has improved, reset shift_adj to avoid
		 * false adaptive LMK trigger.
		 */
		trace_almk_vmpressure(pressure, other_free, other_file);
		atomic_set(&shift_adj, 0);
	}

	return 0;
}

static struct notifier_block lmk_vmpr_nb = {
	.notifier_call = lmk_vmpressure_notifier,
};

static int test_task_flag(struct task_struct *p, int flag)
{
	struct task_struct *t;

	for_each_thread(p, t) {
		task_lock(t);
		if (test_tsk_thread_flag(t, flag)) {
			task_unlock(t);
			return 1;
		}
		task_unlock(t);
	}

	return 0;
}

static int test_task_state(struct task_struct *p, int state)
{
	struct task_struct *t;

	for_each_thread(p, t) {
		task_lock(t);
		if (t->state & state) {
			task_unlock(t);
			return 1;
		}
		task_unlock(t);
	}

	return 0;
}

static int test_task_lmk_waiting(struct task_struct *p)
{
	struct task_struct *t;

	for_each_thread(p, t) {
		task_lock(t);
		if (task_lmk_waiting(t)) {
			task_unlock(t);
			return 1;
		}
		task_unlock(t);
	}

	return 0;
}

static DEFINE_MUTEX(scan_mutex);

static int can_use_cma_pages(gfp_t gfp_mask)
{
	int can_use = 0;
	int mtype = gfpflags_to_migratetype(gfp_mask);
	int i = 0;
	int *mtype_fallbacks = get_migratetype_fallbacks(mtype);

	if (is_migrate_cma(mtype)) {
		can_use = 1;
	} else {
		for (i = 0;; i++) {
			int fallbacktype = mtype_fallbacks[i];

			if (is_migrate_cma(fallbacktype)) {
				can_use = 1;
				break;
			}

			if (fallbacktype == MIGRATE_TYPES)
				break;
		}
	}
	return can_use;
}

void tune_lmk_zone_param(struct zonelist *zonelist, int classzone_idx,
					int *other_free, int *other_file,
					int use_cma_pages)
{
	struct zone *zone;
	struct zoneref *zoneref;
	int zone_idx;

	for_each_zone_zonelist(zone, zoneref, zonelist, MAX_NR_ZONES) {
		zone_idx = zonelist_zone_idx(zoneref);
		if (zone_idx == ZONE_MOVABLE) {
			if (!use_cma_pages && other_free)
				*other_free -=
				    zone_page_state(zone, NR_FREE_CMA_PAGES);
			continue;
		}

		if (zone_idx > classzone_idx) {
			if (other_free != NULL)
				*other_free -= zone_page_state(zone,
							       NR_FREE_PAGES);
			if (other_file != NULL)
				*other_file -= zone_page_state(zone,
					NR_ZONE_INACTIVE_FILE) +
					zone_page_state(zone,
					NR_ZONE_ACTIVE_FILE);
		} else if (zone_idx < classzone_idx) {
			if (zone_watermark_ok(zone, 0, 0, classzone_idx, 0) &&
			    other_free) {
				if (!use_cma_pages) {
					*other_free -= min(
					  zone->lowmem_reserve[classzone_idx] +
					  zone_page_state(
					    zone, NR_FREE_CMA_PAGES),
					  zone_page_state(
					    zone, NR_FREE_PAGES));
				} else {
					*other_free -=
					  zone->lowmem_reserve[classzone_idx];
				}
			} else {
				if (other_free)
					*other_free -=
					  zone_page_state(zone, NR_FREE_PAGES);
			}
		}
	}
}

#ifdef CONFIG_HIGHMEM
static void adjust_gfp_mask(gfp_t *gfp_mask)
{
	struct zone *preferred_zone;
	struct zoneref *zref;
	struct zonelist *zonelist;
	enum zone_type high_zoneidx;

	if (current_is_kswapd()) {
		zonelist = node_zonelist(0, *gfp_mask);
		high_zoneidx = gfp_zone(*gfp_mask);
		zref = first_zones_zonelist(zonelist, high_zoneidx, NULL);
		preferred_zone = zref->zone;

		if (high_zoneidx == ZONE_NORMAL) {
			if (zone_watermark_ok_safe(
					preferred_zone, 0,
					high_wmark_pages(preferred_zone), 0))
				*gfp_mask |= __GFP_HIGHMEM;
		} else if (high_zoneidx == ZONE_HIGHMEM) {
			*gfp_mask |= __GFP_HIGHMEM;
		}
	}
}
#else
static void adjust_gfp_mask(gfp_t *unused)
{
}
#endif

void tune_lmk_param(int *other_free, int *other_file, struct shrink_control *sc)
{
	gfp_t gfp_mask;
	struct zone *preferred_zone;
	struct zoneref *zref;
	struct zonelist *zonelist;
	enum zone_type high_zoneidx, classzone_idx;
	unsigned long balance_gap;
	int use_cma_pages;

	gfp_mask = sc->gfp_mask;
	adjust_gfp_mask(&gfp_mask);

	zonelist = node_zonelist(0, gfp_mask);
	high_zoneidx = gfp_zone(gfp_mask);
	zref = first_zones_zonelist(zonelist, high_zoneidx, NULL);
	preferred_zone = zref->zone;
	classzone_idx = zone_idx(preferred_zone);
	use_cma_pages = can_use_cma_pages(gfp_mask);

	balance_gap = min(low_wmark_pages(preferred_zone),
			  (preferred_zone->present_pages +
			   100-1) /
			   100);

	if (likely(current_is_kswapd() && zone_watermark_ok(preferred_zone, 0,
			  high_wmark_pages(preferred_zone) + SWAP_CLUSTER_MAX +
			  balance_gap, 0, 0))) {
		if (lmk_fast_run)
			tune_lmk_zone_param(zonelist, classzone_idx, other_free,
				       other_file, use_cma_pages);
		else
			tune_lmk_zone_param(zonelist, classzone_idx, other_free,
				       NULL, use_cma_pages);

		if (zone_watermark_ok(preferred_zone, 0, 0, _ZONE, 0)) {
			if (!use_cma_pages) {
				*other_free -= min(
				  preferred_zone->lowmem_reserve[_ZONE]
				  + zone_page_state(
				    preferred_zone, NR_FREE_CMA_PAGES),
				  zone_page_state(
				    preferred_zone, NR_FREE_PAGES));
			} else {
				*other_free -=
				  preferred_zone->lowmem_reserve[_ZONE];
			}
		} else {
			*other_free -= zone_page_state(preferred_zone,
						      NR_FREE_PAGES);
		}

		lowmem_print(4, "lowmem_shrink of kswapd tunning for highmem "
			     "ofree %d, %d\n", *other_free, *other_file);
	} else {
		tune_lmk_zone_param(zonelist, classzone_idx, other_free,
			       other_file, use_cma_pages);

		if (!use_cma_pages) {
			*other_free -=
			  zone_page_state(preferred_zone, NR_FREE_CMA_PAGES);
		}

		lowmem_print(4, "lowmem_shrink tunning for others ofree %d, "
			     "%d\n", *other_free, *other_file);
	}
}

static void mark_lmk_victim(struct task_struct *tsk)
{
	struct mm_struct *mm = tsk->mm;

	if (!cmpxchg(&tsk->signal->oom_mm, NULL, mm)) {
		atomic_inc(&tsk->signal->oom_mm->mm_count);
		set_bit(MMF_OOM_VICTIM, &mm->flags);
	}
}

static unsigned long lowmem_scan(struct shrinker *s, struct shrink_control *sc)
{
	struct task_struct *tsk;
	struct task_struct *selected = NULL;
	unsigned long rem = 0;
	int tasksize;
	int i;
	int ret = 0;
	short min_score_adj = OOM_SCORE_ADJ_MAX + 1;
	int minfree = 0;
	int selected_tasksize = 0;
	short selected_oom_score_adj;
	int array_size = ARRAY_SIZE(lowmem_adj);
	int other_free;
	int other_file;

	if (!mutex_trylock(&scan_mutex))
		return 0;

	other_free = global_page_state(NR_FREE_PAGES) - totalreserve_pages;

	if (global_node_page_state(NR_SHMEM) + total_swapcache_pages() +
			global_node_page_state(NR_UNEVICTABLE) <
			global_node_page_state(NR_FILE_PAGES))
		other_file = global_node_page_state(NR_FILE_PAGES) -
					global_node_page_state(NR_SHMEM) -
					global_node_page_state(NR_UNEVICTABLE) -
					total_swapcache_pages();
	else
		other_file = 0;

	tune_lmk_param(&other_free, &other_file, sc);

	if (lowmem_adj_size < array_size)
		array_size = lowmem_adj_size;
	if (lowmem_minfree_size < array_size)
		array_size = lowmem_minfree_size;
	for (i = 0; i < array_size; i++) {
		minfree = lowmem_minfree[i];
		if (other_free < minfree && other_file < minfree) {
			min_score_adj = lowmem_adj[i];
			break;
		}
	}

	ret = adjust_minadj(&min_score_adj);

	lowmem_print(3, "lowmem_scan %lu, %x, ofree %d %d, ma %hd\n",
		     sc->nr_to_scan, sc->gfp_mask, other_free,
		     other_file, min_score_adj);

	if (min_score_adj == OOM_SCORE_ADJ_MAX + 1) {
		trace_almk_shrink(0, ret, other_free, other_file, 0);
		lowmem_print(5, "lowmem_scan %lu, %x, return 0\n",
			     sc->nr_to_scan, sc->gfp_mask);
		mutex_unlock(&scan_mutex);
		return 0;
	}

	selected_oom_score_adj = min_score_adj;

	rcu_read_lock();
	for_each_process(tsk) {
		struct task_struct *p;
		short oom_score_adj;

		if (tsk->flags & PF_KTHREAD)
			continue;

		/* if task no longer has any memory ignore it */
		if (test_task_flag(tsk, TIF_MM_RELEASED))
			continue;

		if (oom_reaper) {
			p = find_lock_task_mm(tsk);
			if (!p)
				continue;

			if (test_bit(MMF_OOM_VICTIM, &p->mm->flags)) {
				if (test_bit(MMF_OOM_SKIP, &p->mm->flags)) {
					task_unlock(p);
					continue;
				} else if (time_before_eq(jiffies,
						lowmem_deathpending_timeout)) {
					task_unlock(p);
					rcu_read_unlock();
					mutex_unlock(&scan_mutex);
					return 0;
				}
			}
		} else {
			if (time_before_eq(jiffies,
					   lowmem_deathpending_timeout))
				if (test_task_lmk_waiting(tsk)) {
					rcu_read_unlock();
					mutex_unlock(&scan_mutex);
					return 0;
				}

			p = find_lock_task_mm(tsk);
			if (!p)
				continue;
		}

		oom_score_adj = p->signal->oom_score_adj;
		if (oom_score_adj < min_score_adj) {
			task_unlock(p);
			continue;
		}
		tasksize = get_mm_rss(p->mm);
		task_unlock(p);
		if (tasksize <= 0)
			continue;
		if (selected) {
			if (oom_score_adj < selected_oom_score_adj)
				continue;
			if (oom_score_adj == selected_oom_score_adj &&
			    tasksize <= selected_tasksize)
				continue;
		}
		selected = p;
		selected_tasksize = tasksize;
		selected_oom_score_adj = oom_score_adj;
		lowmem_print(3, "select '%s' (%d), adj %hd, size %d, to kill\n",
			     p->comm, p->pid, oom_score_adj, tasksize);
	}
	if (selected) {
		long cache_size = other_file * (long)(PAGE_SIZE / 1024);
		long cache_limit = minfree * (long)(PAGE_SIZE / 1024);
		long free = other_free * (long)(PAGE_SIZE / 1024);

		if (test_task_lmk_waiting(selected) &&
		    (test_task_state(selected, TASK_UNINTERRUPTIBLE))) {
			lowmem_print(2, "'%s' (%d) is already killed\n",
				     selected->comm,
				     selected->pid);
			rcu_read_unlock();
			mutex_unlock(&scan_mutex);
			return 0;
		}

		task_lock(selected);
		send_sig(SIGKILL, selected, 0);
		if (selected->mm) {
			task_set_lmk_waiting(selected);
			if (!test_bit(MMF_OOM_SKIP, &selected->mm->flags) &&
			    oom_reaper) {
				mark_lmk_victim(selected);
				wake_oom_reaper(selected);
			}
		}
		task_unlock(selected);
		trace_lowmemory_kill(selected, cache_size, cache_limit, free);
		lowmem_print(1, "Killing '%s' (%d) (tgid %d), adj %hd,\n"
			"to free %ldkB on behalf of '%s' (%d) because\n"
			"cache %ldkB is below limit %ldkB for oom score %hd\n"
			"Free memory is %ldkB above reserved.\n"
			"Free CMA is %ldkB\n"
			"Total reserve is %ldkB\n"
			"Total free pages is %ldkB\n"
			"Total file cache is %ldkB\n"
			"GFP mask is 0x%x\n",
			selected->comm, selected->pid, selected->tgid,
			selected_oom_score_adj,
			selected_tasksize * (long)(PAGE_SIZE / 1024),
			current->comm, current->pid,
			cache_size, cache_limit,
			min_score_adj,
			free,
			global_page_state(NR_FREE_CMA_PAGES) *
			(long)(PAGE_SIZE / 1024),
			totalreserve_pages * (long)(PAGE_SIZE / 1024),
			global_page_state(NR_FREE_PAGES) *
			(long)(PAGE_SIZE / 1024),
			global_node_page_state(NR_FILE_PAGES) *
			(long)(PAGE_SIZE / 1024),
			sc->gfp_mask);

		if (lowmem_debug_level >= 2 && selected_oom_score_adj == 0) {
			show_mem(SHOW_MEM_FILTER_NODES);
			show_mem_call_notifiers();
			dump_tasks(NULL, NULL);
		}

		lowmem_deathpending_timeout = jiffies + HZ;
		rem += selected_tasksize;
<<<<<<< HEAD

		handle_lmk_event(selected, min_score_adj);

		rcu_read_unlock();
		/* give the system time to free up the memory */
		msleep_interruptible(20);
		trace_almk_shrink(selected_tasksize, ret,
				  other_free, other_file,
				  selected_oom_score_adj);
	} else {
		trace_almk_shrink(1, ret, other_free, other_file, 0);
		rcu_read_unlock();
=======
>>>>>>> 39eed548
	}

	lowmem_print(4, "lowmem_scan %lu, %x, return %lu\n",
		     sc->nr_to_scan, sc->gfp_mask, rem);
<<<<<<< HEAD
	mutex_unlock(&scan_mutex);
=======
	rcu_read_unlock();

	if (selected)
		handle_lmk_event(selected, min_score_adj);

>>>>>>> 39eed548
	return rem;
}

static struct shrinker lowmem_shrinker = {
	.scan_objects = lowmem_scan,
	.count_objects = lowmem_count,
	.seeks = DEFAULT_SEEKS * 16
};

static int __init lowmem_init(void)
{
	register_shrinker(&lowmem_shrinker);
	lmk_event_init();
	vmpressure_notifier_register(&lmk_vmpr_nb);
	return 0;
}
device_initcall(lowmem_init);

#ifdef CONFIG_ANDROID_LOW_MEMORY_KILLER_AUTODETECT_OOM_ADJ_VALUES
static short lowmem_oom_adj_to_oom_score_adj(short oom_adj)
{
	if (oom_adj == OOM_ADJUST_MAX)
		return OOM_SCORE_ADJ_MAX;
	else
		return (oom_adj * OOM_SCORE_ADJ_MAX) / -OOM_DISABLE;
}

static void lowmem_autodetect_oom_adj_values(void)
{
	int i;
	short oom_adj;
	short oom_score_adj;
	int array_size = ARRAY_SIZE(lowmem_adj);

	if (lowmem_adj_size < array_size)
		array_size = lowmem_adj_size;

	if (array_size <= 0)
		return;

	oom_adj = lowmem_adj[array_size - 1];
	if (oom_adj > OOM_ADJUST_MAX)
		return;

	oom_score_adj = lowmem_oom_adj_to_oom_score_adj(oom_adj);
	if (oom_score_adj <= OOM_ADJUST_MAX)
		return;

	lowmem_print(1, "lowmem_shrink: convert oom_adj to oom_score_adj:\n");
	for (i = 0; i < array_size; i++) {
		oom_adj = lowmem_adj[i];
		oom_score_adj = lowmem_oom_adj_to_oom_score_adj(oom_adj);
		lowmem_adj[i] = oom_score_adj;
		lowmem_print(1, "oom_adj %d => oom_score_adj %d\n",
			     oom_adj, oom_score_adj);
	}
}

static int lowmem_adj_array_set(const char *val, const struct kernel_param *kp)
{
	int ret;

	ret = param_array_ops.set(val, kp);

	/* HACK: Autodetect oom_adj values in lowmem_adj array */
	lowmem_autodetect_oom_adj_values();

	return ret;
}

static int lowmem_adj_array_get(char *buffer, const struct kernel_param *kp)
{
	return param_array_ops.get(buffer, kp);
}

static void lowmem_adj_array_free(void *arg)
{
	param_array_ops.free(arg);
}

static struct kernel_param_ops lowmem_adj_array_ops = {
	.set = lowmem_adj_array_set,
	.get = lowmem_adj_array_get,
	.free = lowmem_adj_array_free,
};

static const struct kparam_array __param_arr_adj = {
	.max = ARRAY_SIZE(lowmem_adj),
	.num = &lowmem_adj_size,
	.ops = &param_ops_short,
	.elemsize = sizeof(lowmem_adj[0]),
	.elem = lowmem_adj,
};
#endif

/*
 * not really modular, but the easiest way to keep compat with existing
 * bootargs behaviour is to continue using module_param here.
 */
module_param_named(cost, lowmem_shrinker.seeks, int, 0644);
#ifdef CONFIG_ANDROID_LOW_MEMORY_KILLER_AUTODETECT_OOM_ADJ_VALUES
module_param_cb(adj, &lowmem_adj_array_ops,
		.arr = &__param_arr_adj,
		S_IRUGO | S_IWUSR);
__MODULE_PARM_TYPE(adj, "array of short");
#else
module_param_array_named(adj, lowmem_adj, short, &lowmem_adj_size, 0644);
#endif
module_param_array_named(minfree, lowmem_minfree, uint, &lowmem_minfree_size,
			 S_IRUGO | S_IWUSR);
module_param_named(debug_level, lowmem_debug_level, uint, S_IRUGO | S_IWUSR);
module_param_named(lmk_fast_run, lmk_fast_run, int, S_IRUGO | S_IWUSR);
<|MERGE_RESOLUTION|>--- conflicted
+++ resolved
@@ -778,7 +778,6 @@
 
 		lowmem_deathpending_timeout = jiffies + HZ;
 		rem += selected_tasksize;
-<<<<<<< HEAD
 
 		handle_lmk_event(selected, min_score_adj);
 
@@ -791,21 +790,11 @@
 	} else {
 		trace_almk_shrink(1, ret, other_free, other_file, 0);
 		rcu_read_unlock();
-=======
->>>>>>> 39eed548
 	}
 
 	lowmem_print(4, "lowmem_scan %lu, %x, return %lu\n",
 		     sc->nr_to_scan, sc->gfp_mask, rem);
-<<<<<<< HEAD
 	mutex_unlock(&scan_mutex);
-=======
-	rcu_read_unlock();
-
-	if (selected)
-		handle_lmk_event(selected, min_score_adj);
-
->>>>>>> 39eed548
 	return rem;
 }
 
