/*
 * Copyright (c) 2016 Intel Corporation
 *
 * Permission to use, copy, modify, distribute, and sell this software and its
 * documentation for any purpose is hereby granted without fee, provided that
 * the above copyright notice appear in all copies and that both that copyright
 * notice and this permission notice appear in supporting documentation, and
 * that the name of the copyright holders not be used in advertising or
 * publicity pertaining to distribution of the software without specific,
 * written prior permission.  The copyright holders make no representations
 * about the suitability of this software for any purpose.  It is provided "as
 * is" without express or implied warranty.
 *
 * THE COPYRIGHT HOLDERS DISCLAIM ALL WARRANTIES WITH REGARD TO THIS SOFTWARE,
 * INCLUDING ALL IMPLIED WARRANTIES OF MERCHANTABILITY AND FITNESS, IN NO
 * EVENT SHALL THE COPYRIGHT HOLDERS BE LIABLE FOR ANY SPECIAL, INDIRECT OR
 * CONSEQUENTIAL DAMAGES OR ANY DAMAGES WHATSOEVER RESULTING FROM LOSS OF USE,
 * DATA OR PROFITS, WHETHER IN AN ACTION OF CONTRACT, NEGLIGENCE OR OTHER
 * TORTIOUS ACTION, ARISING OUT OF OR IN CONNECTION WITH THE USE OR PERFORMANCE
 * OF THIS SOFTWARE.
 */

#include <linux/export.h>
#include <drm/drmP.h>
#include <drm/drm_property.h>

#include "drm_crtc_internal.h"

/**
 * DOC: overview
 *
 * Properties as represented by &drm_property are used to extend the modeset
 * interface exposed to userspace. For the atomic modeset IOCTL properties are
 * even the only way to transport metadata about the desired new modeset
 * configuration from userspace to the kernel. Properties have a well-defined
 * value range, which is enforced by the drm core. See the documentation of the
 * flags member of struct &drm_property for an overview of the different
 * property types and ranges.
 *
 * Properties don't store the current value directly, but need to be
 * instatiated by attaching them to a &drm_mode_object with
 * drm_object_attach_property().
 *
 * Property values are only 64bit. To support bigger piles of data (like gamma
 * tables, color correction matrizes or large structures) a property can instead
 * point at a &drm_property_blob with that additional data
 *
 * Properties are defined by their symbolic name, userspace must keep a
 * per-object mapping from those names to the property ID used in the atomic
 * IOCTL and in the get/set property IOCTL.
 */

static bool drm_property_type_valid(struct drm_property *property)
{
	if (property->flags & DRM_MODE_PROP_EXTENDED_TYPE)
		return !(property->flags & DRM_MODE_PROP_LEGACY_TYPE);
	return !!(property->flags & DRM_MODE_PROP_LEGACY_TYPE);
}

/**
 * drm_property_create - create a new property type
 * @dev: drm device
 * @flags: flags specifying the property type
 * @name: name of the property
 * @num_values: number of pre-defined values
 *
 * This creates a new generic drm property which can then be attached to a drm
 * object with drm_object_attach_property. The returned property object must be
 * freed with drm_property_destroy(), which is done automatically when calling
 * drm_mode_config_cleanup().
 *
 * Returns:
 * A pointer to the newly created property on success, NULL on failure.
 */
struct drm_property *drm_property_create(struct drm_device *dev, int flags,
					 const char *name, int num_values)
{
	struct drm_property *property = NULL;
	int ret;

	property = kzalloc(sizeof(struct drm_property), GFP_KERNEL);
	if (!property)
		return NULL;

	property->dev = dev;

	if (num_values) {
		property->values = kcalloc(num_values, sizeof(uint64_t),
					   GFP_KERNEL);
		if (!property->values)
			goto fail;
	}

	ret = drm_mode_object_get(dev, &property->base, DRM_MODE_OBJECT_PROPERTY);
	if (ret)
		goto fail;

	property->flags = flags;
	property->num_values = num_values;
	INIT_LIST_HEAD(&property->enum_list);

	if (name) {
		strncpy(property->name, name, DRM_PROP_NAME_LEN);
		property->name[DRM_PROP_NAME_LEN-1] = '\0';
	}

	list_add_tail(&property->head, &dev->mode_config.property_list);

	WARN_ON(!drm_property_type_valid(property));

	return property;
fail:
	kfree(property->values);
	kfree(property);
	return NULL;
}
EXPORT_SYMBOL(drm_property_create);

/**
 * drm_property_create_enum - create a new enumeration property type
 * @dev: drm device
 * @flags: flags specifying the property type
 * @name: name of the property
 * @props: enumeration lists with property values
 * @num_values: number of pre-defined values
 *
 * This creates a new generic drm property which can then be attached to a drm
 * object with drm_object_attach_property. The returned property object must be
 * freed with drm_property_destroy(), which is done automatically when calling
 * drm_mode_config_cleanup().
 *
 * Userspace is only allowed to set one of the predefined values for enumeration
 * properties.
 *
 * Returns:
 * A pointer to the newly created property on success, NULL on failure.
 */
struct drm_property *drm_property_create_enum(struct drm_device *dev, int flags,
					 const char *name,
					 const struct drm_prop_enum_list *props,
					 int num_values)
{
	struct drm_property *property;
	int i, ret;

	flags |= DRM_MODE_PROP_ENUM;

	property = drm_property_create(dev, flags, name, num_values);
	if (!property)
		return NULL;

	for (i = 0; i < num_values; i++) {
		ret = drm_property_add_enum(property, i,
				      props[i].type,
				      props[i].name);
		if (ret) {
			drm_property_destroy(dev, property);
			return NULL;
		}
	}

	return property;
}
EXPORT_SYMBOL(drm_property_create_enum);

/**
 * drm_property_create_bitmask - create a new bitmask property type
 * @dev: drm device
 * @flags: flags specifying the property type
 * @name: name of the property
 * @props: enumeration lists with property bitflags
 * @num_props: size of the @props array
 * @supported_bits: bitmask of all supported enumeration values
 *
 * This creates a new bitmask drm property which can then be attached to a drm
 * object with drm_object_attach_property. The returned property object must be
 * freed with drm_property_destroy(), which is done automatically when calling
 * drm_mode_config_cleanup().
 *
 * Compared to plain enumeration properties userspace is allowed to set any
 * or'ed together combination of the predefined property bitflag values
 *
 * Returns:
 * A pointer to the newly created property on success, NULL on failure.
 */
struct drm_property *drm_property_create_bitmask(struct drm_device *dev,
					 int flags, const char *name,
					 const struct drm_prop_enum_list *props,
					 int num_props,
					 uint64_t supported_bits)
{
	struct drm_property *property;
	int i, ret, index = 0;
	int num_values = hweight64(supported_bits);

	flags |= DRM_MODE_PROP_BITMASK;

	property = drm_property_create(dev, flags, name, num_values);
	if (!property)
		return NULL;
	for (i = 0; i < num_props; i++) {
		if (!(supported_bits & (1ULL << props[i].type)))
			continue;

		if (WARN_ON(index >= num_values)) {
			drm_property_destroy(dev, property);
			return NULL;
		}

		ret = drm_property_add_enum(property, index++,
				      props[i].type,
				      props[i].name);
		if (ret) {
			drm_property_destroy(dev, property);
			return NULL;
		}
	}

	return property;
}
EXPORT_SYMBOL(drm_property_create_bitmask);

static struct drm_property *property_create_range(struct drm_device *dev,
					 int flags, const char *name,
					 uint64_t min, uint64_t max)
{
	struct drm_property *property;

	property = drm_property_create(dev, flags, name, 2);
	if (!property)
		return NULL;

	property->values[0] = min;
	property->values[1] = max;

	return property;
}

/**
 * drm_property_create_range - create a new unsigned ranged property type
 * @dev: drm device
 * @flags: flags specifying the property type
 * @name: name of the property
 * @min: minimum value of the property
 * @max: maximum value of the property
 *
 * This creates a new generic drm property which can then be attached to a drm
 * object with drm_object_attach_property. The returned property object must be
 * freed with drm_property_destroy(), which is done automatically when calling
 * drm_mode_config_cleanup().
 *
 * Userspace is allowed to set any unsigned integer value in the (min, max)
 * range inclusive.
 *
 * Returns:
 * A pointer to the newly created property on success, NULL on failure.
 */
struct drm_property *drm_property_create_range(struct drm_device *dev, int flags,
					 const char *name,
					 uint64_t min, uint64_t max)
{
	return property_create_range(dev, DRM_MODE_PROP_RANGE | flags,
			name, min, max);
}
EXPORT_SYMBOL(drm_property_create_range);

/**
 * drm_property_create_signed_range - create a new signed ranged property type
 * @dev: drm device
 * @flags: flags specifying the property type
 * @name: name of the property
 * @min: minimum value of the property
 * @max: maximum value of the property
 *
 * This creates a new generic drm property which can then be attached to a drm
 * object with drm_object_attach_property. The returned property object must be
 * freed with drm_property_destroy(), which is done automatically when calling
 * drm_mode_config_cleanup().
 *
 * Userspace is allowed to set any signed integer value in the (min, max)
 * range inclusive.
 *
 * Returns:
 * A pointer to the newly created property on success, NULL on failure.
 */
struct drm_property *drm_property_create_signed_range(struct drm_device *dev,
					 int flags, const char *name,
					 int64_t min, int64_t max)
{
	return property_create_range(dev, DRM_MODE_PROP_SIGNED_RANGE | flags,
			name, I642U64(min), I642U64(max));
}
EXPORT_SYMBOL(drm_property_create_signed_range);

/**
 * drm_property_create_object - create a new object property type
 * @dev: drm device
 * @flags: flags specifying the property type
 * @name: name of the property
 * @type: object type from DRM_MODE_OBJECT_* defines
 *
 * This creates a new generic drm property which can then be attached to a drm
 * object with drm_object_attach_property. The returned property object must be
 * freed with drm_property_destroy(), which is done automatically when calling
 * drm_mode_config_cleanup().
 *
 * Userspace is only allowed to set this to any property value of the given
 * @type. Only useful for atomic properties, which is enforced.
 *
 * Returns:
 * A pointer to the newly created property on success, NULL on failure.
 */
struct drm_property *drm_property_create_object(struct drm_device *dev,
						int flags, const char *name,
						uint32_t type)
{
	struct drm_property *property;

	flags |= DRM_MODE_PROP_OBJECT;

	if (WARN_ON(!(flags & DRM_MODE_PROP_ATOMIC)))
		return NULL;

	property = drm_property_create(dev, flags, name, 1);
	if (!property)
		return NULL;

	property->values[0] = type;

	return property;
}
EXPORT_SYMBOL(drm_property_create_object);

/**
 * drm_property_create_bool - create a new boolean property type
 * @dev: drm device
 * @flags: flags specifying the property type
 * @name: name of the property
 *
 * This creates a new generic drm property which can then be attached to a drm
 * object with drm_object_attach_property. The returned property object must be
 * freed with drm_property_destroy(), which is done automatically when calling
 * drm_mode_config_cleanup().
 *
 * This is implemented as a ranged property with only {0, 1} as valid values.
 *
 * Returns:
 * A pointer to the newly created property on success, NULL on failure.
 */
struct drm_property *drm_property_create_bool(struct drm_device *dev, int flags,
					      const char *name)
{
	return drm_property_create_range(dev, flags, name, 0, 1);
}
EXPORT_SYMBOL(drm_property_create_bool);

/**
 * drm_property_add_enum - add a possible value to an enumeration property
 * @property: enumeration property to change
 * @index: index of the new enumeration
 * @value: value of the new enumeration
 * @name: symbolic name of the new enumeration
 *
 * This functions adds enumerations to a property.
 *
 * It's use is deprecated, drivers should use one of the more specific helpers
 * to directly create the property with all enumerations already attached.
 *
 * Returns:
 * Zero on success, error code on failure.
 */
int drm_property_add_enum(struct drm_property *property, int index,
			  uint64_t value, const char *name)
{
	struct drm_property_enum *prop_enum;

	if (!(drm_property_type_is(property, DRM_MODE_PROP_ENUM) ||
			drm_property_type_is(property, DRM_MODE_PROP_BITMASK)))
		return -EINVAL;

	/*
	 * Bitmask enum properties have the additional constraint of values
	 * from 0 to 63
	 */
	if (drm_property_type_is(property, DRM_MODE_PROP_BITMASK) &&
			(value > 63))
		return -EINVAL;

	if (!list_empty(&property->enum_list)) {
		list_for_each_entry(prop_enum, &property->enum_list, head) {
			if (prop_enum->value == value) {
				strncpy(prop_enum->name, name, DRM_PROP_NAME_LEN);
				prop_enum->name[DRM_PROP_NAME_LEN-1] = '\0';
				return 0;
			}
		}
	}

	prop_enum = kzalloc(sizeof(struct drm_property_enum), GFP_KERNEL);
	if (!prop_enum)
		return -ENOMEM;

	strncpy(prop_enum->name, name, DRM_PROP_NAME_LEN);
	prop_enum->name[DRM_PROP_NAME_LEN-1] = '\0';
	prop_enum->value = value;

	property->values[index] = value;
	list_add_tail(&prop_enum->head, &property->enum_list);
	return 0;
}
EXPORT_SYMBOL(drm_property_add_enum);

/**
 * drm_property_destroy - destroy a drm property
 * @dev: drm device
 * @property: property to destry
 *
 * This function frees a property including any attached resources like
 * enumeration values.
 */
void drm_property_destroy(struct drm_device *dev, struct drm_property *property)
{
	struct drm_property_enum *prop_enum, *pt;

	list_for_each_entry_safe(prop_enum, pt, &property->enum_list, head) {
		list_del(&prop_enum->head);
		kfree(prop_enum);
	}

	if (property->num_values)
		kfree(property->values);
	drm_mode_object_unregister(dev, &property->base);
	list_del(&property->head);
	kfree(property);
}
EXPORT_SYMBOL(drm_property_destroy);

int drm_mode_getproperty_ioctl(struct drm_device *dev,
			       void *data, struct drm_file *file_priv)
{
	struct drm_mode_get_property *out_resp = data;
	struct drm_property *property;
	int enum_count = 0;
	int value_count = 0;
	int ret = 0, i;
	int copied;
	struct drm_property_enum *prop_enum;
	struct drm_mode_property_enum __user *enum_ptr;
	uint64_t __user *values_ptr;

	if (!drm_core_check_feature(dev, DRIVER_MODESET))
		return -EINVAL;

	drm_modeset_lock_all(dev);
	property = drm_property_find(dev, out_resp->prop_id);
	if (!property) {
		ret = -ENOENT;
		goto done;
	}

	if (drm_property_type_is(property, DRM_MODE_PROP_ENUM) ||
			drm_property_type_is(property, DRM_MODE_PROP_BITMASK)) {
		list_for_each_entry(prop_enum, &property->enum_list, head)
			enum_count++;
	}

	value_count = property->num_values;

	strncpy(out_resp->name, property->name, DRM_PROP_NAME_LEN);
	out_resp->name[DRM_PROP_NAME_LEN-1] = 0;
	out_resp->flags = property->flags;

	if ((out_resp->count_values >= value_count) && value_count) {
		values_ptr = (uint64_t __user *)(unsigned long)out_resp->values_ptr;
		for (i = 0; i < value_count; i++) {
			if (copy_to_user(values_ptr + i, &property->values[i], sizeof(uint64_t))) {
				ret = -EFAULT;
				goto done;
			}
		}
	}
	out_resp->count_values = value_count;

	if (drm_property_type_is(property, DRM_MODE_PROP_ENUM) ||
			drm_property_type_is(property, DRM_MODE_PROP_BITMASK)) {
		if ((out_resp->count_enum_blobs >= enum_count) && enum_count) {
			copied = 0;
			enum_ptr = (struct drm_mode_property_enum __user *)(unsigned long)out_resp->enum_blob_ptr;
			list_for_each_entry(prop_enum, &property->enum_list, head) {

				if (copy_to_user(&enum_ptr[copied].value, &prop_enum->value, sizeof(uint64_t))) {
					ret = -EFAULT;
					goto done;
				}

				if (copy_to_user(&enum_ptr[copied].name,
						 &prop_enum->name, DRM_PROP_NAME_LEN)) {
					ret = -EFAULT;
					goto done;
				}
				copied++;
			}
		}
		out_resp->count_enum_blobs = enum_count;
	}

	/*
	 * NOTE: The idea seems to have been to use this to read all the blob
	 * property values. But nothing ever added them to the corresponding
	 * list, userspace always used the special-purpose get_blob ioctl to
	 * read the value for a blob property. It also doesn't make a lot of
	 * sense to return values here when everything else is just metadata for
	 * the property itself.
	 */
	if (drm_property_type_is(property, DRM_MODE_PROP_BLOB))
		out_resp->count_enum_blobs = 0;
done:
	drm_modeset_unlock_all(dev);
	return ret;
}

static void drm_property_free_blob(struct kref *kref)
{
	struct drm_property_blob *blob =
		container_of(kref, struct drm_property_blob, base.refcount);

	mutex_lock(&blob->dev->mode_config.blob_lock);
	list_del(&blob->head_global);
	mutex_unlock(&blob->dev->mode_config.blob_lock);

	drm_mode_object_unregister(blob->dev, &blob->base);

	vfree(blob);
}

/**
 * drm_property_create_blob - Create new blob property
 * @dev: DRM device to create property for
 * @length: Length to allocate for blob data
 * @data: If specified, copies data into blob
 *
 * Creates a new blob property for a specified DRM device, optionally
 * copying data. Note that blob properties are meant to be invariant, hence the
 * data must be filled out before the blob is used as the value of any property.
 *
 * Returns:
 * New blob property with a single reference on success, or an ERR_PTR
 * value on failure.
 */
struct drm_property_blob *
drm_property_create_blob(struct drm_device *dev, size_t length,
			 const void *data)
{
	struct drm_property_blob *blob;
	int ret;

	if (!length || length > ULONG_MAX - sizeof(struct drm_property_blob))
		return ERR_PTR(-EINVAL);

<<<<<<< HEAD
	blob = vmalloc(sizeof(struct drm_property_blob)+length);
=======
	blob = vzalloc(sizeof(struct drm_property_blob)+length);
>>>>>>> 4ea03715
	if (!blob)
		return ERR_PTR(-ENOMEM);

	/* This must be explicitly initialised, so we can safely call list_del
	 * on it in the removal handler, even if it isn't in a file list. */
	INIT_LIST_HEAD(&blob->head_file);
	blob->length = length;
	blob->dev = dev;

	if (data)
		memcpy(blob->data, data, length);

	ret = drm_mode_object_get_reg(dev, &blob->base, DRM_MODE_OBJECT_BLOB,
				      true, drm_property_free_blob);
	if (ret) {
		vfree(blob);
		return ERR_PTR(-EINVAL);
	}

	mutex_lock(&dev->mode_config.blob_lock);
	list_add_tail(&blob->head_global,
	              &dev->mode_config.property_blob_list);
	mutex_unlock(&dev->mode_config.blob_lock);

	return blob;
}
EXPORT_SYMBOL(drm_property_create_blob);

/**
 * drm_property_unreference_blob - Unreference a blob property
 * @blob: Pointer to blob property
 *
 * Drop a reference on a blob property. May free the object.
 */
void drm_property_unreference_blob(struct drm_property_blob *blob)
{
	if (!blob)
		return;

	drm_mode_object_unreference(&blob->base);
}
EXPORT_SYMBOL(drm_property_unreference_blob);

void drm_property_destroy_user_blobs(struct drm_device *dev,
				     struct drm_file *file_priv)
{
	struct drm_property_blob *blob, *bt;

	/*
	 * When the file gets released that means no one else can access the
	 * blob list any more, so no need to grab dev->blob_lock.
	 */
	list_for_each_entry_safe(blob, bt, &file_priv->blobs, head_file) {
		list_del_init(&blob->head_file);
		drm_property_unreference_blob(blob);
	}
}

/**
 * drm_property_reference_blob - Take a reference on an existing property
 * @blob: Pointer to blob property
 *
 * Take a new reference on an existing blob property. Returns @blob, which
 * allows this to be used as a shorthand in assignments.
 */
struct drm_property_blob *drm_property_reference_blob(struct drm_property_blob *blob)
{
	drm_mode_object_reference(&blob->base);
	return blob;
}
EXPORT_SYMBOL(drm_property_reference_blob);

/**
 * drm_property_lookup_blob - look up a blob property and take a reference
 * @dev: drm device
 * @id: id of the blob property
 *
 * If successful, this takes an additional reference to the blob property.
 * callers need to make sure to eventually unreference the returned property
 * again, using @drm_property_unreference_blob.
 *
 * Return:
 * NULL on failure, pointer to the blob on success.
 */
struct drm_property_blob *drm_property_lookup_blob(struct drm_device *dev,
					           uint32_t id)
{
	struct drm_mode_object *obj;
	struct drm_property_blob *blob = NULL;

	obj = __drm_mode_object_find(dev, id, DRM_MODE_OBJECT_BLOB);
	if (obj)
		blob = obj_to_blob(obj);
	return blob;
}
EXPORT_SYMBOL(drm_property_lookup_blob);

/**
 * drm_property_replace_global_blob - replace existing blob property
 * @dev: drm device
 * @replace: location of blob property pointer to be replaced
 * @length: length of data for new blob, or 0 for no data
 * @data: content for new blob, or NULL for no data
 * @obj_holds_id: optional object for property holding blob ID
 * @prop_holds_id: optional property holding blob ID
 * @return 0 on success or error on failure
 *
 * This function will replace a global property in the blob list, optionally
 * updating a property which holds the ID of that property.
 *
 * If length is 0 or data is NULL, no new blob will be created, and the holding
 * property, if specified, will be set to 0.
 *
 * Access to the replace pointer is assumed to be protected by the caller, e.g.
 * by holding the relevant modesetting object lock for its parent.
 *
 * For example, a drm_connector has a 'PATH' property, which contains the ID
 * of a blob property with the value of the MST path information. Calling this
 * function with replace pointing to the connector's path_blob_ptr, length and
 * data set for the new path information, obj_holds_id set to the connector's
 * base object, and prop_holds_id set to the path property name, will perform
 * a completely atomic update. The access to path_blob_ptr is protected by the
 * caller holding a lock on the connector.
 */
int drm_property_replace_global_blob(struct drm_device *dev,
				     struct drm_property_blob **replace,
				     size_t length,
				     const void *data,
				     struct drm_mode_object *obj_holds_id,
				     struct drm_property *prop_holds_id)
{
	struct drm_property_blob *new_blob = NULL;
	struct drm_property_blob *old_blob = NULL;
	int ret;

	WARN_ON(replace == NULL);

	old_blob = *replace;

	if (length && data) {
		new_blob = drm_property_create_blob(dev, length, data);
		if (IS_ERR(new_blob))
			return PTR_ERR(new_blob);
	}

	if (obj_holds_id) {
		ret = drm_object_property_set_value(obj_holds_id,
						    prop_holds_id,
						    new_blob ?
						        new_blob->base.id : 0);
		if (ret != 0)
			goto err_created;
	}

	drm_property_unreference_blob(old_blob);
	*replace = new_blob;

	return 0;

err_created:
	drm_property_unreference_blob(new_blob);
	return ret;
}
EXPORT_SYMBOL(drm_property_replace_global_blob);

int drm_mode_getblob_ioctl(struct drm_device *dev,
			   void *data, struct drm_file *file_priv)
{
	struct drm_mode_get_blob *out_resp = data;
	struct drm_property_blob *blob;
	int ret = 0;
	void __user *blob_ptr;

	if (!drm_core_check_feature(dev, DRIVER_MODESET))
		return -EINVAL;

	blob = drm_property_lookup_blob(dev, out_resp->blob_id);
	if (!blob)
		return -ENOENT;

	if (out_resp->length == blob->length) {
		blob_ptr = (void __user *)(unsigned long)out_resp->data;
		if (copy_to_user(blob_ptr, blob->data, blob->length)) {
			ret = -EFAULT;
			goto unref;
		}
	}
	out_resp->length = blob->length;
unref:
	drm_property_unreference_blob(blob);

	return ret;
}

int drm_mode_createblob_ioctl(struct drm_device *dev,
			      void *data, struct drm_file *file_priv)
{
	struct drm_mode_create_blob *out_resp = data;
	struct drm_property_blob *blob;
	void __user *blob_ptr;
	int ret = 0;

	if (!drm_core_check_feature(dev, DRIVER_MODESET))
		return -EINVAL;

	blob = drm_property_create_blob(dev, out_resp->length, NULL);
	if (IS_ERR(blob))
		return PTR_ERR(blob);

	blob_ptr = (void __user *)(unsigned long)out_resp->data;
	if (copy_from_user(blob->data, blob_ptr, out_resp->length)) {
		ret = -EFAULT;
		goto out_blob;
	}

	/* Dropping the lock between create_blob and our access here is safe
	 * as only the same file_priv can remove the blob; at this point, it is
	 * not associated with any file_priv. */
	mutex_lock(&dev->mode_config.blob_lock);
	out_resp->blob_id = blob->base.id;
	list_add_tail(&blob->head_file, &file_priv->blobs);
	mutex_unlock(&dev->mode_config.blob_lock);

	return 0;

out_blob:
	drm_property_unreference_blob(blob);
	return ret;
}

int drm_mode_destroyblob_ioctl(struct drm_device *dev,
			       void *data, struct drm_file *file_priv)
{
	struct drm_mode_destroy_blob *out_resp = data;
	struct drm_property_blob *blob = NULL, *bt;
	bool found = false;
	int ret = 0;

	if (!drm_core_check_feature(dev, DRIVER_MODESET))
		return -EINVAL;

	blob = drm_property_lookup_blob(dev, out_resp->blob_id);
	if (!blob)
		return -ENOENT;

	mutex_lock(&dev->mode_config.blob_lock);
	/* Ensure the property was actually created by this user. */
	list_for_each_entry(bt, &file_priv->blobs, head_file) {
		if (bt == blob) {
			found = true;
			break;
		}
	}

	if (!found) {
		ret = -EPERM;
		goto err;
	}

	/* We must drop head_file here, because we may not be the last
	 * reference on the blob. */
	list_del_init(&blob->head_file);
	mutex_unlock(&dev->mode_config.blob_lock);

	/* One reference from lookup, and one from the filp. */
	drm_property_unreference_blob(blob);
	drm_property_unreference_blob(blob);

	return 0;

err:
	mutex_unlock(&dev->mode_config.blob_lock);
	drm_property_unreference_blob(blob);

	return ret;
}

/* Some properties could refer to dynamic refcnt'd objects, or things that
 * need special locking to handle lifetime issues (ie. to ensure the prop
 * value doesn't become invalid part way through the property update due to
 * race).  The value returned by reference via 'obj' should be passed back
 * to drm_property_change_valid_put() after the property is set (and the
 * object to which the property is attached has a chance to take it's own
 * reference).
 */
bool drm_property_change_valid_get(struct drm_property *property,
				   uint64_t value, struct drm_mode_object **ref)
{
	int i;

	if (property->flags & DRM_MODE_PROP_IMMUTABLE)
		return false;

	*ref = NULL;

	if (drm_property_type_is(property, DRM_MODE_PROP_RANGE)) {
		if (value < property->values[0] || value > property->values[1])
			return false;
		return true;
	} else if (drm_property_type_is(property, DRM_MODE_PROP_SIGNED_RANGE)) {
		int64_t svalue = U642I64(value);

		if (svalue < U642I64(property->values[0]) ||
				svalue > U642I64(property->values[1]))
			return false;
		return true;
	} else if (drm_property_type_is(property, DRM_MODE_PROP_BITMASK)) {
		uint64_t valid_mask = 0;

		for (i = 0; i < property->num_values; i++)
			valid_mask |= (1ULL << property->values[i]);
		return !(value & ~valid_mask);
	} else if (drm_property_type_is(property, DRM_MODE_PROP_BLOB)) {
		struct drm_property_blob *blob;

		if (value == 0)
			return true;

		blob = drm_property_lookup_blob(property->dev, value);
		if (blob) {
			*ref = &blob->base;
			return true;
		} else {
			return false;
		}
	} else if (drm_property_type_is(property, DRM_MODE_PROP_OBJECT)) {
		/* a zero value for an object property translates to null: */
		if (value == 0)
			return true;

		*ref = __drm_mode_object_find(property->dev, value,
					      property->values[0]);
		return *ref != NULL;
	}

	for (i = 0; i < property->num_values; i++)
		if (property->values[i] == value)
			return true;
	return false;
}

void drm_property_change_valid_put(struct drm_property *property,
		struct drm_mode_object *ref)
{
	if (!ref)
		return;

	if (drm_property_type_is(property, DRM_MODE_PROP_OBJECT)) {
		drm_mode_object_unreference(ref);
	} else if (drm_property_type_is(property, DRM_MODE_PROP_BLOB))
		drm_property_unreference_blob(obj_to_blob(ref));
}<|MERGE_RESOLUTION|>--- conflicted
+++ resolved
@@ -557,11 +557,7 @@
 	if (!length || length > ULONG_MAX - sizeof(struct drm_property_blob))
 		return ERR_PTR(-EINVAL);
 
-<<<<<<< HEAD
-	blob = vmalloc(sizeof(struct drm_property_blob)+length);
-=======
 	blob = vzalloc(sizeof(struct drm_property_blob)+length);
->>>>>>> 4ea03715
 	if (!blob)
 		return ERR_PTR(-ENOMEM);
 
