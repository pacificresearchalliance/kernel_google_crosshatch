--- conflicted
+++ resolved
@@ -3412,11 +3412,7 @@
 static int fastrpc_channel_open(struct fastrpc_file *fl)
 {
 	struct fastrpc_apps *me = &gfa;
-<<<<<<< HEAD
 	int cid = -1, ii, err = 0;
-=======
-	int cid = -1, err = 0;
->>>>>>> 0f7b3b7a
 
 	mutex_lock(&me->smd_mutex);
 
