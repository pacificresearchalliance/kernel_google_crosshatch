--- conflicted
+++ resolved
@@ -3458,12 +3458,6 @@
 		 * sequence.
 		 */
 		status = hub_port_status(hub, port1, &portstatus, &portchange);
-<<<<<<< HEAD
-
-		/* TRSMRCY = 10 msec */
-		usleep_range(10000, 10500);
-=======
->>>>>>> c2bf9d3f
 	}
 
  SuspendCleared:
