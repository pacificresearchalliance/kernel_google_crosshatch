/*
 * P9221 Wireless Charger Driver
 *
 * Copyright (C) 2017 Google, Inc.
 *
 * This program is free software; you can redistribute it and/or
 * modify it under the terms of the GNU General Public License
 * version 2 as published by the Free Software Foundation.
 *
 * This program is distributed in the hope that it will be useful, but
 * WITHOUT ANY WARRANTY; without even the implied warranty of
 * MERCHANTABILITY or FITNESS FOR A PARTICULAR PURPOSE.  See the GNU
 * General Public License for more details.
 */
#ifndef __P9221_CHARGER_H__
#define __P9221_CHARGER_H__

#define P9221_WLC_VOTER				"WLC_VOTER"
<<<<<<< HEAD
#define P9221_USER_VOTER			"WLC_USER_VOTER"
=======
#define P9221_OCP_VOTER				"OCP_VOTER"
>>>>>>> e8870966
#define P9221_DC_ICL_BPP_UA			700000
#define P9221_DC_ICL_EPP_UA			1100000
#define P9221_EPP_THRESHOLD_UV			7000000

/*
 * P9221 common registers
 */
#define P9221_CHIP_ID_REG			0x00
#define P9221_CHIP_ID				0x9220
#define P9221_CHIP_REVISION_REG			0x02
#define P9221_CUSTOMER_ID_REG			0x03
#define P9221R5_CUSTOMER_ID_VAL			0x05
#define P9221_OTP_FW_MAJOR_REV_REG		0x04
#define P9221_OTP_FW_MINOR_REV_REG		0x06
#define P9221_OTP_FW_DATE_REG			0x08
#define P9221_OTP_FW_DATE_SIZE			12
#define P9221_OTP_FW_TIME_REG			0x14
#define P9221_OTP_FW_TIME_SIZE			8
#define P9221_SRAM_FW_MAJOR_REV_REG		0x1C
#define P9221_SRAM_FW_MINOR_REV_REG		0x1E
#define P9221_SRAM_FW_DATE_REG			0x20
#define P9221_SRAM_FW_DATE_SIZE			12
#define P9221_SRAM_FW_TIME_REG			0x2C
#define P9221_SRAM_FW_TIME_SIZE			8
#define P9221_STATUS_REG			0x34
#define P9221_INT_REG				0x36
#define P9221_INT_MASK				0xF7
#define P9221_INT_ENABLE_REG			0x38

/*
 * P9221 Rx registers (x != 5)
 */
#define P9221_CHARGE_STAT_REG			0x3A
#define P9221_EPT_REG				0x3B
#define P9221_VOUT_ADC_REG			0x3C
#define P9221_VOUT_ADC_MASK			0x0FFF
#define P9221_VOUT_SET_REG			0x3E
#define P9221_MAX_VOUT_SET_MV_DEFAULT		9000
#define P9221_VRECT_ADC_REG			0x40
#define P9221_VRECT_ADC_MASK			0x0FFF
#define P9221_OVSET_REG				0x42
#define P9221_OVSET_MASK			0x70
#define P9221_OVSET_SHIFT			4
#define P9221_RX_IOUT_REG			0x44
#define P9221_DIE_TEMP_ADC_REG			0x46
#define P9221_DIE_TEMP_ADC_MASK			0x0FFF
#define P9221_OP_FREQ_REG			0x48
#define P9221_ILIM_SET_REG			0x4A
#define P9221_ALIGN_X_ADC_REG			0x4B
#define P9221_ALIGN_Y_ADC_REG			0x4C
#define P9221_OP_MODE_REG			0x4D
#define P9221_COM_REG				0x4E
#define P9221_FW_SWITCH_KEY_REG			0x4F
#define P9221_INT_CLEAR_REG			0x56
#define P9221_RXID_REG				0x5C
#define P9221_RXID_LEN				6
#define P9221_MPREQ_REG				0x5C
#define P9221_MPREQ_LEN				6
#define P9221_FOD_REG				0x68
#define P9221_NUM_FOD				16
#define P9221_RX_RAWIOUT_REG			0x7A
#define P9221_RX_RAWIOUT_MASK			0xFFF
#define P9221_PMA_AD_REG			0x7C
#define P9221_RX_PINGFREQ_REG			0xFC
#define P9221_RX_PINGFREQ_MASK			0xFFF
#define P9221_LAST_REG				0xFF

/*
 * P9221R5 unique registers
 */
#define P9221R5_INT_CLEAR_REG			0x3A
#define P9221R5_VOUT_SET_REG			0x3C
#define P9221R5_ILIM_SET_REG			0x3D
#define P9221R5_ILIM_SET_MAX			0x0E	/* 0x0E = 1.6A */
#define P9221R5_CHARGE_STAT_REG			0x3E
#define P9221R5_EPT_REG				0x3F
#define P9221R5_VRECT_REG			0x40
#define P9221R5_VOUT_REG			0x42
#define P9221R5_IOUT_REG			0x44
#define P9221R5_OP_FREQ_REG			0x48
#define P9221R5_SYSTEM_MODE_REG			0x4C
#define P9221R5_COM_CHAN_RESET_REG		0x50
#define P9221R5_COM_CHAN_SEND_SIZE_REG		0x58
#define P9221R5_COM_CHAN_SEND_IDX_REG		0x59
#define P9221R5_COM_CHAN_RECV_SIZE_REG		0x5A
#define P9221R5_COM_CHAN_RECV_IDX_REG		0x5B
#define P9221R5_VRECT_ADC_REG			0x60
#define P9221R5_VOUT_ADC_REG			0x62
#define P9221R5_VOUT_ADC_MASK			0xFFF
#define P9221R5_IOUT_ADC_REG			0x64
#define P9221R5_IOUT_ADC_MASK			0xFFF
#define P9221R5_DIE_TEMP_ADC_REG		0x66
#define P9221R5_DIE_TEMP_ADC_MASK		0xFFF
#define P9221R5_AC_PERIOD_REG			0x68
#define P9221R5_TX_PINGFREQ_REG			0x6A
#define P9221R5_EXT_TEMP_REG			0x6C
#define P9221R5_EXT_TEMP_MASK			0xFFF
#define P9221R5_FOD_REG				0x70
#define P9221R5_NUM_FOD				16
#define P9221R5_DEBUG_REG			0x80
#define P9221R5_EPP_Q_FACTOR_REG		0x83
#define P9221R5_EPP_TX_GUARANTEED_POWER_REG	0x84
#define P9221R5_EPP_TX_POTENTIAL_POWER_REG	0x85
#define P9221R5_EPP_TX_CAPABILITY_FLAGS_REG	0x86
#define P9221R5_EPP_RENEGOTIATION_REG		0x87
#define P9221R5_EPP_CUR_RPP_HEADER_REG		0x88
#define P9221R5_EPP_CUR_NEGOTIATED_POWER_REG	0x89
#define P9221R5_EPP_CUR_MAXIMUM_POWER_REG	0x8A
#define P9221R5_EPP_CUR_FSK_MODULATION_REG	0x8B
#define P9221R5_EPP_REQ_RPP_HEADER_REG		0x8C
#define P9221R5_EPP_REQ_NEGOTIATED_POWER_REG	0x8D
#define P9221R5_EPP_REQ_MAXIMUM_POWER_REG	0x8E
#define P9221R5_EPP_REQ_FSK_MODULATION_REG	0x8F
#define P9221R5_VRECT_TARGET_REG		0x90
#define P9221R5_VRECT_KNEE_REG			0x92
#define P9221R5_VRECT_CORRECTION_FACTOR_REG	0x93
#define P9221R5_VRECT_MAX_CORRECTION_FACTOR_REG	0x94
#define P9221R5_VRECT_MIN_CORRECTION_FACTOR_REG	0x96
#define P9221R5_FOD_SECTION_REG			0x99
#define P9221R5_VRECT_ADJ_REG			0x9E
#define P9221R5_ALIGN_X_ADC_REG			0xA0
#define P9221R5_ALIGN_Y_ADC_REG			0xA1
#define P9221R5_ASK_MODULATION_DEPTH_REG	0xA2
#define P9221R5_OVSET_REG			0xA3
#define P9221R5_OVSET_MASK			0x7
#define P9221R5_EPP_TX_SPEC_REV_REG		0xA9
#define P9221R5_EPP_TX_MFG_CODE_REG		0xAA
#define P9221R5_GP0_RESET_VOLT_REG		0xAC
#define P9221R5_GP1_RESET_VOLT_REG		0xAE
#define P9221R5_GP2_RESET_VOLT_REG		0xB0
#define P9221R5_GP3_RESET_VOLT_REG		0xB2
#define P9221R5_PROP_TX_ID_REG			0xB4
#define P9221R5_PROP_TX_ID_SIZE			4
#define P9221R5_DATA_SEND_BUF_START		0x100
#define P9221R5_DATA_SEND_BUF_SIZE		0x80
#define P9221R5_DATA_RECV_BUF_START		0x180
#define P9221R5_DATA_RECV_BUF_SIZE		0x80
#define P9221R5_MAX_PP_BUF_SIZE			16
#define P9221R5_LAST_REG			0x1FF

/*
 * System Mode Mask (R5+/0x4C)
 */
#define P9221R5_SYSTEM_MODE_EXTENDED_MASK	(1 << 3)

/*
 * Com Channel Commands
 */
#define P9221R5_COM_CHAN_CCRESET		BIT(7)
#define P9221_COM_CHAN_RETRIES			5

/*
 * End of Power packet types
 */
#define P9221_EOP_UNKNOWN			0x00
#define P9221_EOP_EOC				0x01
#define P9221_EOP_INTERNAL_FAULT		0x02
#define P9221_EOP_OVER_TEMP			0x03
#define P9221_EOP_OVER_VOLT			0x04
#define P9221_EOP_OVER_CURRENT			0x05
#define P9221_EOP_BATT_FAIL			0x06
#define P9221_EOP_RECONFIG			0x07
#define P9221_EOP_NO_RESPONSE			0x08
#define P9221_EOP_NEGOTIATION_FAIL		0x0A
#define P9221_EOP_RESTART_POWER			0x0B

/*
 * Command flags
 */
#define P9221R5_COM_RENEGOTIATE			P9221_COM_RENEGOTIATE
#define P9221R5_COM_SWITCH2RAM			P9221_COM_SWITCH_TO_RAM_MASK
#define P9221R5_COM_CLRINT			P9221_COM_CLEAR_INT_MASK
#define P9221R5_COM_SENDCSP			P9221_COM_SEND_CHG_STAT_MASK
#define P9221R5_COM_SENDEPT			P9221_COM_SEND_EOP_MASK
#define P9221R5_COM_LDOTGL			P9221_COM_LDO_TOGGLE
#define P9221R5_COM_CCACTIVATE			BIT(0)

#define P9221_COM_RENEGOTIATE			BIT(7)
#define P9221_COM_SWITCH_TO_RAM_MASK		BIT(6)
#define P9221_COM_CLEAR_INT_MASK		BIT(5)
#define P9221_COM_SEND_CHG_STAT_MASK		BIT(4)
#define P9221_COM_SEND_EOP_MASK			BIT(3)
#define P9221_COM_LDO_TOGGLE			BIT(1)

/*
 * Interrupt/Status flags for P9221
 */
#define P9221_STAT_VOUT				BIT(7)
#define P9221_STAT_VRECT			BIT(6)
#define P9221_STAT_ACMISSING			BIT(5)
#define P9221_STAT_OV_TEMP			BIT(2)
#define P9221_STAT_OV_VOLT			BIT(1)
#define P9221_STAT_OV_CURRENT			BIT(0)
#define P9221_STAT_LIMIT_MASK			(P9221_STAT_OV_TEMP | \
						 P9221_STAT_OV_VOLT | \
						 P9221_STAT_OV_CURRENT)
/*
 * Interrupt/Status flags for P9221R5
 */
#define P9221R5_STAT_CCRESET			BIT(12)
#define P9221R5_STAT_CCERROR			BIT(11)
#define P9221R5_STAT_PPRCVD			BIT(10)
#define P9221R5_STAT_CCDATARCVD			BIT(9)
#define P9221R5_STAT_CCSENDBUSY			BIT(8)
#define P9221R5_STAT_VOUTCHANGED		BIT(7)
#define P9221R5_STAT_VRECTON			BIT(6)
#define P9221R5_STAT_MODECHANGED		BIT(5)
#define P9221R5_STAT_UV				BIT(3)
#define P9221R5_STAT_OVT			BIT(2)
#define P9221R5_STAT_OVV			BIT(1)
#define P9221R5_STAT_OVC			BIT(0)
#define P9221R5_STAT_MASK			0x1FFF
#define P9221R5_STAT_CC_MASK			(P9221R5_STAT_CCRESET | \
						 P9221R5_STAT_PPRCVD | \
						 P9221R5_STAT_CCERROR | \
						 P9221R5_STAT_CCDATARCVD | \
						 P9221R5_STAT_CCSENDBUSY)
#define P9221R5_STAT_LIMIT_MASK			(P9221R5_STAT_UV | \
						 P9221R5_STAT_OVV | \
						 P9221R5_STAT_OVT | \
						 P9221R5_STAT_OVC)

struct p9221_charger_platform_data {
	int				irq_gpio;
	int				irq_int;
	int				irq_det_gpio;
	int				irq_det_int;
	int				max_vout_mv;
	u8				fod[P9221_NUM_FOD];
	u8				fod_epp[P9221_NUM_FOD];
	int				fod_num;
	int				fod_epp_num;
};

struct p9221_charger_data {
	struct i2c_client		*client;
	struct p9221_charger_platform_data *pdata;
	struct power_supply		*wc_psy;
	struct power_supply		*dc_psy;
	struct votable			*dc_icl_votable;
	struct notifier_block		nb;
	struct mutex			io_lock;
	struct mutex			cmd_lock;
	struct device			*dev;
	struct delayed_work		notifier_work;
	struct delayed_work		dcin_work;
	struct delayed_work		tx_work;
	struct timer_list		vrect_timer;
	struct bin_attribute		bin;
	int				online;
	int				next_online;
	u16				addr;
	u8				count;
	u8				cust_id;
	u8				pp_buf[P9221R5_MAX_PP_BUF_SIZE];
	bool				pp_buf_valid;
	u8				rx_buf[P9221R5_DATA_RECV_BUF_SIZE];
	u16				rx_len;
	bool				rx_done;
	u8				tx_buf[P9221R5_DATA_SEND_BUF_SIZE];
	u32				tx_id;
	u8				tx_id_str[(sizeof(u32) * 2) + 1];
	u16				tx_len;
	bool				tx_done;
	bool				tx_busy;
	bool				check_dc;
	bool				check_det;
	int				last_capacity;
	bool				resume_complete;
};

struct p9221_prop_reg_map_entry {
	enum power_supply_property	prop;
	u16				reg;
	bool				get;
	bool				set;
};

#define P9221_SHOW(name, reg, width, mask, format)			\
	static ssize_t p9221_show_##name(struct device *dev,		\
					struct device_attribute *attr,	\
					char *buf)			\
	{								\
		struct i2c_client *client = to_i2c_client(dev);		\
		struct p9221_charger_data *charger =			\
					i2c_get_clientdata(client);	\
		u##width val;						\
		int ret;						\
									\
		ret = p9221_reg_read_##width(charger, reg, &val);	\
		if (ret)						\
			return ret;					\
		val &= mask;						\
		return snprintf(buf, PAGE_SIZE, format, val);		\
	}

#endif /* __P9221_CHARGER_H__ */<|MERGE_RESOLUTION|>--- conflicted
+++ resolved
@@ -16,11 +16,8 @@
 #define __P9221_CHARGER_H__
 
 #define P9221_WLC_VOTER				"WLC_VOTER"
-<<<<<<< HEAD
 #define P9221_USER_VOTER			"WLC_USER_VOTER"
-=======
 #define P9221_OCP_VOTER				"OCP_VOTER"
->>>>>>> e8870966
 #define P9221_DC_ICL_BPP_UA			700000
 #define P9221_DC_ICL_EPP_UA			1100000
 #define P9221_EPP_THRESHOLD_UV			7000000
