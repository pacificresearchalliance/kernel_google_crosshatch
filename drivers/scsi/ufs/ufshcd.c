--- conflicted
+++ resolved
@@ -7988,18 +7988,11 @@
 		pm_runtime_get_sync(hba->dev);
 		ufshcd_detect_device(hba);
 		/* ufshcd_probe_hba() calls pm_runtime_put_sync() on exit */
-<<<<<<< HEAD
-	} else {
-		dev_dbg(hba->dev, "%s: card removed notification received\n",
-			 __func__);
-		/* TODO: remove the scsi device instances */
-=======
 	} else if (ufshcd_is_card_offline(hba) && hba->sdev_ufs_device) {
 		pm_runtime_get_sync(hba->dev);
 		ufshcd_remove_device(hba);
 		pm_runtime_put_sync(hba->dev);
 		ufsdbg_clr_err_state(hba);
->>>>>>> 26f7ec5b
 	}
 }
 
