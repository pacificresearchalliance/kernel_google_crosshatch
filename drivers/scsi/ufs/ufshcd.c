--- conflicted
+++ resolved
@@ -7203,7 +7203,7 @@
  */
 static irqreturn_t ufshcd_intr(int irq, void *__hba)
 {
-	u32 intr_status, enabled_intr_status;
+	u32 intr_status, enabled_intr_status = 0;
 	irqreturn_t retval = IRQ_NONE;
 	struct ufs_hba *hba = __hba;
 	int retries = hba->nutrs;
@@ -7218,7 +7218,7 @@
 	 * read, make sure we handle them by checking the interrupt status
 	 * again in a loop until we process all of the reqs before returning.
 	 */
-	do {
+	while (intr_status && retries--) {
 		enabled_intr_status =
 			intr_status & ufshcd_readl(hba, REG_INTERRUPT_ENABLE);
 		if (intr_status)
@@ -7227,7 +7227,7 @@
 			retval |= ufshcd_sl_intr(hba, enabled_intr_status);
 
 		intr_status = ufshcd_readl(hba, REG_INTERRUPT_STATUS);
-	} while (intr_status && --retries);
+	}
 
 	if (retval == IRQ_NONE) {
 		dev_err(hba->dev, "%s: Unhandled interrupt 0x%08x\n",
@@ -8433,25 +8433,8 @@
 			hba->clk_scaling.is_allowed = true;
 		}
 
-<<<<<<< HEAD
 		schedule_delayed_work(&hba->ufshpb_init_work,
 						msecs_to_jiffies(0));
-=======
-/**
- * ufshcd_intr - Main interrupt service routine
- * @irq: irq number
- * @__hba: pointer to adapter instance
- *
- * Returns IRQ_HANDLED - If interrupt is valid
- *		IRQ_NONE - If invalid interrupt
- */
-static irqreturn_t ufshcd_intr(int irq, void *__hba)
-{
-	u32 intr_status, enabled_intr_status = 0;
-	irqreturn_t retval = IRQ_NONE;
-	struct ufs_hba *hba = __hba;
-	int retries = hba->nutrs;
->>>>>>> 3f78cf10
 
 		scsi_scan_host(hba->host);
 		pm_runtime_put_sync(hba->dev);
@@ -8461,7 +8444,6 @@
 	 * Enable auto hibern8 if supported, after full host and
 	 * device initialization.
 	 */
-<<<<<<< HEAD
 	if (ufshcd_is_auto_hibern8_supported(hba))
 		ufshcd_set_auto_hibern8_timer(hba,
 				      hba->hibern8_on_idle.delay_ms);
@@ -8473,32 +8455,17 @@
 			if (!ufshcd_is_card_online(hba))
 				ufsdbg_clr_err_state(hba);
 			ufshcd_set_card_offline(hba);
-=======
-	while (intr_status && retries--) {
-		enabled_intr_status =
-			intr_status & ufshcd_readl(hba, REG_INTERRUPT_ENABLE);
-		if (intr_status)
-			ufshcd_writel(hba, intr_status, REG_INTERRUPT_STATUS);
-		if (enabled_intr_status) {
-			ufshcd_sl_intr(hba, enabled_intr_status);
-			retval = IRQ_HANDLED;
->>>>>>> 3f78cf10
 		}
 	} else if (hba->extcon) {
 		ufshcd_set_card_online(hba);
 	}
 
-<<<<<<< HEAD
 	/*
 	 * If we failed to initialize the device or the device is not
 	 * present, turn off the power/clocks etc.
 	 */
 	if (ret && !ufshcd_eh_in_progress(hba) && !hba->pm_op_in_progress)
 		pm_runtime_put_sync(hba->dev);
-=======
-		intr_status = ufshcd_readl(hba, REG_INTERRUPT_STATUS);
-	}
->>>>>>> 3f78cf10
 
 	trace_ufshcd_init(dev_name(hba->dev), ret,
 		ktime_to_us(ktime_sub(ktime_get(), start)),
