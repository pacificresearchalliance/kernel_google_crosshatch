--- conflicted
+++ resolved
@@ -573,14 +573,12 @@
 
 	enum bkops_status urgent_bkops_lvl;
 	bool is_urgent_bkops_lvl_checked;
-<<<<<<< HEAD
+
+	struct ufs_desc_size desc_size;
+
 	int latency_hist_enabled;
 	struct io_latency_state io_lat_read;
 	struct io_latency_state io_lat_write;
-=======
-
-	struct ufs_desc_size desc_size;
->>>>>>> 3c3d05fc
 };
 
 /* Returns true if clocks can be gated. Otherwise false */
