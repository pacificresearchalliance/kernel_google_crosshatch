--- conflicted
+++ resolved
@@ -3519,9 +3519,6 @@
 {
 	return psi_show(seq, &seq_css(seq)->cgroup->psi, PSI_CPU);
 }
-<<<<<<< HEAD
-#endif
-=======
 
 static ssize_t cgroup_pressure_write(struct kernfs_open_file *of, char *buf,
 					  size_t nbytes, enum psi_res res)
@@ -3622,7 +3619,6 @@
 	if (cft->release)
 		cft->release(of);
 }
->>>>>>> 07d220e1
 
 static ssize_t cgroup_file_write(struct kernfs_open_file *of, char *buf,
 				 size_t nbytes, loff_t off)
@@ -5061,38 +5057,27 @@
 		.name = "io.pressure",
 		.flags = CFTYPE_NOT_ON_ROOT,
 		.seq_show = cgroup_io_pressure_show,
-<<<<<<< HEAD
-=======
 		.write = cgroup_io_pressure_write,
 		.poll = cgroup_pressure_poll,
 		.release = cgroup_pressure_release,
->>>>>>> 07d220e1
 	},
 	{
 		.name = "memory.pressure",
 		.flags = CFTYPE_NOT_ON_ROOT,
 		.seq_show = cgroup_memory_pressure_show,
-<<<<<<< HEAD
-=======
 		.write = cgroup_memory_pressure_write,
 		.poll = cgroup_pressure_poll,
 		.release = cgroup_pressure_release,
->>>>>>> 07d220e1
 	},
 	{
 		.name = "cpu.pressure",
 		.flags = CFTYPE_NOT_ON_ROOT,
 		.seq_show = cgroup_cpu_pressure_show,
-<<<<<<< HEAD
-	},
-#endif
-=======
 		.write = cgroup_cpu_pressure_write,
 		.poll = cgroup_pressure_poll,
 		.release = cgroup_pressure_release,
 	},
 #endif /* CONFIG_PSI */
->>>>>>> 07d220e1
 	{ }	/* terminate */
 };
 
