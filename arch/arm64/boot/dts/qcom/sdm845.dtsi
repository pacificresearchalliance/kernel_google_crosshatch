/* Copyright (c) 2016-2017, The Linux Foundation. All rights reserved.
 *
 * This program is free software; you can redistribute it and/or modify
 * it under the terms of the GNU General Public License version 2 and
 * only version 2 as published by the Free Software Foundation.
 *
 * This program is distributed in the hope that it will be useful,
 * but WITHOUT ANY WARRANTY; without even the implied warranty of
 * MERCHANTABILITY or FITNESS FOR A PARTICULAR PURPOSE.  See the
 * GNU General Public License for more details.
 */

#include "skeleton64.dtsi"
#include <dt-bindings/clock/qcom,gcc-sdm845.h>
#include <dt-bindings/clock/qcom,camcc-sdm845.h>
#include <dt-bindings/clock/qcom,dispcc-sdm845.h>
#include <dt-bindings/clock/qcom,gpucc-sdm845.h>
#include <dt-bindings/clock/qcom,videocc-sdm845.h>
#include <dt-bindings/clock/qcom,cpucc-sdm845.h>
#include <dt-bindings/clock/qcom,rpmh.h>
#include <dt-bindings/clock/qcom,aop-qmp.h>
#include <dt-bindings/regulator/qcom,rpmh-regulator.h>
#include <dt-bindings/interrupt-controller/arm-gic.h>
#include <dt-bindings/soc/qcom,tcs-mbox.h>
#include <dt-bindings/spmi/spmi.h>
#include <dt-bindings/thermal/thermal.h>
#include <dt-bindings/msm/msm-bus-ids.h>
#include <dt-bindings/soc/qcom,dcc_v2.h>

#define MHZ_TO_MBPS(mhz, w) ((mhz * 1000000 * w) / (1024 * 1024))

/ {
	model = "Qualcomm Technologies, Inc. SDM845";
	compatible = "qcom,sdm845";
	qcom,msm-id = <321 0x10000>;
	interrupt-parent = <&pdc>;

	aliases {
		ufshc1 = &ufshc_mem; /* Embedded UFS slot */
		pci-domain0 = &pcie0;
		pci-domain1 = &pcie1;
		sdhc2 = &sdhc_2; /* SDC2 SD card slot */
	};

	aliases {
		serial0 = &qupv3_se9_2uart;
		spi0 = &qupv3_se8_spi;
		i2c0 = &qupv3_se10_i2c;
		i2c1 = &qupv3_se3_i2c;
		hsuart0 = &qupv3_se6_4uart;
	};

	cpus {
		#address-cells = <2>;
		#size-cells = <0>;

		CPU0: cpu@0 {
			device_type = "cpu";
			compatible = "arm,armv8";
			reg = <0x0 0x0>;
			enable-method = "psci";
			efficiency = <1024>;
			cache-size = <0x8000>;
			cpu-release-addr = <0x0 0x90000000>;
			qcom,lmh-dcvs = <&lmh_dcvs0>;
			#cooling-cells = <2>;
			next-level-cache = <&L2_0>;
			sched-energy-costs = <&CPU_COST_0 &CLUSTER_COST_0>;
			L2_0: l2-cache {
			      compatible = "arm,arch-cache";
			      cache-size = <0x20000>;
			      cache-level = <2>;
			      next-level-cache = <&L3_0>;

				L3_0: l3-cache {
				      compatible = "arm,arch-cache";
				      cache-size = <0x200000>;
				      cache-level = <3>;
				};
			};
			L1_I_0: l1-icache {
				compatible = "arm,arch-cache";
				qcom,dump-size = <0x12000>;
			};
			L1_D_0: l1-dcache {
				compatible = "arm,arch-cache";
				qcom,dump-size = <0xa000>;
			};
			L1_TLB_0: l1-tlb {
				qcom,dump-size = <0x3000>;
			};
		};

		CPU1: cpu@100 {
			device_type = "cpu";
			compatible = "arm,armv8";
			reg = <0x0 0x100>;
			enable-method = "psci";
			efficiency = <1024>;
			cache-size = <0x8000>;
			cpu-release-addr = <0x0 0x90000000>;
			qcom,lmh-dcvs = <&lmh_dcvs0>;
			#cooling-cells = <2>;
			next-level-cache = <&L2_100>;
			sched-energy-costs = <&CPU_COST_0 &CLUSTER_COST_0>;
			L2_100: l2-cache {
			      compatible = "arm,arch-cache";
			      cache-size = <0x20000>;
			      cache-level = <2>;
			      next-level-cache = <&L3_0>;
			};
			L1_I_100: l1-icache {
				compatible = "arm,arch-cache";
				qcom,dump-size = <0x12000>;
			};
			L1_D_100: l1-dcache {
				compatible = "arm,arch-cache";
				qcom,dump-size = <0xa000>;
			};
			L1_TLB_100: l1-tlb {
				qcom,dump-size = <0x3000>;
			};
		};

		CPU2: cpu@200 {
			device_type = "cpu";
			compatible = "arm,armv8";
			reg = <0x0 0x200>;
			enable-method = "psci";
			efficiency = <1024>;
			cache-size = <0x8000>;
			cpu-release-addr = <0x0 0x90000000>;
			qcom,lmh-dcvs = <&lmh_dcvs0>;
			#cooling-cells = <2>;
			next-level-cache = <&L2_200>;
			sched-energy-costs = <&CPU_COST_0 &CLUSTER_COST_0>;
			L2_200: l2-cache {
			      compatible = "arm,arch-cache";
			      cache-size = <0x20000>;
			      cache-level = <2>;
			      next-level-cache = <&L3_0>;
			};
			L1_I_200: l1-icache {
				compatible = "arm,arch-cache";
				qcom,dump-size = <0x12000>;
			};
			L1_D_200: l1-dcache {
				compatible = "arm,arch-cache";
				qcom,dump-size = <0xa000>;
			};
			L1_TLB_200: l1-tlb {
				qcom,dump-size = <0x3000>;
			};
		};

		CPU3: cpu@300 {
			device_type = "cpu";
			compatible = "arm,armv8";
			reg = <0x0 0x300>;
			enable-method = "psci";
			efficiency = <1024>;
			cache-size = <0x8000>;
			cpu-release-addr = <0x0 0x90000000>;
			qcom,lmh-dcvs = <&lmh_dcvs0>;
			#cooling-cells = <2>;
			next-level-cache = <&L2_300>;
			sched-energy-costs = <&CPU_COST_0 &CLUSTER_COST_0>;
			L2_300: l2-cache {
			      compatible = "arm,arch-cache";
			      cache-size = <0x20000>;
			      cache-level = <2>;
			      next-level-cache = <&L3_0>;
			};
			L1_I_300: l1-icache {
				compatible = "arm,arch-cache";
				qcom,dump-size = <0x12000>;
			};
			L1_D_300: l1-dcache {
				compatible = "arm,arch-cache";
				qcom,dump-size = <0xa000>;
			};
			L1_TLB_300: l1-tlb {
				qcom,dump-size = <0x3000>;
			};
		};

		CPU4: cpu@400 {
			device_type = "cpu";
			compatible = "arm,armv8";
			reg = <0x0 0x400>;
			enable-method = "psci";
			efficiency = <1740>;
			cache-size = <0x20000>;
			cpu-release-addr = <0x0 0x90000000>;
			qcom,lmh-dcvs = <&lmh_dcvs1>;
			#cooling-cells = <2>;
			next-level-cache = <&L2_400>;
			sched-energy-costs = <&CPU_COST_1 &CLUSTER_COST_1>;
			L2_400: l2-cache {
			      compatible = "arm,arch-cache";
			      cache-size = <0x40000>;
			      cache-level = <2>;
			      next-level-cache = <&L3_0>;
			};
			L1_I_400: l1-icache {
				compatible = "arm,arch-cache";
				qcom,dump-size = <0x24000>;
			};
			L1_D_400: l1-dcache {
				compatible = "arm,arch-cache";
				qcom,dump-size = <0x14000>;
			};
			L1_TLB_400: l1-tlb {
				qcom,dump-size = <0x3c00>;
			};
		};

		CPU5: cpu@500 {
			device_type = "cpu";
			compatible = "arm,armv8";
			reg = <0x0 0x500>;
			enable-method = "psci";
			efficiency = <1740>;
			cache-size = <0x20000>;
			cpu-release-addr = <0x0 0x90000000>;
			qcom,lmh-dcvs = <&lmh_dcvs1>;
			#cooling-cells = <2>;
			next-level-cache = <&L2_500>;
			sched-energy-costs = <&CPU_COST_1 &CLUSTER_COST_1>;
			L2_500: l2-cache {
			      compatible = "arm,arch-cache";
			      cache-size = <0x40000>;
			      cache-level = <2>;
			      next-level-cache = <&L3_0>;
			};
			L1_I_500: l1-icache {
				compatible = "arm,arch-cache";
				qcom,dump-size = <0x24000>;
			};
			L1_D_500: l1-dcache {
				compatible = "arm,arch-cache";
				qcom,dump-size = <0x14000>;
			};
			L1_TLB_500: l1-tlb {
				qcom,dump-size = <0x3c00>;
			};
		};

		CPU6: cpu@600 {
			device_type = "cpu";
			compatible = "arm,armv8";
			reg = <0x0 0x600>;
			enable-method = "psci";
			efficiency = <1740>;
			cache-size = <0x20000>;
			cpu-release-addr = <0x0 0x90000000>;
			qcom,lmh-dcvs = <&lmh_dcvs1>;
			#cooling-cells = <2>;
			next-level-cache = <&L2_600>;
			sched-energy-costs = <&CPU_COST_1 &CLUSTER_COST_1>;
			L2_600: l2-cache {
			      compatible = "arm,arch-cache";
			      cache-size = <0x40000>;
			      cache-level = <2>;
			      next-level-cache = <&L3_0>;
			};
			L1_I_600: l1-icache {
				compatible = "arm,arch-cache";
				qcom,dump-size = <0x24000>;
			};
			L1_D_600: l1-dcache {
				compatible = "arm,arch-cache";
				qcom,dump-size = <0x14000>;
			};
			L1_TLB_600: l1-tlb {
				qcom,dump-size = <0x3c00>;
			};
		};

		CPU7: cpu@700 {
			device_type = "cpu";
			compatible = "arm,armv8";
			reg = <0x0 0x700>;
			enable-method = "psci";
			efficiency = <1740>;
			cache-size = <0x20000>;
			cpu-release-addr = <0x0 0x90000000>;
			qcom,lmh-dcvs = <&lmh_dcvs1>;
			#cooling-cells = <2>;
			next-level-cache = <&L2_700>;
			sched-energy-costs = <&CPU_COST_1 &CLUSTER_COST_1>;
			L2_700: l2-cache {
			      compatible = "arm,arch-cache";
			      cache-size = <0x40000>;
			      cache-level = <2>;
			      next-level-cache = <&L3_0>;
			};
			L1_I_700: l1-icache {
				compatible = "arm,arch-cache";
				qcom,dump-size = <0x24000>;
			};
			L1_D_700: l1-dcache {
				compatible = "arm,arch-cache";
				qcom,dump-size = <0x14000>;
			};
			L1_TLB_700: l1-tlb {
				qcom,dump-size = <0x3c00>;
			};
		};

		cpu-map {
			cluster0 {
				core0 {
					cpu = <&CPU0>;
				};

				core1 {
					cpu = <&CPU1>;
				};

				core2 {
					cpu = <&CPU2>;
				};

				core3 {
					cpu = <&CPU3>;
				};
			};

			cluster1 {
				core0 {
					cpu = <&CPU4>;
				};

				core1 {
					cpu = <&CPU5>;
				};

				core2 {
					cpu = <&CPU6>;
				};

				core3 {
					cpu = <&CPU7>;
				};
			};
		};
	};

	energy_costs: energy-costs {
		compatible = "sched-energy";

		CPU_COST_0: core-cost0 {
			busy-cost-data = <
				 300000   31
				 422400   38
				 499200   42
				 576000   46
				 652800   51
				 748800   58
				 825600   64
				 902400   70
				 979200   76
				1056000   83
				1132800   90
				1209600   97
				1286400  105
				1363200  114
				1440000  124
				1516800  136
				1593600  152
				1651200  167 /* speedbin 0,1 */
				1670400  173 /* speedbin 2 */
				1708800  186 /* speedbin 0,1 */
				1747200  201 /* speedbin 2 */
			>;
			idle-cost-data = <
				22 18 14 12
			>;
		};
		CPU_COST_1: core-cost1 {
			busy-cost-data = <
				300000   258
				422400   260
				499200   261
				576000   263
				652800   267
				729600   272
				806400   280
				883200   291
				960000   305
			       1036800   324
			       1113600   348
			       1190400   378
			       1267200   415
			       1344000   460
			       1420800   513
			       1497600   576
			       1574400   649
			       1651200   732
			       1728000   824
			       1804800   923
			       1881600  1027
			       1958400  1131
			       2035000  1228 /* speedbin 1,2 */
			       2092000  1290 /* speedbin 1 */
			       2112000  1308 /* speedbin 2 */
			       2208000  1363 /* speedbin 2 */
			>;
			idle-cost-data = <
				100 80 60 40
			>;
		};
		CLUSTER_COST_0: cluster-cost0 {
			busy-cost-data = <
				 300000   3
				 422400   4
				 499200   4
				 576000   4
				 652800   5
				 748800   5
				 825600   6
				 902400   7
				 979200   7
				1056000   8
				1132800   9
				1209600   9
				1286400  10
				1363200  11
				1440000  12
				1516800  13
				1593600  15
				1651200  17 /* speedbin 0,1 */
				1670400  19 /* speedbin 2 */
				1708800  21 /* speedbin 0,1 */
				1747200  23 /* speedbin 2 */
			>;
			idle-cost-data = <
				4 3 2 1
			>;
		};
		CLUSTER_COST_1: cluster-cost1 {
			busy-cost-data = <
				300000  24
				422400  24
				499200  25
				576000  25
				652800  26
				729600  27
				806400  28
				883200  29
				960000  30
			       1036800  32
			       1113600  34
			       1190400  37
			       1267200  40
			       1344000  45
			       1420800  50
			       1497600  57
			       1574400  64
			       1651200  74
			       1728000  84
			       1804800  96
			       1881600 106
			       1958400 113
			       2035000 120 /* speedbin 1,2 */
			       2092000 125 /* speedbin 1 */
			       2112000 127 /* speedbin 2 */
			       2208000 130 /* speedbin 2 */
			>;
			idle-cost-data = <
				4 3 2 1
			>;
		};
	}; /* energy-costs */

	psci {
		compatible = "arm,psci-1.0";
		method = "smc";
	};

	chosen {
		bootargs = "rcupdate.rcu_expedited=1";
	};

	soc: soc { };

	vendor: vendor {
		#address-cells = <1>;
		#size-cells = <1>;
		ranges = <0 0 0 0xffffffff>;
		compatible = "simple-bus";
	};

	firmware: firmware {
		android {
			compatible = "android,firmware";
			vbmeta {
				compatible = "android,vbmeta";
				parts = "vbmeta,boot,system,vendor,dtbo";
			};

			fstab {
				compatible = "android,fstab";
				vendor {
					compatible = "android,vendor";
					dev = "/dev/block/platform/soc/1d84000.ufshc/by-name/vendor";
					type = "ext4";
					mnt_flags = "ro,barrier=1,discard";
					fsmgr_flags = "wait,slotselect,avb";
				};
			};
		};
	};

	reserved-memory {
		#address-cells = <2>;
		#size-cells = <2>;
		ranges;

		hyp_region: hyp_region@85700000 {
			no-map;
			reg = <0 0x85700000 0 0x600000>;
		};

		xbl_region: xbl_region@85e00000 {
			no-map;
			reg = <0 0x85e00000 0 0x100000>;
		};

		removed_region: removed_region@85fc0000 {
			no-map;
			reg = <0 0x85fc0000 0 0x2f40000>;
		};

		qseecom_mem: qseecom_region@0x8ab00000 {
			compatible = "shared-dma-pool";
			no-map;
			reg = <0 0x8ab00000 0 0x1400000>;
		};

		pil_camera_mem: camera_region@0x8bf00000 {
			compatible = "removed-dma-pool";
			no-map;
			reg = <0 0x8bf00000 0 0x500000>;
		};

		pil_ipa_fw_mem: ips_fw_region@0x8c400000 {
			compatible = "removed-dma-pool";
			no-map;
			reg = <0 0x8c400000 0 0x10000>;
		};

		pil_ipa_gsi_mem: ipa_gsi_region@0x8c410000 {
			compatible = "removed-dma-pool";
			no-map;
			reg = <0 0x8c410000 0 0x5000>;
		};

		pil_gpu_mem: gpu_region@0x8c415000 {
			compatible = "removed-dma-pool";
			no-map;
			reg = <0 0x8c415000 0 0x2000>;
		};

		pil_adsp_mem: adsp_region@0x8c500000 {
			compatible = "removed-dma-pool";
			no-map;
			reg = <0 0x8c500000 0 0x1a00000>;
		};

		wlan_fw_region: wlan_fw_region@0x8df00000 {
			compatible = "removed-dma-pool";
			no-map;
			reg = <0 0x8df00000 0 0x100000>;
		};

		pil_modem_mem: modem_region@0x8e000000 {
			compatible = "removed-dma-pool";
			no-map;
			reg = <0 0x8e000000 0 0x7800000>;
		};

		pil_video_mem: video_region@0x95800000 {
			compatible = "removed-dma-pool";
			no-map;
			reg = <0 0x95800000 0 0x500000>;
		};

		pil_cdsp_mem: cdsp_region@0x95d00000 {
			compatible = "removed-dma-pool";
			no-map;
			reg = <0 0x95d00000 0 0x800000>;
		};

		pil_mba_mem: mba_region@0x96500000 {
			compatible = "removed-dma-pool";
			no-map;
			reg = <0 0x96500000 0 0x200000>;
		};

		pil_slpi_mem: slpi_region@0x96700000 {
			compatible = "removed-dma-pool";
			no-map;
			reg = <0 0x96700000 0 0x1400000>;
		};

		pil_spss_mem: pil_spss_region@0x97b00000 {
			compatible = "removed-dma-pool";
			no-map;
			reg = <0 0x97b00000 0 0x100000>;
		};

		adsp_mem: adsp_region {
			compatible = "shared-dma-pool";
			alloc-ranges = <0 0x00000000 0 0xffffffff>;
			reusable;
			alignment = <0 0x400000>;
			size = <0 0x1000000>;
		};

		qseecom_ta_mem: qseecom_ta_region {
			compatible = "shared-dma-pool";
			alloc-ranges = <0 0x00000000 0 0xffffffff>;
			reusable;
			alignment = <0 0x400000>;
			size = <0 0x1000000>;
		};

		secure_sp_mem: secure_sp_region { /* SPSS-HLOS ION shared mem */
			compatible = "shared-dma-pool";
			alloc-ranges = <0 0x00000000 0 0xffffffff>; /* 32-bit */
			reusable;
			alignment = <0 0x400000>;
			size = <0 0x800000>;
		};

		cont_splash_memory: cont_splash_region@9d400000 {
			reg = <0x0 0x9d400000 0x0 0x02400000>;
			label = "cont_splash_region";
		};

		secure_display_memory: secure_display_region {
			compatible = "shared-dma-pool";
			alloc-ranges = <0 0x00000000 0 0xffffffff>;
			reusable;
			alignment = <0 0x400000>;
			size = <0 0x5c00000>;
		};

		dump_mem: mem_dump_region {
			compatible = "shared-dma-pool";
			reusable;
			size = <0 0x2400000>;
		};

		/* global autoconfigured region for contiguous allocations */
		linux,cma {
			compatible = "shared-dma-pool";
			alloc-ranges = <0 0x00000000 0 0xffffffff>;
			reusable;
			alignment = <0 0x400000>;
			size = <0 0x2000000>;
			linux,cma-default;
		};
	};
};

#include "msm-gdsc-sdm845.dtsi"
#include "sdm845-sde-pll.dtsi"
#include "msm-rdbg.dtsi"
#include "sdm845-sde.dtsi"
#include "sdm845-qupv3.dtsi"

&soc {
	#address-cells = <1>;
	#size-cells = <1>;
	ranges = <0 0 0 0xffffffff>;
	compatible = "simple-bus";

	jtag_mm0: jtagmm@7040000 {
		compatible = "qcom,jtagv8-mm";
		reg = <0x7040000 0x1000>;
		reg-names = "etm-base";

		clocks = <&clock_aop QDSS_CLK>;
		clock-names = "core_clk";

		qcom,coresight-jtagmm-cpu = <&CPU0>;
	};

	jtag_mm1: jtagmm@7140000 {
		compatible = "qcom,jtagv8-mm";
		reg = <0x7140000 0x1000>;
		reg-names = "etm-base";

		clocks = <&clock_aop QDSS_CLK>;
		clock-names = "core_clk";

		qcom,coresight-jtagmm-cpu = <&CPU1>;
	};

	jtag_mm2: jtagmm@7240000 {
		compatible = "qcom,jtagv8-mm";
		reg = <0x7240000 0x1000>;
		reg-names = "etm-base";

		clocks = <&clock_aop QDSS_CLK>;
		clock-names = "core_clk";

		qcom,coresight-jtagmm-cpu = <&CPU2>;
	};

	jtag_mm3: jtagmm@7340000 {
		compatible = "qcom,jtagv8-mm";
		reg = <0x7340000 0x1000>;
		reg-names = "etm-base";

		clocks = <&clock_aop QDSS_CLK>;
		clock-names = "core_clk";

		qcom,coresight-jtagmm-cpu = <&CPU3>;
	};

	jtag_mm4: jtagmm@7440000 {
		compatible = "qcom,jtagv8-mm";
		reg = <0x7440000 0x1000>;
		reg-names = "etm-base";

		clocks = <&clock_aop QDSS_CLK>;
		clock-names = "core_clk";

		qcom,coresight-jtagmm-cpu = <&CPU4>;
	};

	jtag_mm5: jtagmm@7540000 {
		compatible = "qcom,jtagv8-mm";
		reg = <0x7540000 0x1000>;
		reg-names = "etm-base";

		clocks = <&clock_aop QDSS_CLK>;
		clock-names = "core_clk";

		qcom,coresight-jtagmm-cpu = <&CPU5>;
	};

	jtag_mm6: jtagmm@7640000 {
		compatible = "qcom,jtagv8-mm";
		reg = <0x7640000 0x1000>;
		reg-names = "etm-base";

		clocks = <&clock_aop QDSS_CLK>;
		clock-names = "core_clk";

		qcom,coresight-jtagmm-cpu = <&CPU6>;
	};

	jtag_mm7: jtagmm@7740000 {
		compatible = "qcom,jtagv8-mm";
		reg = <0x7740000 0x1000>;
		reg-names = "etm-base";

		clocks = <&clock_aop QDSS_CLK>;
		clock-names = "core_clk";

		qcom,coresight-jtagmm-cpu = <&CPU7>;
	};

	intc: interrupt-controller@17a00000 {
		compatible = "arm,gic-v3";
		#interrupt-cells = <3>;
		interrupt-controller;
		#redistributor-regions = <1>;
		redistributor-stride = <0x0 0x20000>;
		reg = <0x17a00000 0x10000>,     /* GICD */
		      <0x17a60000 0x100000>;    /* GICR * 8 */
		interrupts = <1 9 4>;
		interrupt-parent = <&intc>;
	};

	pdc: interrupt-controller@b220000{
		compatible = "qcom,pdc-sdm845";
		reg = <0xb220000 0x400>;
		#interrupt-cells = <3>;
		interrupt-parent = <&intc>;
		interrupt-controller;
	};

	timer {
		compatible = "arm,armv8-timer";
		interrupts = <1 1 0xf08>,
			     <1 2 0xf08>,
			     <1 3 0xf08>,
			     <1 0 0xf08>;
		clock-frequency = <19200000>;
	};

	timer@0x17C90000{
		#address-cells = <1>;
		#size-cells = <1>;
		ranges;
		compatible = "arm,armv7-timer-mem";
		reg = <0x17C90000 0x1000>;
		clock-frequency = <19200000>;

		frame@0x17CA0000 {
			frame-number = <0>;
			interrupts = <0 7 0x4>,
				     <0 6 0x4>;
			reg = <0x17CA0000 0x1000>,
			      <0x17CB0000 0x1000>;
		};

		frame@17cc0000 {
			frame-number = <1>;
			interrupts = <0 8 0x4>;
			reg = <0x17cc0000 0x1000>;
			status = "disabled";
		};

		frame@17cd0000 {
			frame-number = <2>;
			interrupts = <0 9 0x4>;
			reg = <0x17cd0000 0x1000>;
			status = "disabled";
		};

		frame@17ce0000 {
			frame-number = <3>;
			interrupts = <0 10 0x4>;
			reg = <0x17ce0000 0x1000>;
			status = "disabled";
		};

		frame@17cf0000 {
			frame-number = <4>;
			interrupts = <0 11 0x4>;
			reg = <0x17cf0000 0x1000>;
			status = "disabled";
		};

		frame@17d00000 {
			frame-number = <5>;
			interrupts = <0 12 0x4>;
			reg = <0x17d00000 0x1000>;
			status = "disabled";
		};

		frame@17d10000 {
			frame-number = <6>;
			interrupts = <0 13 0x4>;
			reg = <0x17d10000 0x1000>;
			status = "disabled";
		};
	};

	restart@10ac000 {
		compatible = "qcom,pshold";
		reg = <0xC264000 0x4>,
		      <0x1fd3000 0x4>;
		reg-names = "pshold-base", "tcsr-boot-misc-detect";
	};

	aop-msg-client {
		compatible = "qcom,debugfs-qmp-client";
		mboxes = <&qmp_aop 0>;
		mbox-names = "aop";
	};

	spmi_bus: qcom,spmi@c440000 {
		compatible = "qcom,spmi-pmic-arb";
		reg = <0xc440000 0x1100>,
		      <0xc600000 0x2000000>,
		      <0xe600000 0x100000>,
		      <0xe700000 0xa0000>,
		      <0xc40a000 0x26000>;
		reg-names = "core", "chnls", "obsrvr", "intr", "cnfg";
		interrupt-names = "periph_irq";
		interrupts = <GIC_SPI 481 IRQ_TYPE_NONE>;
		qcom,ee = <0>;
		qcom,channel = <0>;
		#address-cells = <2>;
		#size-cells = <0>;
		interrupt-controller;
		#interrupt-cells = <4>;
		cell-index = <0>;
		qcom,enable-ahb-bus-workaround;
	};

	spmi_debug_bus: qcom,spmi-debug@6b22000 {
		compatible = "qcom,spmi-pmic-arb-debug";
		reg = <0x6b22000 0x60>, <0x7820A8 4>;
		reg-names = "core", "fuse";
		clocks = <&clock_aop QDSS_CLK>;
		clock-names = "core_clk";
		qcom,fuse-disable-bit = <12>;
		#address-cells = <2>;
		#size-cells = <0>;

		qcom,pm8998-debug@0 {
			compatible = "qcom,spmi-pmic";
			reg = <0x0 SPMI_USID>;
			#address-cells = <2>;
			#size-cells = <0>;
			qcom,can-sleep;
		};

		qcom,pm8998-debug@1 {
			compatible = "qcom,spmi-pmic";
			reg = <0x1 SPMI_USID>;
			#address-cells = <2>;
			#size-cells = <0>;
			qcom,can-sleep;
		};

		qcom,pmi8998-debug@2 {
			compatible = "qcom,spmi-pmic";
			reg = <0x2 SPMI_USID>;
			#address-cells = <2>;
			#size-cells = <0>;
			qcom,can-sleep;
		};

		qcom,pmi8998-debug@3 {
			compatible = "qcom,spmi-pmic";
			reg = <0x3 SPMI_USID>;
			#address-cells = <2>;
			#size-cells = <0>;
			qcom,can-sleep;
		};

		qcom,pm8005-debug@4 {
			compatible = "qcom,spmi-pmic";
			reg = <0x4 SPMI_USID>;
			#address-cells = <2>;
			#size-cells = <0>;
			qcom,can-sleep;
		};

		qcom,pm8005-debug@5 {
			compatible = "qcom,spmi-pmic";
			reg = <0x5 SPMI_USID>;
			#address-cells = <2>;
			#size-cells = <0>;
			qcom,can-sleep;
		};
	};

	cpubw: qcom,cpubw {
		compatible = "qcom,devbw";
		governor = "performance";
		qcom,src-dst-ports =
			<MSM_BUS_MASTER_AMPSS_M0 MSM_BUS_SLAVE_LLCC>;
		qcom,active-only;
		qcom,bw-tbl =
			< MHZ_TO_MBPS(150, 16) >, /*  2288 MB/s */
			< MHZ_TO_MBPS(300, 16) >, /*  4577 MB/s */
			< MHZ_TO_MBPS(426, 16) >, /*  6500 MB/s */
			< MHZ_TO_MBPS(533, 16) >, /*  8132 MB/s */
			< MHZ_TO_MBPS(600, 16) >, /*  9155 MB/s */
			< MHZ_TO_MBPS(700, 16) >; /* 10681 MB/s */
	};

	bwmon: qcom,cpu-bwmon {
		compatible = "qcom,bimc-bwmon4";
		reg = <0x1436400 0x300>, <0x1436300 0x200>;
		reg-names = "base", "global_base";
		interrupts = <0 581 4>;
		qcom,mport = <0>;
		qcom,hw-timer-hz = <19200000>;
		qcom,target-dev = <&cpubw>;
	};

	llccbw: qcom,llccbw {
		compatible = "qcom,devbw";
		governor = "performance";
		qcom,src-dst-ports =
			<MSM_BUS_MASTER_LLCC MSM_BUS_SLAVE_EBI_CH0>;
		qcom,active-only;
		qcom,bw-tbl =
			< MHZ_TO_MBPS( 200, 4) >, /* 762 MB/s */
			< MHZ_TO_MBPS( 300, 4) >, /* 1144 MB/s */
			< MHZ_TO_MBPS( 451, 4) >, /* 1720 MB/s */
			< MHZ_TO_MBPS( 547, 4) >, /* 2086 MB/s */
			< MHZ_TO_MBPS( 681, 4) >, /* 2597 MB/s */
			< MHZ_TO_MBPS( 768, 4) >, /* 2929 MB/s */
			< MHZ_TO_MBPS(1017, 4) >, /* 3879 MB/s */
			< MHZ_TO_MBPS(1296, 4) >, /* 4943 MB/s */
			< MHZ_TO_MBPS(1555, 4) >, /* 5931 MB/s */
			< MHZ_TO_MBPS(1804, 4) >; /* 6881 MB/s */
	};

	llcc_bwmon: qcom,llcc-bwmon {
		compatible = "qcom,bimc-bwmon5";
		reg = <0x0114A000 0x1000>;
		reg-names = "base";
		interrupts = <GIC_SPI 580 IRQ_TYPE_LEVEL_HIGH>;
		qcom,hw-timer-hz = <19200000>;
		qcom,target-dev = <&llccbw>;
		qcom,count-unit = <0x400000>;
		qcom,byte-mid-mask = <0xe000>;
		qcom,byte-mid-match = <0xe000>;
	};

	memlat_cpu0: qcom,memlat-cpu0 {
		compatible = "qcom,devbw";
		governor = "powersave";
		qcom,src-dst-ports = <1 512>;
		qcom,active-only;
		qcom,bw-tbl =
			< MHZ_TO_MBPS( 200, 4) >, /* 762 MB/s */
			< MHZ_TO_MBPS( 300, 4) >, /* 1144 MB/s */
			< MHZ_TO_MBPS( 451, 4) >, /* 1720 MB/s */
			< MHZ_TO_MBPS( 547, 4) >, /* 2086 MB/s */
			< MHZ_TO_MBPS( 681, 4) >, /* 2597 MB/s */
			< MHZ_TO_MBPS( 768, 4) >, /* 2929 MB/s */
			< MHZ_TO_MBPS(1017, 4) >, /* 3879 MB/s */
			< MHZ_TO_MBPS(1296, 4) >, /* 4943 MB/s */
			< MHZ_TO_MBPS(1555, 4) >, /* 5931 MB/s */
			< MHZ_TO_MBPS(1804, 4) >; /* 6881 MB/s */
	};

	memlat_cpu4: qcom,memlat-cpu4 {
		compatible = "qcom,devbw";
		governor = "powersave";
		qcom,src-dst-ports = <1 512>;
		qcom,active-only;
		status = "ok";
		qcom,bw-tbl =
			< MHZ_TO_MBPS( 200, 4) >, /* 762 MB/s */
			< MHZ_TO_MBPS( 300, 4) >, /* 1144 MB/s */
			< MHZ_TO_MBPS( 451, 4) >, /* 1720 MB/s */
			< MHZ_TO_MBPS( 547, 4) >, /* 2086 MB/s */
			< MHZ_TO_MBPS( 681, 4) >, /* 2597 MB/s */
			< MHZ_TO_MBPS( 768, 4) >, /* 2929 MB/s */
			< MHZ_TO_MBPS(1017, 4) >, /* 3879 MB/s */
			< MHZ_TO_MBPS(1296, 4) >, /* 4943 MB/s */
			< MHZ_TO_MBPS(1555, 4) >, /* 5931 MB/s */
			< MHZ_TO_MBPS(1804, 4) >; /* 6881 MB/s */
	};

	snoc_cnoc_keepalive: qcom,snoc_cnoc_keepalive {
		compatible = "qcom,devbw";
		governor = "powersave";
		qcom,src-dst-ports = <139 627>;
		qcom,active-only;
		status = "ok";
		qcom,bw-tbl =
			< 1 >;
	};

	devfreq_memlat_0: qcom,cpu0-memlat-mon {
		compatible = "qcom,arm-memlat-mon";
		qcom,cpulist = <&CPU0 &CPU1 &CPU2 &CPU3>;
		qcom,target-dev = <&memlat_cpu0>;
		qcom,cachemiss-ev = <0x2A>;
		qcom,core-dev-table =
			<  300000 MHZ_TO_MBPS( 200, 4) >,
			<  748800 MHZ_TO_MBPS( 451, 4) >,
			< 1132800 MHZ_TO_MBPS( 547, 4) >,
			< 1440000 MHZ_TO_MBPS( 768, 4) >,
			< 1593600 MHZ_TO_MBPS(1017, 4) >;
	};

	devfreq_memlat_4: qcom,cpu4-memlat-mon {
		compatible = "qcom,arm-memlat-mon";
		qcom,cpulist = <&CPU4 &CPU5 &CPU6 &CPU7>;
		qcom,target-dev = <&memlat_cpu4>;
		qcom,cachemiss-ev = <0x2A>;
		qcom,core-dev-table =
			<  300000 MHZ_TO_MBPS( 200, 4) >,
			<  499200 MHZ_TO_MBPS( 451, 4) >,
			<  806400 MHZ_TO_MBPS( 547, 4) >,
			< 1036800 MHZ_TO_MBPS( 768, 4) >,
			< 1190400 MHZ_TO_MBPS(1017, 4) >,
			< 1574400 MHZ_TO_MBPS(1296, 4) >,
			< 1728000 MHZ_TO_MBPS(1555, 4) >,
			< 1958400 MHZ_TO_MBPS(1804, 4) >;
	};

	l3_cpu0: qcom,l3-cpu0 {
		compatible = "devfreq-simple-dev";
		clock-names = "devfreq_clk";
		clocks = <&clock_cpucc L3_CLUSTER0_VOTE_CLK>;
		governor = "performance";
	};

	l3_cpu4: qcom,l3-cpu4 {
		compatible = "devfreq-simple-dev";
		clock-names = "devfreq_clk";
		clocks = <&clock_cpucc L3_CLUSTER1_VOTE_CLK>;
		governor = "performance";
	};

	devfreq_l3lat_0: qcom,cpu0-l3lat-mon {
		compatible = "qcom,arm-memlat-mon";
		qcom,cpulist = <&CPU0 &CPU1 &CPU2 &CPU3>;
		qcom,target-dev = <&l3_cpu0>;
		qcom,cachemiss-ev = <0x17>;
		qcom,core-dev-table =
			<  300000  300000000 >,
			<  748800  576000000 >,
			<  979200  652800000 >,
			< 1209600  806400000 >,
			< 1516800  883200000 >,
			< 1593600  960000000 >,
			< 1708800 1305600000 >;
	};

	devfreq_l3lat_4: qcom,cpu4-l3lat-mon {
		compatible = "qcom,arm-memlat-mon";
		qcom,cpulist = <&CPU4 &CPU5 &CPU6 &CPU7>;
		qcom,target-dev = <&l3_cpu4>;
		qcom,cachemiss-ev = <0x17>;
		qcom,core-dev-table =
			<  300000  300000000 >,
			< 1036800  576000000 >,
			< 1190400  806400000 >,
			< 1574400  883200000 >,
			< 1804800  960000000 >,
			< 1958400 1305600000 >;
	};

	l3_cdsp: qcom,l3-cdsp {
		compatible = "devfreq-simple-dev";
		clock-names = "devfreq_clk";
		clocks = <&clock_cpucc L3_MISC_VOTE_CLK>;
		governor = "powersave";
	};

	cpu_pmu: cpu-pmu {
		compatible = "arm,armv8-pmuv3";
		qcom,irq-is-percpu;
		interrupts = <1 5 4>;
	};

	mincpubw: qcom,mincpubw {
		compatible = "qcom,devbw";
		governor = "powersave";
		qcom,src-dst-ports = <1 512>;
		qcom,active-only;
		qcom,bw-tbl =
			< MHZ_TO_MBPS( 200, 4) >, /* 762 MB/s */
			< MHZ_TO_MBPS( 300, 4) >, /* 1144 MB/s */
			< MHZ_TO_MBPS( 451, 4) >, /* 1720 MB/s */
			< MHZ_TO_MBPS( 547, 4) >, /* 2086 MB/s */
			< MHZ_TO_MBPS( 681, 4) >, /* 2597 MB/s */
			< MHZ_TO_MBPS( 768, 4) >, /* 2929 MB/s */
			< MHZ_TO_MBPS(1017, 4) >, /* 3879 MB/s */
			< MHZ_TO_MBPS(1296, 4) >, /* 4943 MB/s */
			< MHZ_TO_MBPS(1555, 4) >, /* 5931 MB/s */
			< MHZ_TO_MBPS(1804, 4) >; /* 6881 MB/s */
	};

	devfreq_cpufreq: devfreq-cpufreq {
		mincpubw-cpufreq {
			target-dev = <&mincpubw>;
			cpu-to-dev-map-0 =
				< 1708800 MHZ_TO_MBPS(200, 4) >;
			cpu-to-dev-map-4 =
				< 1881600 MHZ_TO_MBPS(200, 4) >,
				< 2208000 MHZ_TO_MBPS(681, 4) >;
		};
	};

	devfreq_compute: qcom,devfreq-compute {
		compatible = "qcom,arm-cpu-mon";
		qcom,cpulist = <&CPU4 &CPU5 &CPU6 &CPU7>;
		qcom,target-dev = <&mincpubw>;
		qcom,core-dev-table =
			< 1881600 MHZ_TO_MBPS(200, 4) >,
			< 2208000 MHZ_TO_MBPS(681, 4) >;
	};

	clock_rpmh: qcom,rpmhclk {
		compatible = "qcom,rpmh-clk-sdm845";
		#clock-cells = <1>;
		mboxes = <&apps_rsc 0>;
		mbox-names = "apps";
	};

	clock_gcc: qcom,gcc@100000 {
		compatible = "qcom,gcc-sdm845", "syscon";
		reg = <0x100000 0x1f0000>;
		reg-names = "cc_base";
		vdd_cx-supply = <&pm8998_s9_level>;
		vdd_cx_ao-supply = <&pm8998_s9_level_ao>;
		#clock-cells = <1>;
		#reset-cells = <1>;
	};

	clock_videocc: qcom,videocc@ab00000 {
		compatible = "qcom,video_cc-sdm845", "syscon";
		reg = <0xab00000 0x10000>;
		reg-names = "cc_base";
		vdd_cx-supply = <&pm8998_s9_level>;
		#clock-cells = <1>;
		#reset-cells = <1>;
	};

	clock_camcc: qcom,camcc@ad00000 {
		compatible = "qcom,cam_cc-sdm845", "syscon";
		reg = <0xad00000 0x10000>;
		reg-names = "cc_base";
		vdd_cx-supply = <&pm8998_s9_level>;
		vdd_mx-supply = <&pm8998_s6_level>;
		qcom,cam_cc_csi0phytimer_clk_src-opp-handle = <&cam_csiphy0>;
		qcom,cam_cc_csi1phytimer_clk_src-opp-handle = <&cam_csiphy1>;
		qcom,cam_cc_csi2phytimer_clk_src-opp-handle = <&cam_csiphy2>;
		qcom,cam_cc_cci_clk_src-opp-handle = <&cam_cci>;
		qcom,cam_cc_ife_0_csid_clk_src-opp-handle = <&cam_csid0>;
		qcom,cam_cc_ife_0_clk_src-opp-handle = <&cam_vfe0>;
		qcom,cam_cc_ife_1_csid_clk_src-opp-handle = <&cam_csid1>;
		qcom,cam_cc_ife_1_clk_src-opp-handle = <&cam_vfe1>;
		qcom,cam_cc_ife_lite_csid_clk_src-opp-handle = <&cam_csid_lite>;
		qcom,cam_cc_ife_lite_clk_src-opp-handle = <&cam_vfe_lite>;
		qcom,cam_cc_icp_clk_src-opp-handle = <&cam_a5>;
		qcom,cam_cc_ipe_0_clk_src-opp-handle = <&cam_ipe0>;
		qcom,cam_cc_ipe_1_clk_src-opp-handle = <&cam_ipe1>;
		qcom,cam_cc_bps_clk_src-opp-handle = <&cam_bps>;
		#clock-cells = <1>;
		#reset-cells = <1>;
	};

	clock_dispcc: qcom,dispcc@af00000 {
		compatible = "qcom,dispcc-sdm845", "syscon";
		reg = <0xaf00000 0x10000>;
		reg-names = "cc_base";
		vdd_cx-supply = <&pm8998_s9_level>;
		#clock-cells = <1>;
		#reset-cells = <1>;
	};

	clock_gpucc: qcom,gpucc@5090000 {
		compatible = "qcom,gpucc-sdm845", "syscon";
		reg = <0x5090000 0x9000>;
		reg-names = "cc_base";
		vdd_cx-supply = <&pm8998_s9_level>;
		vdd_mx-supply = <&pm8998_s6_level>;
		qcom,gpu_cc_gmu_clk_src-opp-handle = <&gmu>;
		#clock-cells = <1>;
		#reset-cells = <1>;
	};

	clock_gfx: qcom,gfxcc@5090000 {
		compatible = "qcom,gfxcc-sdm845";
		reg = <0x5090000 0x9000>;
		reg-names = "cc_base";
		vdd_gfx-supply = <&pm8005_s1_level>;
		qcom,gpu_cc_gx_gfx3d_clk_src-opp-handle = <&msm_gpu>;
		#clock-cells = <1>;
		#reset-cells = <1>;
	};

	cpucc_debug: syscon@17970018 {
		compatible = "syscon";
		reg = <0x17970018 0x4>;
	};

	clock_cpucc: qcom,cpucc@0x17d41000 {
		compatible = "qcom,clk-cpu-osm";
		reg = <0x17d41000 0x1400>,
			<0x17d43000 0x1400>,
<<<<<<< HEAD
			<0x17d45800 0x1400>,
			<0x784248 0x4>;
		reg-names = "osm_l3_base", "osm_pwrcl_base", "osm_perfcl_base",
							"cpr_rc";
=======
			<0x17d45800 0x1400>;
		reg-names = "osm_l3_base", "osm_pwrcl_base", "osm_perfcl_base";
>>>>>>> 38ef2dbc
		vdd_l3_mx_ao-supply = <&pm8998_s6_level_ao>;
		vdd_pwrcl_mx_ao-supply = <&pm8998_s6_level_ao>;

		qcom,mx-turbo-freq = <1478400000 1689600000 3300000001>;
		l3-devs = <&l3_cpu0 &l3_cpu4 &l3_cdsp>;

		clock-names = "xo_ao";
		clocks = <&clock_rpmh RPMH_CXO_CLK_A>;
		#clock-cells = <1>;
	};

	clock_debug: qcom,cc-debug@100000 {
		compatible = "qcom,debugcc-sdm845";
		qcom,cc-count = <5>;
		qcom,gcc = <&clock_gcc>;
		qcom,videocc = <&clock_videocc>;
		qcom,camcc = <&clock_camcc>;
		qcom,dispcc = <&clock_dispcc>;
		qcom,gpucc = <&clock_gpucc>;
		qcom,cpucc = <&cpucc_debug>;
		clock-names = "xo_clk_src";
		clocks = <&clock_rpmh RPMH_CXO_CLK>;
		#clock-cells = <1>;
	};

	clock_aop: qcom,aopclk {
		compatible = "qcom,aop-qmp-clk-v1";
		#clock-cells = <1>;
		mboxes = <&qmp_aop 0>;
		mbox-names = "qdss_clk";
	};

	ufs_ice: ufsice@1d90000 {
		compatible = "qcom,ice";
		reg = <0x1d90000 0x8000>;
		qcom,enable-ice-clk;
		clock-names = "ufs_core_clk", "bus_clk",
				"iface_clk", "ice_core_clk";
		clocks = <&clock_gcc GCC_UFS_PHY_AXI_CLK>,
			 <&clock_gcc GCC_UFS_MEM_CLKREF_CLK>,
			 <&clock_gcc GCC_UFS_PHY_AHB_CLK>,
			 <&clock_gcc GCC_UFS_PHY_ICE_CORE_CLK>;
		qcom,op-freq-hz = <0>, <0>, <0>, <300000000>;
		vdd-hba-supply = <&ufs_phy_gdsc>;
		qcom,msm-bus,name = "ufs_ice_noc";
		qcom,msm-bus,num-cases = <2>;
		qcom,msm-bus,num-paths = <1>;
		qcom,msm-bus,vectors-KBps =
				<1 650 0 0>,    /* No vote */
				<1 650 1000 0>; /* Max. bandwidth */
		qcom,bus-vector-names = "MIN",
					"MAX";
		qcom,instance-type = "ufs";
	};

	ufsphy_mem: ufsphy_mem@1d87000 {
		reg = <0x1d87000 0xda8>; /* PHY regs */
		reg-names = "phy_mem";
		#phy-cells = <0>;

		lanes-per-direction = <2>;

		clock-names = "ref_clk_src",
			"ref_clk",
			"ref_aux_clk";
		clocks = <&clock_rpmh RPMH_CXO_CLK>,
			<&clock_gcc GCC_UFS_MEM_CLKREF_CLK>,
			<&clock_gcc GCC_UFS_PHY_PHY_AUX_HW_CTL_CLK>;

		status = "disabled";
	};

	ufshc_mem: ufshc@1d84000 {
		compatible = "qcom,ufshc";
		reg = <0x1d84000 0x2500>;
		interrupts = <0 265 0>;
		phys = <&ufsphy_mem>;
		phy-names = "ufsphy";
		ufs-qcom-crypto = <&ufs_ice>;

		lanes-per-direction = <2>;
		dev-ref-clk-freq = <0>; /* 19.2 MHz */

		clock-names =
			"core_clk",
			"bus_aggr_clk",
			"iface_clk",
			"core_clk_unipro",
			"core_clk_ice",
			"ref_clk",
			"tx_lane0_sync_clk",
			"rx_lane0_sync_clk",
			"rx_lane1_sync_clk";
		clocks =
			<&clock_gcc GCC_UFS_PHY_AXI_HW_CTL_CLK>,
			<&clock_gcc GCC_AGGRE_UFS_PHY_AXI_HW_CTL_CLK>,
			<&clock_gcc GCC_UFS_PHY_AHB_CLK>,
			<&clock_gcc GCC_UFS_PHY_UNIPRO_CORE_HW_CTL_CLK>,
			<&clock_gcc GCC_UFS_PHY_ICE_CORE_HW_CTL_CLK>,
			<&clock_rpmh RPMH_CXO_CLK>,
			<&clock_gcc GCC_UFS_PHY_TX_SYMBOL_0_CLK>,
			<&clock_gcc GCC_UFS_PHY_RX_SYMBOL_0_CLK>,
			<&clock_gcc GCC_UFS_PHY_RX_SYMBOL_1_CLK>;
		freq-table-hz =
			<50000000 200000000>,
			<0 0>,
			<0 0>,
			<37500000 150000000>,
			<75000000 300000000>,
			<0 0>,
			<0 0>,
			<0 0>,
			<0 0>;

		non-removable;
		qcom,msm-bus,name = "ufshc_mem";
		qcom,msm-bus,num-cases = <22>;
		qcom,msm-bus,num-paths = <2>;
		qcom,msm-bus,vectors-KBps =
		/*
		 * During HS G3 UFS runs at nominal voltage corner, vote
		 * higher bandwidth to push other buses in the data path
		 * to run at nominal to achieve max throughput.
		 * 4GBps pushes BIMC to run at nominal.
		 * 200MBps pushes CNOC to run at nominal.
		 * Vote for half of this bandwidth for HS G3 1-lane.
		 * For max bandwidth, vote high enough to push the buses
		 * to run in turbo voltage corner.
		 */
		<123 512 0 0>, <1 757 0 0>,          /* No vote */
		<123 512 922 0>, <1 757 1000 0>,     /* PWM G1 */
		<123 512 1844 0>, <1 757 1000 0>,    /* PWM G2 */
		<123 512 3688 0>, <1 757 1000 0>,    /* PWM G3 */
		<123 512 7376 0>, <1 757 1000 0>,    /* PWM G4 */
		<123 512 1844 0>, <1 757 1000 0>,    /* PWM G1 L2 */
		<123 512 3688 0>, <1 757 1000 0>,    /* PWM G2 L2 */
		<123 512 7376 0>, <1 757 1000 0>,    /* PWM G3 L2 */
		<123 512 14752 0>, <1 757 1000 0>,   /* PWM G4 L2 */
		<123 512 127796 0>, <1 757 1000 0>,  /* HS G1 RA */
		<123 512 255591 0>, <1 757 1000 0>,  /* HS G2 RA */
		<123 512 2097152 0>, <1 757 102400 0>,  /* HS G3 RA */
		<123 512 255591 0>, <1 757 1000 0>,  /* HS G1 RA L2 */
		<123 512 511181 0>, <1 757 1000 0>,  /* HS G2 RA L2 */
		<123 512 4194304 0>, <1 757 204800 0>, /* HS G3 RA L2 */
		<123 512 149422 0>, <1 757 1000 0>,  /* HS G1 RB */
		<123 512 298189 0>, <1 757 1000 0>,  /* HS G2 RB */
		<123 512 2097152 0>, <1 757 102400 0>,  /* HS G3 RB */
		<123 512 298189 0>, <1 757 1000 0>,  /* HS G1 RB L2 */
		<123 512 596378 0>, <1 757 1000 0>,  /* HS G2 RB L2 */
		/* As UFS working in HS G3 RB L2 mode, aggregated
		 * bandwidth (AB) should take care of providing
		 * optimum throughput requested. However, as tested,
		 * in order to scale up CNOC clock, instantaneous
		 * bindwidth (IB) needs to be given a proper value too.
		 */
		<123 512 4194304 0>, <1 757 204800 409600>, /* HS G3 RB L2 */
		<123 512 7643136 0>, <1 757 307200 0>; /* Max. bandwidth */

		qcom,bus-vector-names = "MIN",
		"PWM_G1_L1", "PWM_G2_L1", "PWM_G3_L1", "PWM_G4_L1",
		"PWM_G1_L2", "PWM_G2_L2", "PWM_G3_L2", "PWM_G4_L2",
		"HS_RA_G1_L1", "HS_RA_G2_L1", "HS_RA_G3_L1",
		"HS_RA_G1_L2", "HS_RA_G2_L2", "HS_RA_G3_L2",
		"HS_RB_G1_L1", "HS_RB_G2_L1", "HS_RB_G3_L1",
		"HS_RB_G1_L2", "HS_RB_G2_L2", "HS_RB_G3_L2",
		"MAX";

		/* PM QoS */
		qcom,pm-qos-cpu-groups = <0x0f 0xf0>;
		qcom,pm-qos-cpu-group-latency-us = <70 70>;
		qcom,pm-qos-default-cpu = <0>;

		pinctrl-names = "dev-reset-assert", "dev-reset-deassert";
		pinctrl-0 = <&ufs_dev_reset_assert>;
		pinctrl-1 = <&ufs_dev_reset_deassert>;

		resets = <&clock_gcc GCC_UFS_PHY_BCR>;
		reset-names = "core_reset";

		status = "disabled";
	};

	sdhc_2: sdhci@8804000 {
		compatible = "qcom,sdhci-msm-v5";
		reg = <0x8804000 0x1000>;
		reg-names = "hc_mem";

		interrupts = <0 204 0>, <0 222 0>;
		interrupt-names = "hc_irq", "pwr_irq";

		qcom,bus-width = <4>;
		qcom,large-address-bus;

		qcom,msm-bus,name = "sdhc2";
		qcom,msm-bus,num-cases = <8>;
		qcom,msm-bus,num-paths = <2>;
		qcom,msm-bus,vectors-KBps =
			/* No vote */
			<81 512 0 0>, <1 608 0 0>,
			/* 400 KB/s*/
			<81 512 1046 1600>,
			<1 608 1600 1600>,
			/* 20 MB/s */
			<81 512 52286 80000>,
			<1 608 80000 80000>,
			/* 25 MB/s */
			<81 512 65360 100000>,
			<1 608 100000 100000>,
			/* 50 MB/s */
			<81 512 130718 200000>,
			<1 608 133320 133320>,
			/* 100 MB/s */
			<81 512 261438 200000>,
			<1 608 150000 150000>,
			/* 200 MB/s */
			<81 512 261438 400000>,
			<1 608 300000 300000>,
			/* Max. bandwidth */
			<81 512 1338562 4096000>,
			<1 608 1338562 4096000>;
		qcom,bus-bw-vectors-bps = <0 400000 20000000 25000000 50000000
			100750000 200000000 4294967295>;

		qcom,sdr104-wa;

		qcom,restore-after-cx-collapse;

		qcom,clk-rates = <400000 20000000 25000000
					50000000 100000000 201500000>;
		qcom,bus-speed-mode = "SDR12", "SDR25", "SDR50", "DDR50",
				      "SDR104";

		qcom,devfreq,freq-table = <50000000 201500000>;
		clocks = <&clock_gcc GCC_SDCC2_AHB_CLK>,
			<&clock_gcc GCC_SDCC2_APPS_CLK>;
		clock-names = "iface_clk", "core_clk";

		/* PM QoS */
		qcom,pm-qos-irq-type = "affine_irq";
		qcom,pm-qos-irq-latency = <70 70>;
		qcom,pm-qos-cpu-groups = <0x3f 0xc0>;
		qcom,pm-qos-legacy-latency-us = <70 70>, <70 70>;

		status = "disabled";
	};

	pil_modem: qcom,mss@4080000 {
		compatible = "qcom,pil-q6v55-mss";
		reg = <0x4080000 0x100>,
		      <0x1f63000 0x008>,
		      <0x1f65000 0x008>,
		      <0x1f64000 0x008>,
		      <0x4180000 0x020>,
		      <0xc2b0000 0x004>,
		      <0xb2e0100 0x004>,
		      <0x4180044 0x004>;
		reg-names = "qdsp6_base", "halt_q6", "halt_modem",
			    "halt_nc", "rmb_base", "restart_reg",
			    "pdc_sync", "alt_reset";

		clocks = <&clock_rpmh RPMH_CXO_CLK>,
			 <&clock_gcc GCC_MSS_CFG_AHB_CLK>,
			 <&clock_gcc GCC_MSS_Q6_MEMNOC_AXI_CLK>,
			 <&clock_gcc GCC_BOOT_ROM_AHB_CLK>,
			 <&clock_gcc GCC_MSS_GPLL0_DIV_CLK_SRC>,
			 <&clock_gcc GCC_MSS_SNOC_AXI_CLK>,
			 <&clock_gcc GCC_MSS_MFAB_AXIS_CLK>,
			 <&clock_gcc GCC_PRNG_AHB_CLK>;
		clock-names = "xo", "iface_clk", "bus_clk",
			      "mem_clk", "gpll0_mss_clk", "snoc_axi_clk",
			      "mnoc_axi_clk", "prng_clk";
		qcom,proxy-clock-names = "xo", "prng_clk";
		qcom,active-clock-names = "iface_clk", "bus_clk", "mem_clk",
					  "gpll0_mss_clk", "snoc_axi_clk",
					  "mnoc_axi_clk";

		interrupts = <0 266 1>;
		vdd_cx-supply = <&pm8998_s9_level>;
		vdd_cx-voltage = <RPMH_REGULATOR_LEVEL_TURBO>;
		vdd_mx-supply = <&pm8998_s6_level>;
		vdd_mx-uV = <RPMH_REGULATOR_LEVEL_TURBO>;
		vdd_mss-supply = <&pm8005_s2_level>;
		vdd_mss-uV = <RPMH_REGULATOR_LEVEL_TURBO>;
		qcom,firmware-name = "modem";
		qcom,pil-self-auth;
		qcom,sysmon-id = <0>;
		qcom,ssctl-instance-id = <0x12>;
		qcom,override-acc;
		qcom,signal-aop;
		qcom,qdsp6v65-1-0;
		qcom,mss_pdc_offset = <8>;
		status = "ok";
		memory-region = <&pil_modem_mem>;
		qcom,mem-protect-id = <0xF>;

		/* GPIO inputs from mss */
		qcom,gpio-err-fatal = <&smp2pgpio_ssr_smp2p_1_in 0 0>;
		qcom,gpio-err-ready = <&smp2pgpio_ssr_smp2p_1_in 1 0>;
		qcom,gpio-proxy-unvote = <&smp2pgpio_ssr_smp2p_1_in 2 0>;
		qcom,gpio-stop-ack = <&smp2pgpio_ssr_smp2p_1_in 3 0>;
		qcom,gpio-shutdown-ack = <&smp2pgpio_ssr_smp2p_1_in 7 0>;

		/* GPIO output to mss */
		qcom,gpio-force-stop = <&smp2pgpio_ssr_smp2p_1_out 0 0>;

		mboxes = <&qmp_aop 0>;
		mbox-names = "mss-pil";
		qcom,mba-mem@0 {
			compatible = "qcom,pil-mba-mem";
			memory-region = <&pil_mba_mem>;
		};
	};

	qcom,lpass@17300000 {
		compatible = "qcom,pil-tz-generic";
		reg = <0x17300000 0x00100>;
		interrupts = <0 162 1>;

		vdd_cx-supply = <&pm8998_s9_level>;
		qcom,proxy-reg-names = "vdd_cx";
		qcom,vdd_cx-uV-uA = <RPMH_REGULATOR_LEVEL_TURBO 100000>;

		clocks = <&clock_rpmh RPMH_CXO_CLK>;
		clock-names = "xo";
		qcom,proxy-clock-names = "xo";

		qcom,pas-id = <1>;
		qcom,proxy-timeout-ms = <10000>;
		qcom,smem-id = <423>;
		qcom,sysmon-id = <1>;
		status = "ok";
		qcom,ssctl-instance-id = <0x14>;
		qcom,firmware-name = "adsp";
		qcom,signal-aop;
		memory-region = <&pil_adsp_mem>;

		/* GPIO inputs from lpass */
		qcom,gpio-err-fatal = <&smp2pgpio_ssr_smp2p_2_in 0 0>;
		qcom,gpio-proxy-unvote = <&smp2pgpio_ssr_smp2p_2_in 2 0>;
		qcom,gpio-err-ready = <&smp2pgpio_ssr_smp2p_2_in 1 0>;
		qcom,gpio-stop-ack = <&smp2pgpio_ssr_smp2p_2_in 3 0>;

		/* GPIO output to lpass */
		qcom,gpio-force-stop = <&smp2pgpio_ssr_smp2p_2_out 0 0>;

		mboxes = <&qmp_aop 0>;
		mbox-names = "adsp-pil";
	};

	qcom,ssc@5c00000 {
		compatible = "qcom,pil-tz-generic";
		reg = <0x5c00000 0x4000>;
		interrupts = <0 494 1>;

		vdd_cx-supply = <&pm8998_l27_level>;
		qcom,vdd_cx-uV-uA = <RPMH_REGULATOR_LEVEL_TURBO 0>;
		vdd_mx-supply = <&pm8998_l4_level>;
		qcom,vdd_mx-uV-uA = <RPMH_REGULATOR_LEVEL_TURBO 0>;
		qcom,proxy-reg-names = "vdd_cx", "vdd_mx";
		qcom,keep-proxy-regs-on;

		clocks = <&clock_rpmh RPMH_CXO_CLK>;
		clock-names = "xo";
		qcom,proxy-clock-names = "xo";

		qcom,pas-id = <12>;
		qcom,proxy-timeout-ms = <10000>;
		qcom,smem-id = <424>;
		qcom,sysmon-id = <3>;
		qcom,ssctl-instance-id = <0x16>;
		qcom,signal-aop;
		qcom,firmware-name = "slpi";
		status = "ok";
		memory-region = <&pil_slpi_mem>;

		/* GPIO inputs from ssc */
		qcom,gpio-err-fatal = <&smp2pgpio_ssr_smp2p_3_in 0 0>;
		qcom,gpio-proxy-unvote = <&smp2pgpio_ssr_smp2p_3_in 2 0>;
		qcom,gpio-err-ready = <&smp2pgpio_ssr_smp2p_3_in 1 0>;
		qcom,gpio-stop-ack = <&smp2pgpio_ssr_smp2p_3_in 3 0>;

		/* GPIO output to ssc */
		qcom,gpio-force-stop = <&smp2pgpio_ssr_smp2p_3_out 0 0>;

		mboxes = <&qmp_aop 0>;
		mbox-names = "slpi-pil";
	};

	slim_aud: slim@171c0000 {
		cell-index = <1>;
		compatible = "qcom,slim-ngd";
		reg = <0x171c0000 0x2c000>,
			<0x17184000 0x2a000>;
		reg-names = "slimbus_physical", "slimbus_bam_physical";
		interrupts = <0 163 0>, <0 164 0>;
		interrupt-names = "slimbus_irq", "slimbus_bam_irq";
		qcom,apps-ch-pipes = <0x780000>;
		qcom,ea-pc = <0x270>;
		qcom,iommu-s1-bypass;

		iommu_slim_aud_ctrl_cb: qcom,iommu_slim_ctrl_cb {
			compatible = "qcom,iommu-slim-ctrl-cb";
			iommus = <&apps_smmu 0x1806 0x0>,
				 <&apps_smmu 0x180d 0x0>,
				 <&apps_smmu 0x180e 0x1>,
				 <&apps_smmu 0x1810 0x1>;
		};
	};

	slim_qca: slim@17240000 {
		status = "ok";
		cell-index = <3>;
		compatible = "qcom,slim-ngd";
		reg = <0x17240000 0x2c000>,
			<0x17204000 0x20000>;
		reg-names = "slimbus_physical", "slimbus_bam_physical";
		interrupts = <0 291 0>, <0 292 0>;
		interrupt-names = "slimbus_irq", "slimbus_bam_irq";
		qcom,iommu-s1-bypass;

		iommu_slim_qca_ctrl_cb: qcom,iommu_slim_ctrl_cb {
			compatible = "qcom,iommu-slim-ctrl-cb";
			iommus = <&apps_smmu 0x1813 0x0>;
		};

		/* Slimbus Slave DT for WCN3990 */
		btfmslim_codec: wcn3990 {
			compatible = "qcom,btfmslim_slave";
			elemental-addr = [00 01 20 02 17 02];
			qcom,btfm-slim-ifd = "btfmslim_slave_ifd";
			qcom,btfm-slim-ifd-elemental-addr = [00 00 20 02 17 02];
		};
	};

	eud: qcom,msm-eud@88e0000 {
		compatible = "qcom,msm-eud";
		interrupt-names = "eud_irq";
		interrupts = <GIC_SPI 492 IRQ_TYPE_LEVEL_HIGH>;
		reg = <0x88e0000 0x2000>;
		reg-names = "eud_base";
		clocks = <&clock_gcc GCC_USB_PHY_CFG_AHB2PHY_CLK>;
		clock-names = "cfg_ahb_clk";
		vdda33-supply = <&pm8998_l24>;
		status = "ok";
	};

	qcom,spss@1880000 {
		compatible = "qcom,pil-tz-generic";
		reg = <0x188101c 0x4>,
		      <0x1881024 0x4>,
		      <0x1881028 0x4>,
		      <0x188103c 0x4>,
		      <0x1882014 0x4>;
		reg-names = "sp2soc_irq_status", "sp2soc_irq_clr",
			    "sp2soc_irq_mask", "rmb_err", "rmb_err_spare2";
		interrupts = <0 352 1>;

		vdd_cx-supply = <&pm8998_s9_level>;
		qcom,proxy-reg-names = "vdd_cx";
		qcom,vdd_cx-uV-uA = <RPMH_REGULATOR_LEVEL_TURBO 100000>;
		vdd_mx-supply = <&pm8998_s6_level>;
		vdd_mx-uV = <RPMH_REGULATOR_LEVEL_TURBO 100000>;

		clocks = <&clock_rpmh RPMH_CXO_CLK>;
		clock-names = "xo";
		qcom,proxy-clock-names = "xo";
		qcom,pil-generic-irq-handler;
		status = "ok";

		qcom,pas-id = <14>;
		qcom,proxy-timeout-ms = <10000>;
		qcom,signal-aop;
		qcom,firmware-name = "spss";
		memory-region = <&pil_spss_mem>;
		qcom,spss-scsr-bits = <24 25>;

		mboxes = <&qmp_aop 0>;
		mbox-names = "spss-pil";
	};

	wdog: qcom,wdt@17980000{
		compatible = "qcom,msm-watchdog";
		reg = <0x17980000 0x1000>;
		reg-names = "wdt-base";
		interrupts = <0 0 0>, <0 1 0>;
		qcom,bark-time = <11000>;
		qcom,pet-time = <9360>;
		qcom,ipi-ping;
		qcom,wakeup-enable;
	};

	qcom,turing@8300000 {
		compatible = "qcom,pil-tz-generic";
		reg = <0x8300000 0x100000>;
		interrupts = <0 578 1>;

		vdd_cx-supply = <&pm8998_s9_level>;
		qcom,proxy-reg-names = "vdd_cx";
		qcom,vdd_cx-uV-uA = <RPMH_REGULATOR_LEVEL_TURBO 100000>;

		clocks = <&clock_rpmh RPMH_CXO_CLK>;
		clock-names = "xo";
		qcom,proxy-clock-names = "xo";

		qcom,pas-id = <18>;
		qcom,proxy-timeout-ms = <10000>;
		qcom,smem-id = <601>;
		qcom,sysmon-id = <7>;
		qcom,ssctl-instance-id = <0x17>;
		qcom,firmware-name = "cdsp";
		qcom,signal-aop;
		memory-region = <&pil_cdsp_mem>;

		/* GPIO inputs from turing */
		qcom,gpio-err-fatal = <&smp2pgpio_ssr_smp2p_5_in 0 0>;
		qcom,gpio-proxy-unvote = <&smp2pgpio_ssr_smp2p_5_in 2 0>;
		qcom,gpio-err-ready = <&smp2pgpio_ssr_smp2p_5_in 1 0>;
		qcom,gpio-stop-ack = <&smp2pgpio_ssr_smp2p_5_in 3 0>;

		/* GPIO output to turing*/
		qcom,gpio-force-stop = <&smp2pgpio_ssr_smp2p_5_out 0 0>;
		status = "ok";

		mboxes = <&qmp_aop 0>;
		mbox-names = "cdsp-pil";
	};

	qcom,msm-rtb {
		compatible = "qcom,msm-rtb";
		qcom,rtb-size = <0x100000>;
	};

	qcom,mpm2-sleep-counter@0x0c221000 {
		compatible = "qcom,mpm2-sleep-counter";
		reg = <0x0c221000 0x1000>;
		clock-frequency = <32768>;
	};

	qcom,msm-cdsp-loader {
		compatible = "qcom,cdsp-loader";
		qcom,proc-img-to-load = "cdsp";
	};

	qcom,msm-adsprpc-mem {
		compatible = "qcom,msm-adsprpc-mem-region";
		memory-region = <&adsp_mem>;
	};

	qcom,msm_fastrpc {
		compatible = "qcom,msm-fastrpc-compute";
		qcom,rpc-latency-us = <611>;

		qcom,msm_fastrpc_compute_cb1 {
			compatible = "qcom,msm-fastrpc-compute-cb";
			label = "cdsprpc-smd";
			iommus = <&apps_smmu 0x1401 0x30>;
			dma-coherent;
		};
		qcom,msm_fastrpc_compute_cb2 {
			compatible = "qcom,msm-fastrpc-compute-cb";
			label = "cdsprpc-smd";
			iommus = <&apps_smmu 0x1402 0x30>;
			dma-coherent;
		};
		qcom,msm_fastrpc_compute_cb3 {
			compatible = "qcom,msm-fastrpc-compute-cb";
			label = "cdsprpc-smd";
			iommus = <&apps_smmu 0x1403 0x30>;
			dma-coherent;
		};
		qcom,msm_fastrpc_compute_cb4 {
			compatible = "qcom,msm-fastrpc-compute-cb";
			label = "cdsprpc-smd";
			iommus = <&apps_smmu 0x1404 0x30>;
			dma-coherent;
		};
		qcom,msm_fastrpc_compute_cb5 {
			compatible = "qcom,msm-fastrpc-compute-cb";
			label = "cdsprpc-smd";
			iommus = <&apps_smmu 0x1405 0x30>;
			dma-coherent;
		};
		qcom,msm_fastrpc_compute_cb6 {
			compatible = "qcom,msm-fastrpc-compute-cb";
			label = "cdsprpc-smd";
			iommus = <&apps_smmu 0x1406 0x30>;
			dma-coherent;
		};
		qcom,msm_fastrpc_compute_cb7 {
			compatible = "qcom,msm-fastrpc-compute-cb";
			label = "cdsprpc-smd";
			iommus = <&apps_smmu 0x1407 0x30>;
			dma-coherent;
		};
		qcom,msm_fastrpc_compute_cb8 {
			compatible = "qcom,msm-fastrpc-compute-cb";
			label = "cdsprpc-smd";
			iommus = <&apps_smmu 0x1408 0x30>;
			dma-coherent;
		};
		qcom,msm_fastrpc_compute_cb9 {
			compatible = "qcom,msm-fastrpc-compute-cb";
			label = "cdsprpc-smd";
			qcom,secure-context-bank;
			iommus = <&apps_smmu 0x1409 0x30>;
			dma-coherent;
		};
		qcom,msm_fastrpc_compute_cb10 {
			compatible = "qcom,msm-fastrpc-compute-cb";
			label = "cdsprpc-smd";
			qcom,secure-context-bank;
			iommus = <&apps_smmu 0x140A 0x30>;
			dma-coherent;
		};
		qcom,msm_fastrpc_compute_cb11 {
			compatible = "qcom,msm-fastrpc-compute-cb";
			label = "adsprpc-smd";
			iommus = <&apps_smmu 0x1823 0x0>;
			dma-coherent;
		};
		qcom,msm_fastrpc_compute_cb12 {
			compatible = "qcom,msm-fastrpc-compute-cb";
			label = "adsprpc-smd";
			iommus = <&apps_smmu 0x1824 0x0>;
			dma-coherent;
		};
	};

	qcom,msm-imem@146bf000 {
		compatible = "qcom,msm-imem";
		reg = <0x146bf000 0x1000>;
		ranges = <0x0 0x146bf000 0x1000>;
		#address-cells = <1>;
		#size-cells = <1>;

		mem_dump_table@10 {
			compatible = "qcom,msm-imem-mem_dump_table";
			reg = <0x10 8>;
		};

		restart_reason@65c {
			compatible = "qcom,msm-imem-restart_reason";
			reg = <0x65c 4>;
		};

		boot_stats@6b0 {
			compatible = "qcom,msm-imem-boot_stats";
			reg = <0x6b0 32>;
		};

		pil@94c {
			compatible = "qcom,msm-imem-pil";
			reg = <0x94c 200>;
		};

		kaslr_offset@6d0 {
			compatible = "qcom,msm-imem-kaslr_offset";
			reg = <0x6d0 12>;
		};

		diag_dload@c8 {
			compatible = "qcom,msm-imem-diag-dload";
			reg = <0xc8 200>;
		};
	};

	qcom,venus@aae0000 {
		compatible = "qcom,pil-tz-generic";
		reg = <0xaae0000 0x4000>;

		vdd-supply = <&venus_gdsc>;
		qcom,proxy-reg-names = "vdd";

		clocks = <&clock_videocc VIDEO_CC_VENUS_CTL_CORE_CLK>,
			 <&clock_videocc VIDEO_CC_VENUS_AHB_CLK>,
			 <&clock_videocc VIDEO_CC_VENUS_CTL_AXI_CLK>;
		clock-names = "core_clk", "iface_clk", "bus_clk";
		qcom,proxy-clock-names = "core_clk", "iface_clk", "bus_clk";

		qcom,pas-id = <9>;
		qcom,msm-bus,name = "pil-venus";
		qcom,msm-bus,num-cases = <2>;
		qcom,msm-bus,num-paths = <1>;
		qcom,msm-bus,vectors-KBps =
			<63 512 0 0>,
			<63 512 0 304000>;
		qcom,proxy-timeout-ms = <100>;
		qcom,firmware-name = "venus";
		memory-region = <&pil_video_mem>;
		status = "ok";
	};

	ssc_sensors: qcom,msm-ssc-sensors {
		compatible = "qcom,msm-ssc-sensors";
		status = "ok";
		qcom,firmware-name = "slpi";
	};

	cpuss_dump {
		compatible = "qcom,cpuss-dump";
		qcom,l1_i_cache0 {
			qcom,dump-node = <&L1_I_0>;
			qcom,dump-id = <0x60>;
		};
		qcom,l1_i_cache1 {
			qcom,dump-node = <&L1_I_100>;
			qcom,dump-id = <0x61>;
		};
		qcom,l1_i_cache2 {
			qcom,dump-node = <&L1_I_200>;
			qcom,dump-id = <0x62>;
		};
		qcom,l1_i_cache3 {
			qcom,dump-node = <&L1_I_300>;
			qcom,dump-id = <0x63>;
		};
		qcom,l1_i_cache100 {
			qcom,dump-node = <&L1_I_400>;
			qcom,dump-id = <0x64>;
		};
		qcom,l1_i_cache101 {
			qcom,dump-node = <&L1_I_500>;
			qcom,dump-id = <0x65>;
		};
		qcom,l1_i_cache102 {
			qcom,dump-node = <&L1_I_600>;
			qcom,dump-id = <0x66>;
		};
		qcom,l1_i_cache103 {
			qcom,dump-node = <&L1_I_700>;
			qcom,dump-id = <0x67>;
		};
		qcom,l1_d_cache0 {
			qcom,dump-node = <&L1_D_0>;
			qcom,dump-id = <0x80>;
		};
		qcom,l1_d_cache1 {
			qcom,dump-node = <&L1_D_100>;
			qcom,dump-id = <0x81>;
		};
		qcom,l1_d_cache2 {
			qcom,dump-node = <&L1_D_200>;
			qcom,dump-id = <0x82>;
		};
		qcom,l1_d_cache3 {
			qcom,dump-node = <&L1_D_300>;
			qcom,dump-id = <0x83>;
		};
		qcom,l1_d_cache100 {
			qcom,dump-node = <&L1_D_400>;
			qcom,dump-id = <0x84>;
		};
		qcom,l1_d_cache101 {
			qcom,dump-node = <&L1_D_500>;
			qcom,dump-id = <0x85>;
		};
		qcom,l1_d_cache102 {
			qcom,dump-node = <&L1_D_600>;
			qcom,dump-id = <0x86>;
		};
		qcom,l1_d_cache103 {
			qcom,dump-node = <&L1_D_700>;
			qcom,dump-id = <0x87>;
		};
		qcom,llcc1_d_cache {
			qcom,dump-node = <&LLCC_1>;
			qcom,dump-id = <0x140>;
		};
		qcom,llcc2_d_cache {
			qcom,dump-node = <&LLCC_2>;
			qcom,dump-id = <0x141>;
		};
		qcom,llcc3_d_cache {
			qcom,dump-node = <&LLCC_3>;
			qcom,dump-id = <0x142>;
		};
		qcom,llcc4_d_cache {
			qcom,dump-node = <&LLCC_4>;
			qcom,dump-id = <0x143>;
		};
		qcom,l1_tlb_dump0 {
			qcom,dump-node = <&L1_TLB_0>;
			qcom,dump-id = <0x20>;
		};
		qcom,l1_tlb_dump100 {
			qcom,dump-node = <&L1_TLB_100>;
			qcom,dump-id = <0x21>;
		};
		qcom,l1_tlb_dump200 {
			qcom,dump-node = <&L1_TLB_200>;
			qcom,dump-id = <0x22>;
		};
		qcom,l1_tlb_dump300 {
			qcom,dump-node = <&L1_TLB_300>;
			qcom,dump-id = <0x23>;
		};
		qcom,l1_tlb_dump400 {
			qcom,dump-node = <&L1_TLB_400>;
			qcom,dump-id = <0x24>;
		};
		qcom,l1_tlb_dump500 {
			qcom,dump-node = <&L1_TLB_500>;
			qcom,dump-id = <0x25>;
		};
		qcom,l1_tlb_dump600 {
			qcom,dump-node = <&L1_TLB_600>;
			qcom,dump-id = <0x26>;
		};
		qcom,l1_tlb_dump700 {
			qcom,dump-node = <&L1_TLB_700>;
			qcom,dump-id = <0x27>;
		};
	};

	kryo3xx-erp {
		compatible = "arm,arm64-kryo3xx-cpu-erp";
		interrupts = <1 6 4>,
			     <1 7 4>,
			     <0 34 4>,
			     <0 35 4>;

		interrupt-names = "l1-l2-faultirq",
				  "l1-l2-errirq",
				  "l3-scu-errirq",
				  "l3-scu-faultirq";
	};

	qcom,llcc@1100000 {
		compatible = "qcom,llcc-core", "syscon", "simple-mfd";
		reg = <0x1100000 0x250000>;
		reg-names = "llcc_base";
		qcom,llcc-banks-off = <0x0 0x80000 0x100000 0x180000>;
		qcom,llcc-broadcast-off = <0x200000>;

		llcc: qcom,sdm845-llcc {
			compatible = "qcom,sdm845-llcc";
			#cache-cells = <1>;
			max-slices = <32>;
		};

		qcom,llcc-perfmon {
			compatible = "qcom,llcc-perfmon";
		};

		qcom,llcc-erp {
			compatible = "qcom,llcc-erp";
			interrupt-names = "ecc_irq";
			interrupts = <GIC_SPI 582 IRQ_TYPE_LEVEL_HIGH>;
		};

		qcom,llcc-amon {
			compatible = "qcom,llcc-amon";
		};

		LLCC_1: llcc_1_dcache {
			qcom,dump-size = <0x1141c0>;
		};

		LLCC_2: llcc_2_dcache {
			qcom,dump-size = <0x1141c0>;
		};

		LLCC_3: llcc_3_dcache {
			qcom,dump-size = <0x1141c0>;
		};

		LLCC_4: llcc_4_dcache {
			qcom,dump-size = <0x1141c0>;
		};
	};

	qcom,ipc-spinlock@1f40000 {
		compatible = "qcom,ipc-spinlock-sfpb";
		reg = <0x1f40000 0x8000>;
		qcom,num-locks = <8>;
	};

	qcom,smem@86000000 {
		compatible = "qcom,smem";
		reg = <0x86000000 0x200000>,
			<0x17911008 0x4>,
			<0x778000 0x7000>,
			<0x1fd4000 0x8>;
		reg-names = "smem", "irq-reg-base", "aux-mem1",
			"smem_targ_info_reg";
		qcom,mpu-enabled;
	};

	qcom,glink-mailbox-xprt-spss@1885008 {
		compatible = "qcom,glink-mailbox-xprt";
		reg = <0x1885008 0x8>,
			<0x1885010 0x4>,
			<0x188501c 0x4>,
			<0x1886008 0x4>;
		reg-names = "mbox-loc-addr", "mbox-loc-size", "irq-reg-base",
				"irq-rx-reset";
		qcom,irq-mask = <0x1>;
		interrupts = <0 348 4>;
		label = "spss";
		qcom,tx-ring-size = <0x400>;
		qcom,rx-ring-size = <0x400>;
	};

	qmp_aop: qcom,qmp-aop@c300000 {
		compatible = "qcom,qmp-mbox";
		label = "aop";
		reg = <0xc300000 0x100000>,
			<0x1799000c 0x4>;
		reg-names = "msgram", "irq-reg-base";
		qcom,irq-mask = <0x1>;
		interrupts = <0 389 1>;
		priority = <0>;
		mbox-desc-offset = <0x0>;
		#mbox-cells = <1>;
	};

	apps_rsc: mailbox@179e0000 {
		compatible = "qcom,tcs-drv";
		label = "apps_rsc";
		reg = <0x179e0000 0x100>, <0x179e0d00 0x3000>;
		interrupts = <0 5 0>;
		#mbox-cells = <1>;
		qcom,drv-id = <2>;
		qcom,tcs-config = <ACTIVE_TCS  2>,
				<SLEEP_TCS     3>,
				<WAKE_TCS      3>,
				<CONTROL_TCS   1>;
	};

	disp_rsc: mailbox@af20000 {
		compatible = "qcom,tcs-drv";
		label = "display_rsc";
		reg = <0xaf20000 0x100>, <0xaf21c00 0x3000>;
		interrupts = <0 129 0>;
		#mbox-cells = <1>;
		qcom,drv-id = <0>;
		qcom,tcs-config = <SLEEP_TCS 1>,
				<WAKE_TCS    1>,
				<ACTIVE_TCS  0>,
				<CONTROL_TCS 1>;
	};

	system_pm {
		compatible = "qcom,system-pm";
		mboxes = <&apps_rsc 0>;
	};

	qcom,glink-smem-native-xprt-modem@86000000 {
		compatible = "qcom,glink-smem-native-xprt";
		reg = <0x86000000 0x200000>,
			<0x1799000c 0x4>;
		reg-names = "smem", "irq-reg-base";
		qcom,irq-mask = <0x1000>;
		interrupts = <GIC_SPI 449 IRQ_TYPE_EDGE_RISING>;
		label = "mpss";
	};

	qcom,glink-smem-native-xprt-adsp@86000000 {
		compatible = "qcom,glink-smem-native-xprt";
		reg = <0x86000000 0x200000>,
			<0x1799000c 0x4>;
		reg-names = "smem", "irq-reg-base";
		qcom,irq-mask = <0x100>;
		interrupts = <GIC_SPI 156 IRQ_TYPE_EDGE_RISING>;
		label = "lpass";
		cpu-affinity = <1 2>;
		qcom,qos-config = <&glink_qos_adsp>;
		qcom,ramp-time = <0xaf>;
	};

	glink_qos_adsp: qcom,glink-qos-config-adsp {
		compatible = "qcom,glink-qos-config";
		qcom,flow-info = <0x3c 0x0>,
				<0x3c 0x0>,
				<0x3c 0x0>,
				<0x3c 0x0>;
		qcom,mtu-size = <0x800>;
		qcom,tput-stats-cycle = <0xa>;
	};

	qcom,glink-smem-native-xprt-dsps@86000000 {
		compatible = "qcom,glink-smem-native-xprt";
		reg = <0x86000000 0x200000>,
			<0x1799000c 0x4>;
		reg-names = "smem", "irq-reg-base";
		qcom,irq-mask = <0x1000000>;
		interrupts = <GIC_SPI 170 IRQ_TYPE_EDGE_RISING>;
		label = "dsps";
	};

	glink_spi_xprt_wdsp: qcom,glink-spi-xprt-wdsp {
		compatible = "qcom,glink-spi-xprt";
		label = "wdsp";
		qcom,remote-fifo-config = <&glink_fifo_wdsp>;
		qcom,qos-config = <&glink_qos_wdsp>;
		qcom,ramp-time = <0x10>,
				     <0x20>,
				     <0x30>,
				     <0x40>;
	};

	glink_fifo_wdsp: qcom,glink-fifo-config-wdsp {
		compatible = "qcom,glink-fifo-config";
		qcom,out-read-idx-reg = <0x12000>;
		qcom,out-write-idx-reg = <0x12004>;
		qcom,in-read-idx-reg = <0x1200C>;
		qcom,in-write-idx-reg = <0x12010>;
	};

	glink_qos_wdsp: qcom,glink-qos-config-wdsp {
		compatible = "qcom,glink-qos-config";
		qcom,flow-info = <0x80 0x0>,
				 <0x70 0x1>,
				 <0x60 0x2>,
				 <0x50 0x3>;
		qcom,mtu-size = <0x800>;
		qcom,tput-stats-cycle = <0xa>;
	};

	qcom,glink-smem-native-xprt-cdsp@86000000 {
		compatible = "qcom,glink-smem-native-xprt";
		reg = <0x86000000 0x200000>,
			<0x1799000c 0x4>;
		reg-names = "smem", "irq-reg-base";
		qcom,irq-mask = <0x10>;
		interrupts = <GIC_SPI 574 IRQ_TYPE_EDGE_RISING>;
		label = "cdsp";
	};

	glink_mpss: qcom,glink-ssr-modem {
		compatible = "qcom,glink_ssr";
		label = "modem";
		qcom,edge = "mpss";
		qcom,notify-edges = <&glink_lpass>, <&glink_dsps>,
				    <&glink_cdsp>, <&glink_spss>;
		qcom,xprt = "smem";
	};

	glink_lpass: qcom,glink-ssr-adsp {
		compatible = "qcom,glink_ssr";
		label = "adsp";
		qcom,edge = "lpass";
		qcom,notify-edges = <&glink_mpss>, <&glink_dsps>, <&glink_cdsp>;
		qcom,xprt = "smem";
	};

	glink_dsps: qcom,glink-ssr-dsps {
		compatible = "qcom,glink_ssr";
		label = "slpi";
		qcom,edge = "dsps";
		qcom,notify-edges = <&glink_mpss>, <&glink_lpass>,
				    <&glink_cdsp>;
		qcom,xprt = "smem";
	};

	glink_cdsp: qcom,glink-ssr-cdsp {
		compatible = "qcom,glink_ssr";
		label = "cdsp";
		qcom,edge = "cdsp";
		qcom,notify-edges = <&glink_mpss>, <&glink_lpass>,
				    <&glink_dsps>;
		qcom,xprt = "smem";
	};

	glink_spss: qcom,glink-ssr-spss {
		compatible = "qcom,glink_ssr";
		label = "spss";
		qcom,edge = "spss";
		qcom,notify-edges = <&glink_mpss>;
		qcom,xprt = "mailbox";
	};

	qcom,ipc_router {
		compatible = "qcom,ipc_router";
		qcom,node-id = <1>;
	};

	qcom,ipc_router_modem_xprt {
		compatible = "qcom,ipc_router_glink_xprt";
		qcom,ch-name = "IPCRTR";
		qcom,xprt-remote = "mpss";
		qcom,glink-xprt = "smem";
		qcom,xprt-linkid = <1>;
		qcom,xprt-version = <1>;
		qcom,fragmented-data;
	};

	qcom,ipc_router_q6_xprt {
		compatible = "qcom,ipc_router_glink_xprt";
		qcom,ch-name = "IPCRTR";
		qcom,xprt-remote = "lpass";
		qcom,glink-xprt = "smem";
		qcom,xprt-linkid = <1>;
		qcom,xprt-version = <1>;
		qcom,fragmented-data;
	};

	qcom,ipc_router_dsps_xprt {
		compatible = "qcom,ipc_router_glink_xprt";
		qcom,ch-name = "IPCRTR";
		qcom,xprt-remote = "dsps";
		qcom,glink-xprt = "smem";
		qcom,xprt-linkid = <1>;
		qcom,xprt-version = <1>;
		qcom,fragmented-data;
		qcom,dynamic-wakeup-source;
	};

	qcom,ipc_router_cdsp_xprt {
		compatible = "qcom,ipc_router_glink_xprt";
		qcom,ch-name = "IPCRTR";
		qcom,xprt-remote = "cdsp";
		qcom,glink-xprt = "smem";
		qcom,xprt-linkid = <1>;
		qcom,xprt-version = <1>;
		qcom,fragmented-data;
	};

	qcom,qsee_ipc_irq_bridge {
		compatible = "qcom,qsee-ipc-irq-bridge";

		qcom,qsee-ipc-irq-spss {
			qcom,rx-irq-clr = <0x1888008 0x4>;
			qcom,rx-irq-clr-mask = <0x1>;
			qcom,dev-name = "qsee_ipc_irq_spss";
			interrupts = <0 349 4>;
			label = "spss";
		};
	};

	qcom,spcom {
		compatible = "qcom,spcom";

		/* predefined channels, remote side is server */
		qcom,spcom-ch-names = "sp_kernel", "sp_ssr";
		status = "ok";
	};

	spss_utils: qcom,spss_utils {
		compatible = "qcom,spss-utils";
		/* spss fuses physical address */
		qcom,spss-fuse1-addr = <0x007841c4>;
		qcom,spss-fuse1-bit = <27>;
		qcom,spss-fuse2-addr = <0x007841c4>;
		qcom,spss-fuse2-bit = <26>;
		qcom,spss-dev-firmware-name  = "spss1d";  /* 8 chars max */
		qcom,spss-test-firmware-name = "spss1t";  /* 8 chars max */
		qcom,spss-prod-firmware-name = "spss1p";  /* 8 chars max */
		qcom,spss-debug-reg-addr = <0x01886020>;
		status = "ok";
	};

	qcom,glink_pkt {
		compatible = "qcom,glinkpkt";

		qcom,glinkpkt-at-mdm0 {
			qcom,glinkpkt-transport = "smem";
			qcom,glinkpkt-edge = "mpss";
			qcom,glinkpkt-ch-name = "DS";
			qcom,glinkpkt-dev-name = "at_mdm0";
		};

		qcom,glinkpkt-loopback_cntl {
			qcom,glinkpkt-transport = "lloop";
			qcom,glinkpkt-edge = "local";
			qcom,glinkpkt-ch-name = "LOCAL_LOOPBACK_CLNT";
			qcom,glinkpkt-dev-name = "glink_pkt_loopback_ctrl";
		};

		qcom,glinkpkt-loopback_data {
			qcom,glinkpkt-transport = "lloop";
			qcom,glinkpkt-edge = "local";
			qcom,glinkpkt-ch-name = "glink_pkt_lloop_CLNT";
			qcom,glinkpkt-dev-name = "glink_pkt_loopback";
		};

		qcom,glinkpkt-apr-apps2 {
			qcom,glinkpkt-transport = "smem";
			qcom,glinkpkt-edge = "adsp";
			qcom,glinkpkt-ch-name = "apr_apps2";
			qcom,glinkpkt-dev-name = "apr_apps2";
		};

		qcom,glinkpkt-data40-cntl {
			qcom,glinkpkt-transport = "smem";
			qcom,glinkpkt-edge = "mpss";
			qcom,glinkpkt-ch-name = "DATA40_CNTL";
			qcom,glinkpkt-dev-name = "smdcntl8";
		};

		qcom,glinkpkt-data1 {
			qcom,glinkpkt-transport = "smem";
			qcom,glinkpkt-edge = "mpss";
			qcom,glinkpkt-ch-name = "DATA1";
			qcom,glinkpkt-dev-name = "smd7";
		};

		qcom,glinkpkt-data4 {
			qcom,glinkpkt-transport = "smem";
			qcom,glinkpkt-edge = "mpss";
			qcom,glinkpkt-ch-name = "DATA4";
			qcom,glinkpkt-dev-name = "smd8";
		};

		qcom,glinkpkt-data11 {
			qcom,glinkpkt-transport = "smem";
			qcom,glinkpkt-edge = "mpss";
			qcom,glinkpkt-ch-name = "DATA11";
			qcom,glinkpkt-dev-name = "smd11";
		};
	};

	qcom,sps {
		compatible = "qcom,msm_sps_4k";
		qcom,pipe-attr-ee;
	};

	qcom,qbt1000 {
		compatible = "qcom,qbt1000";
		clock-names = "core", "iface";
		clock-frequency = <25000000>;
		qcom,ipc-gpio = <&tlmm 121 0>;
		qcom,finger-detect-gpio = <&pm8998_gpios 5 0>;
	};

	qcom_seecom: qseecom@86d00000 {
		compatible = "qcom,qseecom";
		reg = <0x86d00000 0x2200000>;
		reg-names = "secapp-region";
		qcom,hlos-num-ce-hw-instances = <1>;
		qcom,hlos-ce-hw-instance = <0>;
		qcom,qsee-ce-hw-instance = <0>;
		qcom,disk-encrypt-pipe-pair = <2>;
		qcom,support-fde;
		qcom,no-clock-support;
		qcom,fde-key-size;
		qcom,msm-bus,name = "qseecom-noc";
		qcom,msm-bus,num-cases = <4>;
		qcom,msm-bus,num-paths = <1>;
		qcom,msm-bus,vectors-KBps =
			<125 512 0 0>,
			<125 512 200000 400000>,
			<125 512 300000 800000>,
			<125 512 400000 1000000>;
		clock-names = "core_clk_src", "core_clk",
				"iface_clk", "bus_clk";
		clocks = <&clock_gcc GCC_CE1_CLK>,
			 <&clock_gcc GCC_CE1_CLK>,
			 <&clock_gcc GCC_CE1_AHB_CLK>,
			 <&clock_gcc GCC_CE1_AXI_CLK>;
		qcom,ce-opp-freq = <171430000>;
		qcom,qsee-reentrancy-support = <2>;
	};

	qcom_rng: qrng@793000 {
		compatible = "qcom,msm-rng";
		reg = <0x793000 0x1000>;
		qcom,msm-rng-iface-clk;
		qcom,no-qrng-config;
		qcom,msm-bus,name = "msm-rng-noc";
		qcom,msm-bus,num-cases = <2>;
		qcom,msm-bus,num-paths = <1>;
		qcom,msm-bus,vectors-KBps =
			<1 618 0 0>,    /* No vote */
			<1 618 0 300000>;  /* 75 MHz */
		clocks = <&clock_gcc GCC_PRNG_AHB_CLK>;
		clock-names = "iface_clk";
	};

	qcom_tzlog: tz-log@146bf720 {
		compatible = "qcom,tz-log";
		reg = <0x146bf720 0x3000>;
		qcom,hyplog-enabled;
		hyplog-address-offset = <0x410>;
		hyplog-size-offset = <0x414>;
	};

	qcom_cedev: qcedev@1de0000 {
		compatible = "qcom,qcedev";
		reg = <0x1de0000 0x20000>,
			<0x1dc4000 0x24000>;
		reg-names = "crypto-base","crypto-bam-base";
		interrupts = <0 272 0>;
		qcom,bam-pipe-pair = <3>;
		qcom,ce-hw-instance = <0>;
		qcom,ce-device = <0>;
		qcom,ce-hw-shared;
		qcom,bam-ee = <0>;
		qcom,msm-bus,name = "qcedev-noc";
		qcom,msm-bus,num-cases = <2>;
		qcom,msm-bus,num-paths = <1>;
		qcom,msm-bus,vectors-KBps =
				<125 512 0 0>,
				<125 512 393600 393600>;
		clock-names = "core_clk_src", "core_clk",
				"iface_clk", "bus_clk";
		clocks = <&clock_gcc GCC_CE1_CLK>,
			 <&clock_gcc GCC_CE1_CLK>,
			 <&clock_gcc GCC_CE1_AHB_CLK>,
			 <&clock_gcc GCC_CE1_AXI_CLK>;
		qcom,ce-opp-freq = <171430000>;
		qcom,request-bw-before-clk;
		qcom,smmu-s1-enable;
		iommus = <&apps_smmu 0x706 0x1>,
			 <&apps_smmu 0x716 0x1>;
	};

	qcom_msmhdcp: qcom,msm_hdcp {
		compatible = "qcom,msm-hdcp";
	};

	qcom_crypto: qcrypto@1de0000 {
		compatible = "qcom,qcrypto";
		reg = <0x1de0000 0x20000>,
			 <0x1dc4000 0x24000>;
		reg-names = "crypto-base","crypto-bam-base";
		interrupts = <0 272 0>;
		qcom,bam-pipe-pair = <2>;
		qcom,ce-hw-instance = <0>;
		qcom,ce-device = <0>;
		qcom,bam-ee = <0>;
		qcom,ce-hw-shared;
		qcom,clk-mgmt-sus-res;
		qcom,msm-bus,name = "qcrypto-noc";
		qcom,msm-bus,num-cases = <2>;
		qcom,msm-bus,num-paths = <1>;
		qcom,msm-bus,vectors-KBps =
			<125 512 0 0>,
			<125 512 393600 393600>;
		clock-names = "core_clk_src", "core_clk",
				"iface_clk", "bus_clk";
		clocks = <&clock_gcc GCC_CE1_CLK>,
			 <&clock_gcc GCC_CE1_CLK>,
			 <&clock_gcc GCC_CE1_AHB_CLK>,
			 <&clock_gcc GCC_CE1_AXI_CLK>;
		qcom,ce-opp-freq = <171430000>;
		qcom,request-bw-before-clk;
		qcom,use-sw-aes-cbc-ecb-ctr-algo;
		qcom,use-sw-aes-xts-algo;
		qcom,use-sw-aes-ccm-algo;
		qcom,use-sw-ahash-algo;
		qcom,use-sw-aead-algo;
		qcom,use-sw-hmac-algo;
		qcom,smmu-s1-enable;
		iommus = <&apps_smmu 0x704 0x1>,
			 <&apps_smmu 0x714 0x1>;
	};

	qcom,msm_gsi {
		compatible = "qcom,msm_gsi";
	};

	qcom,rmtfs_sharedmem@0 {
		compatible = "qcom,sharedmem-uio";
		reg = <0x0 0x200000>;
		reg-names = "rmtfs";
		qcom,client-id = <0x00000001>;
		qcom,guard-memory;
	};

	qcom,rmnet-ipa {
		compatible = "qcom,rmnet-ipa3";
		qcom,rmnet-ipa-ssr;
		qcom,ipa-loaduC;
		qcom,ipa-advertise-sg-support;
		qcom,ipa-napi-enable;
	};

	ipa_hw: qcom,ipa@01e00000 {
		compatible = "qcom,ipa";
		reg = <0x1e00000 0x34000>,
		      <0x1e04000 0x2c000>;
		reg-names = "ipa-base", "gsi-base";
		interrupts =
			<0 311 0>,
			<0 432 0>;
		interrupt-names = "ipa-irq", "gsi-irq";
		qcom,ipa-hw-ver = <13>; /* IPA core version = IPAv3.5.1 */
		qcom,ipa-hw-mode = <1>;
		qcom,ee = <0>;
		qcom,use-ipa-tethering-bridge;
		qcom,modem-cfg-emb-pipe-flt;
		qcom,ipa-wdi2;
		qcom,use-64-bit-dma-mask;
		qcom,arm-smmu;
		qcom,bandwidth-vote-for-ipa;
		qcom,msm-bus,name = "ipa";
		qcom,msm-bus,num-cases = <5>;
		qcom,msm-bus,num-paths = <4>;
		qcom,msm-bus,vectors-KBps =
		/* No vote */
			<90 512 0 0>,
			<90 585 0 0>,
			<1 676 0 0>,
			<143 777 0 0>,
		/* SVS2 */
			<90 512 80000 600000>,
			<90 585 80000 350000>,
			<1 676 40000 40000>, /*gcc_config_noc_clk_src */
			<143 777 0 75>, /* IB defined for IPA2X_clk in MHz*/
		/* SVS */
			<90 512 80000 640000>,
			<90 585 80000 640000>,
			<1 676 80000 80000>,
			<143 777 0 150>, /* IB defined for IPA2X_clk in MHz*/
		/* NOMINAL */
			<90 512 206000 960000>,
			<90 585 206000 960000>,
			<1 676 206000 160000>,
			<143 777 0 300>, /* IB defined for IPA2X_clk in MHz*/
		/* TURBO */
			<90 512 206000 3600000>,
			<90 585 206000 3600000>,
			<1 676 206000 300000>,
			<143 777 0 355>; /* IB defined for IPA clk in MHz*/
		qcom,bus-vector-names =
			"MIN", "SVS2", "SVS", "NOMINAL", "TURBO";

		/* IPA RAM mmap */
		qcom,ipa-ram-mmap = <
			0x280	/* ofst_start; */
			0x0	/* nat_ofst; */
			0x0	/* nat_size; */
			0x288	/* v4_flt_hash_ofst; */
			0x78	/* v4_flt_hash_size; */
			0x4000	/* v4_flt_hash_size_ddr; */
			0x308	/* v4_flt_nhash_ofst; */
			0x78	/* v4_flt_nhash_size; */
			0x4000	/* v4_flt_nhash_size_ddr; */
			0x388	/* v6_flt_hash_ofst; */
			0x78	/* v6_flt_hash_size; */
			0x4000	/* v6_flt_hash_size_ddr; */
			0x408	/* v6_flt_nhash_ofst; */
			0x78	/* v6_flt_nhash_size; */
			0x4000	/* v6_flt_nhash_size_ddr; */
			0xf	/* v4_rt_num_index; */
			0x0	/* v4_modem_rt_index_lo; */
			0x7	/* v4_modem_rt_index_hi; */
			0x8	/* v4_apps_rt_index_lo; */
			0xe	/* v4_apps_rt_index_hi; */
			0x488	/* v4_rt_hash_ofst; */
			0x78	/* v4_rt_hash_size; */
			0x4000	/* v4_rt_hash_size_ddr; */
			0x508	/* v4_rt_nhash_ofst; */
			0x78	/* v4_rt_nhash_size; */
			0x4000	/* v4_rt_nhash_size_ddr; */
			0xf	/* v6_rt_num_index; */
			0x0	/* v6_modem_rt_index_lo; */
			0x7	/* v6_modem_rt_index_hi; */
			0x8	/* v6_apps_rt_index_lo; */
			0xe	/* v6_apps_rt_index_hi; */
			0x588	/* v6_rt_hash_ofst; */
			0x78	/* v6_rt_hash_size; */
			0x4000	/* v6_rt_hash_size_ddr; */
			0x608	/* v6_rt_nhash_ofst; */
			0x78	/* v6_rt_nhash_size; */
			0x4000	/* v6_rt_nhash_size_ddr; */
			0x688	/* modem_hdr_ofst; */
			0x140	/* modem_hdr_size; */
			0x7c8	/* apps_hdr_ofst; */
			0x0	/* apps_hdr_size; */
			0x800	/* apps_hdr_size_ddr; */
			0x7d0	/* modem_hdr_proc_ctx_ofst; */
			0x200	/* modem_hdr_proc_ctx_size; */
			0x9d0	/* apps_hdr_proc_ctx_ofst; */
			0x200	/* apps_hdr_proc_ctx_size; */
			0x0	/* apps_hdr_proc_ctx_size_ddr; */
			0x0	/* modem_comp_decomp_ofst; diff */
			0x0	/* modem_comp_decomp_size; diff */
			0xbd8	/* modem_ofst; */
			0x1024	/* modem_size; */
			0x2000	/* apps_v4_flt_hash_ofst; */
			0x0	/* apps_v4_flt_hash_size; */
			0x2000	/* apps_v4_flt_nhash_ofst; */
			0x0	/* apps_v4_flt_nhash_size; */
			0x2000	/* apps_v6_flt_hash_ofst; */
			0x0	/* apps_v6_flt_hash_size; */
			0x2000	/* apps_v6_flt_nhash_ofst; */
			0x0	/* apps_v6_flt_nhash_size; */
			0x80	/* uc_info_ofst; */
			0x200	/* uc_info_size; */
			0x2000	/* end_ofst; */
			0x2000	/* apps_v4_rt_hash_ofst; */
			0x0	/* apps_v4_rt_hash_size; */
			0x2000	/* apps_v4_rt_nhash_ofst; */
			0x0	/* apps_v4_rt_nhash_size; */
			0x2000	/* apps_v6_rt_hash_ofst; */
			0x0	/* apps_v6_rt_hash_size; */
			0x2000	/* apps_v6_rt_nhash_ofst; */
			0x0	/* apps_v6_rt_nhash_size; */
			0x1c00	/* uc_event_ring_ofst; */
			0x400	/* uc_event_ring_size; */
		>;

		/* smp2p gpio information */
		qcom,smp2pgpio_map_ipa_1_out {
			compatible = "qcom,smp2pgpio-map-ipa-1-out";
			gpios = <&smp2pgpio_ipa_1_out 0 0>;
		};

		qcom,smp2pgpio_map_ipa_1_in {
			compatible = "qcom,smp2pgpio-map-ipa-1-in";
			gpios = <&smp2pgpio_ipa_1_in 0 0>;
		};

		ipa_smmu_ap: ipa_smmu_ap {
			compatible = "qcom,ipa-smmu-ap-cb";
			qcom,smmu-s1-bypass;
			iommus = <&apps_smmu 0x720 0x0>;
			qcom,iova-mapping = <0x20000000 0x40000000>;
			qcom,additional-mapping =
			/* modem tables in IMEM */
			<0x146BD000 0x146BD000 0x2000>;
		};

		ipa_smmu_wlan: ipa_smmu_wlan {
			compatible = "qcom,ipa-smmu-wlan-cb";
			qcom,smmu-s1-bypass;
			iommus = <&apps_smmu 0x721 0x0>;
			qcom,additional-mapping =
			/* ipa-uc ram */
			<0x1E60000 0x1E60000 0x80000>;
		};

		ipa_smmu_uc: ipa_smmu_uc {
			compatible = "qcom,ipa-smmu-uc-cb";
			qcom,smmu-s1-bypass;
			iommus = <&apps_smmu 0x722 0x0>;
			qcom,iova-mapping = <0x40000000 0x20000000>;
		};
	};

	qcom,ipa_fws {
		compatible = "qcom,pil-tz-generic";
		qcom,pas-id = <0xf>;
		qcom,firmware-name = "ipa_fws";
		qcom,pil-force-shutdown;
		memory-region = <&pil_ipa_fw_mem>;
	};

	qcom,chd_sliver {
		compatible = "qcom,core-hang-detect";
		label = "silver";
		qcom,threshold-arr = <0x17e00058 0x17e10058
		0x17e20058 0x17e30058>;
		qcom,config-arr = <0x17e00060 0x17e10060
		0x17e20060 0x17e30060>;
	};

	qcom,chd_gold {
		compatible = "qcom,core-hang-detect";
		label = "gold";
		qcom,threshold-arr = <0x17e40058 0x17e50058
		0x17e60058 0x17e70058>;
		qcom,config-arr = <0x17e40060 0x17e50060
		0x17e60060 0x17e70060>;
	};

	qcom,ghd {
		compatible = "qcom,gladiator-hang-detect-v2";
		qcom,threshold-arr = <0x1799041c 0x17990420>;
		qcom,config-reg = <0x17990434>;
	};

	qcom,msm-gladiator-v3@17900000 {
		compatible = "qcom,msm-gladiator-v3";
		reg = <0x17900000 0xd080>;
		reg-names = "gladiator_base";
		interrupts = <0 17 0>;
	};

	cmd_db: qcom,cmd-db@861e0000 {
		compatible = "qcom,cmd-db";
		reg = <0xc3f000c 8>;
	};

	dcc: dcc_v2@10a2000 {
		compatible = "qcom,dcc_v2";
		reg = <0x10a2000 0x1000>,
		      <0x10ae000 0x2000>;
		reg-names = "dcc-base", "dcc-ram-base";

		dcc-ram-offset = <0x6000>;

		qcom,curr-link-list = <2>;
		qcom,link-list = <DCC_READ 0x1740300 6 0>,
				 <DCC_READ 0x1620500 4 0>,
				 <DCC_READ 0x7840000 1 0>,
				 <DCC_READ 0x7841010 12 0>,
				 <DCC_READ 0x7842000 16 0>,
				 <DCC_READ 0x7842500 2 0>,
				 <DCC_LOOP 7 0 0>,
				 <DCC_READ 0x7841000 1 0>,
				 <DCC_LOOP 1 0 0>,
				 <DCC_LOOP 165 0 0>,
				 <DCC_READ 0x7841008 2 0>,
				 <DCC_LOOP 1 0 0>,
				 <DCC_READ 0x17dc3a84 2 0>,
				 <DCC_READ 0x17db3a84 1 0>,
				 <DCC_READ 0x1301000 2 0>,
				 <DCC_READ 0x17990044 1 0>,
				 <DCC_READ 0x17d45f00 1 0>,
				 <DCC_READ 0x17d45f08 6 0>,
				 <DCC_READ 0x17d45f80 1 0>,
				 <DCC_READ 0x17d47418 1 0>,
				 <DCC_READ 0x17d47570 1 0>,
				 <DCC_READ 0x17d47588 1 0>,
				 <DCC_READ 0x17d43700 1 0>,
				 <DCC_READ 0x17d43708 6 0>,
				 <DCC_READ 0x17d43780 1 0>,
				 <DCC_READ 0x17d44c18 1 0>,
				 <DCC_READ 0x17d44d70 1 0>,
				 <DCC_READ 0x17d44d88 1 0>,
				 <DCC_READ 0x17d41700 1 0>,
				 <DCC_READ 0x17d41708 6 0>,
				 <DCC_READ 0x17d41780 1 0>,
				 <DCC_READ 0x17d42c18 1 0>,
				 <DCC_READ 0x17d42d70 1 0>,
				 <DCC_READ 0x17d42d88 1 0>,
				 <DCC_WRITE 0x69ea00c 0x600007 1>,
				 <DCC_WRITE 0x69ea01c 0x136800 1>,
				 <DCC_READ 0x69ea014 1 1>,
				 <DCC_WRITE 0x69ea01c 0x136810 1>,
				 <DCC_READ 0x69ea014 1 1>,
				 <DCC_WRITE 0x69ea01c 0x136820 1>,
				 <DCC_READ 0x69ea014 1 1>,
				 <DCC_WRITE 0x69ea01c 0x136830 1>,
				 <DCC_READ 0x69ea014 1 1>,
				 <DCC_WRITE 0x69ea01c 0x136840 1>,
				 <DCC_READ 0x69ea014 1 1>,
				 <DCC_WRITE 0x69ea01c 0x136850 1>,
				 <DCC_READ 0x69ea014 1 1>,
				 <DCC_WRITE 0x69ea01c 0x136860 1>,
				 <DCC_READ 0x69ea014 1 1>,
				 <DCC_WRITE 0x69ea01c 0x136870 1>,
				 <DCC_READ 0x69ea014 1 1>,
				 <DCC_WRITE 0x069ea01C 0x0003e9a0 1>,
				 <DCC_WRITE 0x069ea01C 0x001368a0 1>,
				 <DCC_READ 0x069ea014 1 1>,
				 <DCC_WRITE 0x069ea01c 0x0003c0a0 1>,
				 <DCC_WRITE 0x069ea01c 0x001368a0 1>,
				 <DCC_READ 0x069ea014 1 1>,
				 <DCC_WRITE 0x069ea01c 0x0003d1a0 1>,
				 <DCC_WRITE 0x069ea01C 0x001368a0 1>,
				 <DCC_READ 0x069ea014 1 1>,
				 <DCC_WRITE 0x069ea01c 0x0003d2a0 1>,
				 <DCC_WRITE 0x069ea01c 0x001368a0 1>,
				 <DCC_READ 0x069ea014 1 1>,
				 <DCC_WRITE 0x069ea01C 0x0003d5a0 1>,
				 <DCC_WRITE 0x069ea01C 0x001368a0 1>,
				 <DCC_READ 0x069ea014 1 1>,
				 <DCC_WRITE 0x069ea01C 0x0003d6a0 1>,
				 <DCC_WRITE 0x069ea01C 0x001368a0 1>,
				 <DCC_READ 0x069ea014 1 1>,
				 <DCC_WRITE 0x069ea01c 0x001368a0 1>,
				 <DCC_WRITE 0x069ea01c 0x001368a0 1>,
				 <DCC_READ 0x069ea014 1 1>,
				 <DCC_WRITE 0x069ea01c 0x0003b1a0 1>,
				 <DCC_WRITE 0x069ea01c 0x001368a0 1>,
				 <DCC_READ 0x069ea014 1 1>,
				 <DCC_WRITE 0x069ea01c 0x0003b2a0 1>,
				 <DCC_WRITE 0x069ea01c 0x001368a0 1>,
				 <DCC_READ 0x069ea014 1 1>,
				 <DCC_WRITE 0x069ea01c 0x0003b5a0 1>,
				 <DCC_WRITE 0x069ea01c 0x001368a0 1>,
				 <DCC_READ 0x069ea014 1 1>,
				 <DCC_WRITE 0x069ea01c 0x0003b6a0 1>,
				 <DCC_WRITE 0x069ea01c 0x001368a0 1>,
				 <DCC_READ 0x069ea014 1 1>,
				 <DCC_WRITE 0x069ea01c 0x0003c2a0 1>,
				 <DCC_WRITE 0x069ea01c 0x001368a0 1>,
				 <DCC_READ 0x069ea014 1 1>,
				 <DCC_WRITE 0x069ea01c 0x0003c5a0 1>,
				 <DCC_WRITE 0x069ea01c 0x001368a0 1>,
				 <DCC_READ 0x069ea014 1 1>,
				 <DCC_WRITE 0x069ea01c 0x0003c6a0 1>,
				 <DCC_WRITE 0x069ea01c 0x001368a0 1>,
				 <DCC_READ 0x069ea014 1 1>,
				 <DCC_WRITE 0x069ea01c 0x00f1e000 1>,
				 <DCC_WRITE 0x069ea008 0x00000007 1>,
				 <DCC_READ 0x013e7e00 31 0>,
				 <DCC_READ 0x01132100 1 0>,
				 <DCC_READ 0x01136044 4 0>,
				 <DCC_READ 0x011360b0 1 0>,
				 <DCC_READ 0x0113e030 2 0>,
				 <DCC_READ 0x01141000 1 0>,
				 <DCC_READ 0x01142028 1 0>,
				 <DCC_READ 0x01148058 4 0>,
				 <DCC_READ 0x01160410 3 0>,
				 <DCC_READ 0x011604a0 1 0>,
				 <DCC_READ 0x011604b8 1 0>,
				 <DCC_READ 0x01165804 1 0>,
				 <DCC_READ 0x01166418 1 0>,
				 <DCC_READ 0x011b2100 1 0>,
				 <DCC_READ 0x011b6044 4 0>,
				 <DCC_READ 0x011be030 2 0>,
				 <DCC_READ 0x011c1000 1 0>,
				 <DCC_READ 0x011c2028 1 0>,
				 <DCC_READ 0x011c8058 4 0>,
				 <DCC_READ 0x011e0410 3 0>,
				 <DCC_READ 0x011e04a0 1 0>,
				 <DCC_READ 0x011e04b8 1 0>,
				 <DCC_READ 0x011e5804 1 0>,
				 <DCC_READ 0x011e6418 1 0>,
				 <DCC_READ 0x01232100 1 0>,
				 <DCC_READ 0x01236044 4 0>,
				 <DCC_READ 0x012360B0 1 0>,
				 <DCC_READ 0x0123E030 2 0>,
				 <DCC_READ 0x01241000 1 0>,
				 <DCC_READ 0x01242028 1 0>,
				 <DCC_READ 0x01248058 4 0>,
				 <DCC_READ 0x01260410 3 0>,
				 <DCC_READ 0x012604a0 1 0>,
				 <DCC_READ 0x012604b8 1 0>,
				 <DCC_READ 0x01265804 1 0>,
				 <DCC_READ 0x01266418 1 0>,
				 <DCC_READ 0x012b2100 1 0>,
				 <DCC_READ 0x012b6044 3 0>,
				 <DCC_READ 0x012b6050 1 0>,
				 <DCC_READ 0x012b60b0 1 0>,
				 <DCC_READ 0x012be030 2 0>,
				 <DCC_READ 0x012c1000 1 0>,
				 <DCC_READ 0x012c2028 1 0>,
				 <DCC_READ 0x012c8058 4 0>,
				 <DCC_READ 0x012e0410 3 0>,
				 <DCC_READ 0x012e04a0 1 0>,
				 <DCC_READ 0x012e04b8 1 0>,
				 <DCC_READ 0x012e5804 1 0>,
				 <DCC_READ 0x012e6418 1 0>,
				 <DCC_READ 0x01380900 8 0>,
				 <DCC_READ 0x01380d00 5 0>,
				 <DCC_READ 0x01350110 4 0>,
				 <DCC_READ 0x01430280 1 0>,
				 <DCC_READ 0x01430288 1 0>,
				 <DCC_READ 0x0143028c 7 0>,
				 <DCC_READ 0x01132100 1 0>,
				 <DCC_READ 0x01136044 4 0>,
				 <DCC_READ 0x011360b0 1 0>,
				 <DCC_READ 0x0113e030 2 0>,
				 <DCC_READ 0x01141000 1 0>,
				 <DCC_READ 0x01142028 1 0>,
				 <DCC_READ 0x01148058 4 0>,
				 <DCC_READ 0x01160410 3 0>,
				 <DCC_READ 0x011604a0 1 0>,
				 <DCC_READ 0x011604b8 1 0>,
				 <DCC_READ 0x01165804 1 0>,
				 <DCC_READ 0x01166418 1 0>,
				 <DCC_READ 0x011b2100 1 0>,
				 <DCC_READ 0x011b6044 4 0>,
				 <DCC_READ 0x011be030 2 0>,
				 <DCC_READ 0x011c1000 1 0>,
				 <DCC_READ 0x011c2028 1 0>,
				 <DCC_READ 0x011c8058 4 0>,
				 <DCC_READ 0x011e0410 3 0>,
				 <DCC_READ 0x011e04a0 1 0>,
				 <DCC_READ 0x011e04b8 1 0>,
				 <DCC_READ 0x011e5804 1 0>,
				 <DCC_READ 0x011e6418 1 0>,
				 <DCC_READ 0x01232100 1 0>,
				 <DCC_READ 0x01236044 4 0>,
				 <DCC_READ 0x012360b0 1 0>,
				 <DCC_READ 0x0123e030 2 0>,
				 <DCC_READ 0x01241000 1 0>,
				 <DCC_READ 0x01242028 1 0>,
				 <DCC_READ 0x01248058 4 0>,
				 <DCC_READ 0x01260410 3 0>,
				 <DCC_READ 0x012604a0 1 0>,
				 <DCC_READ 0x012604b8 1 0>,
				 <DCC_READ 0x01265804 1 0>,
				 <DCC_READ 0x01266418 1 0>,
				 <DCC_READ 0x012b2100 1 0>,
				 <DCC_READ 0x012b6044 3 0>,
				 <DCC_READ 0x012b6050 1 0>,
				 <DCC_READ 0x012b60b0 1 0>,
				 <DCC_READ 0x012be030 2 0>,
				 <DCC_READ 0x012C1000 1 0>,
				 <DCC_READ 0x012C2028 1 0>,
				 <DCC_READ 0x012C8058 4 0>,
				 <DCC_READ 0x012e0410 3 0>,
				 <DCC_READ 0x012e04a0 1 0>,
				 <DCC_READ 0x012e04b8 1 0>,
				 <DCC_READ 0x012e5804 1 0>,
				 <DCC_READ 0x012e6418 1 0>,
				 <DCC_READ 0x01380900 8 0>,
				 <DCC_READ 0x01380d00 5 0>,
				 <DCC_READ 0x01350110 4 0>,
				 <DCC_READ 0x01430280 1 0>,
				 <DCC_READ 0x01430288 1 0>,
				 <DCC_READ 0x0143028c 7 0>,
				 <DCC_READ 0x0c201244 1 0>,
				 <DCC_READ 0x0c202244 1 0>;
	};

	qcom,msm-core@780000 {
		compatible = "qcom,apss-core-ea";
		reg = <0x780000 0x1000>;
	};

	qcom,icnss@18800000 {
		compatible = "qcom,icnss";
		reg = <0x18800000 0x800000>,
		      <0xa0000000 0x10000000>,
		      <0xb0000000 0x10000>;
		reg-names = "membase", "smmu_iova_base", "smmu_iova_ipa";
		iommus = <&apps_smmu 0x0040 0x1>;
		interrupts = <0 414 0 /* CE0 */ >,
			     <0 415 0 /* CE1 */ >,
			     <0 416 0 /* CE2 */ >,
			     <0 417 0 /* CE3 */ >,
			     <0 418 0 /* CE4 */ >,
			     <0 419 0 /* CE5 */ >,
			     <0 420 0 /* CE6 */ >,
			     <0 421 0 /* CE7 */ >,
			     <0 422 0 /* CE8 */ >,
			     <0 423 0 /* CE9 */ >,
			     <0 424 0 /* CE10 */ >,
			     <0 425 0 /* CE11 */ >;
		qcom,wlan-msa-memory = <0x100000>;
		qcom,gpio-force-fatal-error = <&smp2pgpio_wlan_1_in 0 0>;

		vdd-0.8-cx-mx-supply = <&pm8998_l5>;
		vdd-1.8-xo-supply = <&pm8998_l7>;
		vdd-1.3-rfa-supply = <&pm8998_l17>;
		vdd-3.3-ch0-supply = <&pm8998_l25>;
		qcom,vdd-0.8-cx-mx-config = <800000 800000>;
		qcom,vdd-3.3-ch0-config = <3104000 3312000>;
		qcom,smmu-s1-bypass;
	};

	qmi-tmd-devices {
		compatible = "qcom,qmi_cooling_devices";

		modem {
			qcom,instance-id = <0x0>;

			modem_pa: modem_pa {
				qcom,qmi-dev-name = "pa";
				#cooling-cells = <2>;
			};

			modem_proc: modem_proc {
				qcom,qmi-dev-name = "modem";
				#cooling-cells = <2>;
			};

			modem_current: modem_current {
				qcom,qmi-dev-name = "modem_current";
				#cooling-cells = <2>;
			};

			modem_skin: modem_skin {
				qcom,qmi-dev-name = "modem_skin";
				#cooling-cells = <2>;
			};

			modem_vdd: modem_vdd {
				qcom,qmi-dev-name = "cpuv_restriction_cold";
				#cooling-cells = <2>;
			};
		};

		adsp {
			qcom,instance-id = <0x1>;

			adsp_vdd: adsp_vdd {
				qcom,qmi-dev-name = "cpuv_restriction_cold";
				#cooling-cells = <2>;
			};
		};

		cdsp {
			qcom,instance-id = <0x43>;

			cdsp_vdd: cdsp_vdd {
				qcom,qmi-dev-name = "cpuv_restriction_cold";
				#cooling-cells = <2>;
			};
		};

		slpi {
			qcom,instance-id = <0x53>;

			slpi_vdd: slpi_vdd {
				qcom,qmi-dev-name = "cpuv_restriction_cold";
				#cooling-cells = <2>;
			};
		};
	};

	thermal_zones: thermal-zones {
		aoss0-usr {
			polling-delay-passive = <0>;
			polling-delay = <0>;
			thermal-governor = "user_space";
			thermal-sensors = <&tsens0 0>;
			trips {
				active-config0 {
					temperature = <125000>;
					hysteresis = <1000>;
					type = "passive";
				};
			};
		};

		cpu0-silver-usr {
			polling-delay-passive = <0>;
			polling-delay = <0>;
			thermal-governor = "user_space";
			thermal-sensors = <&tsens0 1>;
			trips {
				active-config0 {
					temperature = <125000>;
					hysteresis = <1000>;
					type = "passive";
				};
			};
		};

		cpu1-silver-usr {
			polling-delay-passive = <0>;
			polling-delay = <0>;
			thermal-governor = "user_space";
			thermal-sensors = <&tsens0 2>;
			trips {
				active-config0 {
					temperature = <125000>;
					hysteresis = <1000>;
					type = "passive";
				};
			};
		};

		cpu2-silver-usr {
			polling-delay-passive = <0>;
			polling-delay = <0>;
			thermal-governor = "user_space";
			thermal-sensors = <&tsens0 3>;
			trips {
				active-config0 {
					temperature = <125000>;
					hysteresis = <1000>;
					type = "passive";
				};
			};
		};

		cpu3-silver-usr {
			polling-delay-passive = <0>;
			polling-delay = <0>;
			thermal-sensors = <&tsens0 4>;
			thermal-governor = "user_space";
			trips {
				active-config0 {
					temperature = <125000>;
					hysteresis = <1000>;
					type = "passive";
				};
			};
		};

		kryo-l3-0-usr {
			polling-delay-passive = <0>;
			polling-delay = <0>;
			thermal-sensors = <&tsens0 5>;
			thermal-governor = "user_space";
			trips {
				active-config0 {
					temperature = <125000>;
					hysteresis = <1000>;
					type = "passive";
				};
			};
		};

		kryo-l3-1-usr {
			polling-delay-passive = <0>;
			polling-delay = <0>;
			thermal-sensors = <&tsens0 6>;
			thermal-governor = "user_space";
			trips {
				active-config0 {
					temperature = <125000>;
					hysteresis = <1000>;
					type = "passive";
				};
			};
		};

		cpu0-gold-usr {
			polling-delay-passive = <0>;
			polling-delay = <0>;
			thermal-sensors = <&tsens0 7>;
			thermal-governor = "user_space";
			trips {
				active-config0 {
					temperature = <125000>;
					hysteresis = <1000>;
					type = "passive";
				};
			};
		};

		cpu1-gold-usr {
			polling-delay-passive = <0>;
			polling-delay = <0>;
			thermal-sensors = <&tsens0 8>;
			thermal-governor = "user_space";
			trips {
				active-config0 {
					temperature = <125000>;
					hysteresis = <1000>;
					type = "passive";
				};
			};
		};

		cpu2-gold-usr {
			polling-delay-passive = <0>;
			polling-delay = <0>;
			thermal-sensors = <&tsens0 9>;
			thermal-governor = "user_space";
			trips {
				active-config0 {
					temperature = <125000>;
					hysteresis = <1000>;
					type = "passive";
				};
			};
		};

		cpu3-gold-usr {
			polling-delay-passive = <0>;
			polling-delay = <0>;
			thermal-sensors = <&tsens0 10>;
			thermal-governor = "user_space";
			trips {
				active-config0 {
					temperature = <125000>;
					hysteresis = <1000>;
					type = "passive";
				};
			};
		};

		gpu0-usr {
			polling-delay-passive = <0>;
			polling-delay = <0>;
			thermal-sensors = <&tsens0 11>;
			thermal-governor = "user_space";
			trips {
				active-config0 {
					temperature = <125000>;
					hysteresis = <1000>;
					type = "passive";
				};
			};
		};

		gpu1-usr {
			polling-delay-passive = <0>;
			polling-delay = <0>;
			thermal-governor = "user_space";
			thermal-sensors = <&tsens0 12>;
			trips {
				active-config0 {
					temperature = <125000>;
					hysteresis = <1000>;
					type = "passive";
				};
			};
		};

		aoss1-usr {
			polling-delay-passive = <0>;
			polling-delay = <0>;
			thermal-sensors = <&tsens1 0>;
			thermal-governor = "user_space";
			trips {
				active-config0 {
					temperature = <125000>;
					hysteresis = <1000>;
					type = "passive";
				};
			};
		};

		mdm-dsp-usr {
			polling-delay-passive = <0>;
			polling-delay = <0>;
			thermal-sensors = <&tsens1 1>;
			thermal-governor = "user_space";
			trips {
				active-config0 {
					temperature = <125000>;
					hysteresis = <1000>;
					type = "passive";
				};
			};
		};



		ddr-usr {
			polling-delay-passive = <0>;
			polling-delay = <0>;
			thermal-sensors = <&tsens1 2>;
			thermal-governor = "user_space";
			trips {
				active-config0 {
					temperature = <125000>;
					hysteresis = <1000>;
					type = "passive";
				};
			};
		};

		wlan-usr {
			polling-delay-passive = <0>;
			polling-delay = <0>;
			thermal-sensors = <&tsens1 3>;
			thermal-governor = "user_space";
			trips {
				active-config0 {
					temperature = <125000>;
					hysteresis = <1000>;
					type = "passive";
				};
			};
		};

		compute-hvx-usr {
			polling-delay-passive = <0>;
			polling-delay = <0>;
			thermal-sensors = <&tsens1 4>;
			thermal-governor = "user_space";
			trips {
				active-config0 {
					temperature = <125000>;
					hysteresis = <1000>;
					type = "passive";
				};
			};
		};

		camera-usr {
			polling-delay-passive = <0>;
			polling-delay = <0>;
			thermal-sensors = <&tsens1 5>;
			thermal-governor = "user_space";
			trips {
				active-config0 {
					temperature = <125000>;
					hysteresis = <1000>;
					type = "passive";
				};
			};
		};

		mmss-usr {
			polling-delay-passive = <0>;
			polling-delay = <0>;
			thermal-sensors = <&tsens1 6>;
			thermal-governor = "user_space";
			trips {
				active-config0 {
					temperature = <125000>;
					hysteresis = <1000>;
					type = "passive";
				};
			};
		};

		mdm-core-usr {
			polling-delay-passive = <0>;
			polling-delay = <0>;
			thermal-sensors = <&tsens1 7>;
			thermal-governor = "user_space";
			trips {
				active-config0 {
					temperature = <125000>;
					hysteresis = <1000>;
					type = "passive";
				};
			};
		};

		gpu-virt-max-step {
			polling-delay-passive = <10>;
			polling-delay = <100>;
			thermal-governor = "step_wise";
			trips {
				gpu_trip0: gpu-trip0 {
					temperature = <95000>;
					hysteresis = <0>;
					type = "passive";
				};
			};
			cooling-maps {
				gpu_cdev0 {
					trip = <&gpu_trip0>;
					cooling-device =
						<&msm_gpu 0 THERMAL_NO_LIMIT>;
				};
			};
		};

		silv-virt-max-step {
			polling-delay-passive = <0>;
			polling-delay = <0>;
			thermal-governor = "step_wise";
			trips {
				silver-trip {
					temperature = <120000>;
					hysteresis = <0>;
					type = "passive";
				};
			};
		};

		gold-virt-max-step {
			polling-delay-passive = <0>;
			polling-delay = <0>;
			thermal-governor = "step_wise";
			trips {
				gold-trip {
					temperature = <120000>;
					hysteresis = <0>;
					type = "passive";
				};
			};
		};

		pop-mem-step {
			polling-delay-passive = <10>;
			polling-delay = <0>;
			thermal-sensors = <&tsens1 2>;
			thermal-governor = "step_wise";
			trips {
				pop_trip: pop-trip {
					temperature = <95000>;
					hysteresis = <0>;
					type = "passive";
				};
			};
			cooling-maps {
				pop_cdev4 {
					trip = <&pop_trip>;
					cooling-device =
						<&CPU4 THERMAL_NO_LIMIT
							(THERMAL_MAX_LIMIT-1)>;
				};
				pop_cdev5 {
					trip = <&pop_trip>;
					cooling-device =
						<&CPU5 THERMAL_NO_LIMIT
							(THERMAL_MAX_LIMIT-1)>;
				};
				pop_cdev6 {
					trip = <&pop_trip>;
					cooling-device =
						<&CPU6 THERMAL_NO_LIMIT
							(THERMAL_MAX_LIMIT-1)>;
				};
				pop_cdev7 {
					trip = <&pop_trip>;
					cooling-device =
						<&CPU7 THERMAL_NO_LIMIT
							(THERMAL_MAX_LIMIT-1)>;
				};
			};
		};

		cpu0-silver-step {
			polling-delay-passive = <100>;
			polling-delay = <0>;
			thermal-sensors = <&tsens0 1>;
			thermal-governor = "step_wise";
			trips {
				emerg_config0: emerg-config0 {
					temperature = <110000>;
					hysteresis = <10000>;
					type = "passive";
				};
			};
			cooling-maps {
				emerg_cdev0 {
					trip = <&emerg_config0>;
					cooling-device =
						<&CPU0 THERMAL_MAX_LIMIT
							THERMAL_MAX_LIMIT>;
				};
			};
		};

		cpu1-silver-step {
			polling-delay-passive = <100>;
			polling-delay = <0>;
			thermal-sensors = <&tsens0 2>;
			thermal-governor = "step_wise";
			trips {
				emerg_config1: emerg-config1 {
					temperature = <110000>;
					hysteresis = <10000>;
					type = "passive";
				};
			};
			cooling-maps {
				emerg_cdev1 {
					trip = <&emerg_config1>;
					cooling-device =
						<&CPU1 THERMAL_MAX_LIMIT
							THERMAL_MAX_LIMIT>;
				};
			};
		};

		cpu2-silver-step {
			polling-delay-passive = <100>;
			polling-delay = <0>;
			thermal-sensors = <&tsens0 3>;
			thermal-governor = "step_wise";
			trips {
				emerg_config2: emerg-config2 {
					temperature = <110000>;
					hysteresis = <10000>;
					type = "passive";
				};
			};
			cooling-maps {
				emerg_cdev2 {
					trip = <&emerg_config2>;
					cooling-device =
						<&CPU2 THERMAL_MAX_LIMIT
							THERMAL_MAX_LIMIT>;
				};
			};
		};

		cpu3-silver-step {
			polling-delay-passive = <100>;
			polling-delay = <0>;
			thermal-sensors = <&tsens0 4>;
			thermal-governor = "step_wise";
			trips {
				emerg_config3: emerg-config3 {
					temperature = <110000>;
					hysteresis = <10000>;
					type = "passive";
				};
			};
			cooling-maps {
				emerg_cdev3 {
					trip = <&emerg_config3>;
					cooling-device =
						<&CPU3 THERMAL_MAX_LIMIT
							THERMAL_MAX_LIMIT>;
				};
			};
		};

		cpu0-gold-step {
			polling-delay-passive = <100>;
			polling-delay = <0>;
			thermal-sensors = <&tsens0 7>;
			thermal-governor = "step_wise";
			trips {
				emerg_config4: emerg-config4 {
					temperature = <110000>;
					hysteresis = <10000>;
					type = "passive";
				};
			};
			cooling-maps {
				emerg_cdev4 {
					trip = <&emerg_config4>;
					cooling-device =
						<&CPU4 THERMAL_MAX_LIMIT
							THERMAL_MAX_LIMIT>;
				};
			};
		};

		cpu1-gold-step {
			polling-delay-passive = <100>;
			polling-delay = <0>;
			thermal-sensors = <&tsens0 8>;
			thermal-governor = "step_wise";
			trips {
				emerg_config5: emerg-config5 {
					temperature = <110000>;
					hysteresis = <10000>;
					type = "passive";
				};
			};
			cooling-maps {
				emerg_cdev5 {
					trip = <&emerg_config5>;
					cooling-device =
						<&CPU5 THERMAL_MAX_LIMIT
							THERMAL_MAX_LIMIT>;
				};
			};
		};

		cpu2-gold-step {
			polling-delay-passive = <100>;
			polling-delay = <0>;
			thermal-sensors = <&tsens0 9>;
			thermal-governor = "step_wise";
			trips {
				emerg_config6: emerg-config6 {
					temperature = <110000>;
					hysteresis = <10000>;
					type = "passive";
				};
			};
			cooling-maps {
				emerg_cdev6 {
					trip = <&emerg_config6>;
					cooling-device =
						<&CPU6 THERMAL_MAX_LIMIT
							THERMAL_MAX_LIMIT>;
				};
			};
		};

		cpu3-gold-step {
			polling-delay-passive = <100>;
			polling-delay = <0>;
			thermal-sensors = <&tsens0 10>;
			thermal-governor = "step_wise";
			trips {
				emerg_config7: emerg-config7 {
					temperature = <110000>;
					hysteresis = <10000>;
					type = "passive";
				};
			};
			cooling-maps {
				emerg_cdev7 {
					trip = <&emerg_config7>;
					cooling-device =
						<&CPU7 THERMAL_MAX_LIMIT
							THERMAL_MAX_LIMIT>;
				};
			};
		};

		lmh-dcvs-01 {
			polling-delay-passive = <0>;
			polling-delay = <0>;
			thermal-governor = "user_space";
			thermal-sensors = <&lmh_dcvs1>;

			trips {
				active-config {
					temperature = <95000>;
					hysteresis = <30000>;
					type = "passive";
				};
			};
		};

		lmh-dcvs-00 {
			polling-delay-passive = <0>;
			polling-delay = <0>;
			thermal-governor = "user_space";
			thermal-sensors = <&lmh_dcvs0>;

			trips {
				active-config {
					temperature = <95000>;
					hysteresis = <30000>;
					type = "passive";
				};
			};
		};

	};

	tsens0: tsens@c222000 {
		compatible = "qcom,sdm845-tsens";
		reg = <0xc222000 0x4>,
		      <0xc263000 0x1ff>;
		reg-names = "tsens_srot_physical",
			    "tsens_tm_physical";
		interrupts = <0 506 0>, <0 508 0>;
		interrupt-names = "tsens-upper-lower", "tsens-critical";
		#thermal-sensor-cells = <1>;
	};

	tsens1: tsens@c223000 {
		compatible = "qcom,sdm845-tsens";
		reg = <0xc223000 0x4>,
		      <0xc265000 0x1ff>;
		reg-names = "tsens_srot_physical",
			    "tsens_tm_physical";
		interrupts = <0 507 0>, <0 509 0>;
		interrupt-names = "tsens-upper-lower", "tsens-critical";
		#thermal-sensor-cells = <1>;
	};

	mem_dump {
		compatible = "qcom,mem-dump";
		memory-region = <&dump_mem>;

		rpmh_dump {
			qcom,dump-size = <0x2000000>;
			qcom,dump-id = <0xec>;
		};

		fcm_dump {
			qcom,dump-size = <0x400>;
			qcom,dump-id = <0xee>;
		};

		rpm_sw_dump {
			qcom,dump-size = <0x28000>;
			qcom,dump-id = <0xea>;
		};

		pmic_dump {
			qcom,dump-size = <0x10000>;
			qcom,dump-id = <0xe4>;
		};

		tmc_etf_dump {
			qcom,dump-size = <0x10000>;
			qcom,dump-id = <0xf0>;
		};

		tmc_etf_swao_dump {
			qcom,dump-size = <0x8400>;
			qcom,dump-id = <0xf1>;
		};

		tmc_etr_reg_dump {
			qcom,dump-size = <0x1000>;
			qcom,dump-id = <0x100>;
		};

		tmc_etf_reg_dump {
			qcom,dump-size = <0x1000>;
			qcom,dump-id = <0x101>;
		};

		tmc_etf_swao_reg_dump {
			qcom,dump-size = <0x1000>;
			qcom,dump-id = <0x102>;
		};

		misc_data_dump {
			qcom,dump-size = <0x1000>;
			qcom,dump-id = <0xe8>;
		};

		tpdm_swao_dump {
			qcom,dump-size = <0x512>;
			qcom,dump-id = <0xf2>;
		};
	};

	gpi_dma0: qcom,gpi-dma@0x800000 {
		#dma-cells = <5>;
		compatible = "qcom,gpi-dma";
		reg = <0x800000 0x60000>;
		reg-names = "gpi-top";
		interrupts = <0 244 0>, <0 245 0>, <0 246 0>, <0 247 0>,
			     <0 248 0>, <0 249 0>, <0 250 0>, <0 251 0>,
			     <0 252 0>, <0 253 0>, <0 254 0>, <0 255 0>,
			     <0 256 0>;
		qcom,max-num-gpii = <13>;
		qcom,gpii-mask = <0xfa>;
		qcom,ev-factor = <2>;
		iommus = <&apps_smmu 0x0016 0x0>;
		qcom,smmu-cfg = <0x1>;
		qcom,iova-range = <0x0 0x100000 0x0 0x100000>;
		status = "ok";
	};

	gpi_dma1: qcom,gpi-dma@0xa00000 {
		#dma-cells = <5>;
		compatible = "qcom,gpi-dma";
		reg = <0xa00000 0x60000>;
		reg-names = "gpi-top";
		interrupts = <0 279 0>, <0 280 0>, <0 281 0>, <0 282 0>,
			     <0 283 0>, <0 284 0>, <0 293 0>, <0 294 0>,
			     <0 295 0>, <0 296 0>, <0 297 0>, <0 298 0>,
			     <0 299 0>;
		qcom,max-num-gpii = <13>;
		qcom,gpii-mask = <0xfa>;
		qcom,ev-factor = <2>;
		iommus = <&apps_smmu 0x06d6 0x0>;
		qcom,smmu-cfg = <0x1>;
		qcom,iova-range = <0x0 0x100000 0x0 0x100000>;
		status = "ok";
	};

	tspp: msm_tspp@0x8880000 {
		compatible = "qcom,msm_tspp";
		reg = <0x088a7000 0x200>, /* MSM_TSIF0_PHYS */
		      <0x088a8000 0x200>, /* MSM_TSIF1_PHYS */
		      <0x088a9000 0x1000>, /* MSM_TSPP_PHYS  */
		      <0x08884000 0x23000>; /* MSM_TSPP_BAM_PHYS */
		reg-names = "MSM_TSIF0_PHYS",
			"MSM_TSIF1_PHYS",
			"MSM_TSPP_PHYS",
			"MSM_TSPP_BAM_PHYS";
		interrupts = <0 121 0>, /* TSIF_TSPP_IRQ */
			<0 119 0>, /* TSIF0_IRQ */
			<0 120 0>, /* TSIF1_IRQ */
			<0 122 0>; /* TSIF_BAM_IRQ */
		interrupt-names = "TSIF_TSPP_IRQ",
			"TSIF0_IRQ",
			"TSIF1_IRQ",
			"TSIF_BAM_IRQ";

		clock-names = "iface_clk", "ref_clk";
		clocks = <&clock_gcc GCC_TSIF_AHB_CLK>,
			<&clock_gcc GCC_TSIF_REF_CLK>;

		qcom,msm-bus,name = "tsif";
		qcom,msm-bus,num-cases = <2>;
		qcom,msm-bus,num-paths = <1>;
		qcom,msm-bus,vectors-KBps =
				<82 512 0 0>, /* No vote */
				<82 512 12288 24576>;
				/* Max. bandwidth, 2xTSIF, each max of 96Mbps */

		pinctrl-names = "disabled",
			"tsif0-mode1", "tsif0-mode2",
			"tsif1-mode1", "tsif1-mode2",
			"dual-tsif-mode1", "dual-tsif-mode2";

		pinctrl-0 = <>;				/* disabled */
		pinctrl-1 = <&tsif0_signals_active>;	/* tsif0-mode1 */
		pinctrl-2 = <&tsif0_signals_active
			&tsif0_sync_active>;		/* tsif0-mode2 */
		pinctrl-3 = <&tsif1_signals_active>;	/* tsif1-mode1 */
		pinctrl-4 = <&tsif1_signals_active
			&tsif1_sync_active>;		/* tsif1-mode2 */
		pinctrl-5 = <&tsif0_signals_active
			&tsif1_signals_active>;		/* dual-tsif-mode1 */
		pinctrl-6 = <&tsif0_signals_active
			&tsif0_sync_active
			&tsif1_signals_active
			&tsif1_sync_active>;		/* dual-tsif-mode2 */

		qcom,smmu-s1-bypass;
		iommus = <&apps_smmu 0x20 0x0f>;
	};
};

&clock_cpucc {
	lmh_dcvs0: qcom,limits-dcvs@0 {
		compatible = "qcom,msm-hw-limits";
		interrupts = <GIC_SPI 32 IRQ_TYPE_LEVEL_HIGH>;
		qcom,affinity = <0>;
		#thermal-sensor-cells = <0>;
	};

	lmh_dcvs1: qcom,limits-dcvs@1 {
		compatible = "qcom,msm-hw-limits";
		interrupts = <GIC_SPI 33 IRQ_TYPE_LEVEL_HIGH>;
		qcom,affinity = <1>;
		#thermal-sensor-cells = <0>;
		isens_vref-supply = <&pm8998_l1_ao>;
		isens-vref-settings = <880000 880000 20000>;
	};

	wil6210: qcom,wil6210 {
		compatible = "qcom,wil6210";
		qcom,pcie-parent = <&pcie0>;
		qcom,wigig-en = <&tlmm 39 0>;
		qcom,msm-bus,name = "wil6210";
		qcom,msm-bus,num-cases = <2>;
		qcom,msm-bus,num-paths = <1>;
		qcom,msm-bus,vectors-KBps =
			<45 512 0 0>,
			<45 512 600000 800000>; /* ~4.6Gbps (MCS12) */
		qcom,use-ext-supply;
		vdd-supply= <&pm8998_s7>;
		vddio-supply= <&pm8998_s5>;
		qcom,use-ext-clocks;
		clocks = <&clock_rpmh RPMH_RF_CLK3>,
			 <&clock_rpmh RPMH_RF_CLK3_A>;
		clock-names = "rf_clk3_clk", "rf_clk3_pin_clk";
		qcom,smmu-support;
		qcom,smmu-mapping = <0x20000000 0xe0000000>;
		qcom,smmu-s1-en;
		qcom,smmu-fast-map;
		qcom,smmu-coherent;
		qcom,keep-radio-on-during-sleep;
		status = "disabled";
	};
};

&pcie_0_gdsc {
	status = "ok";
};

&pcie_1_gdsc {
	status = "ok";
};

&ufs_card_gdsc {
	status = "ok";
};

&ufs_phy_gdsc {
	status = "ok";
};

&usb30_prim_gdsc {
	status = "ok";
};

&usb30_sec_gdsc {
	status = "ok";
};

&hlos1_vote_aggre_noc_mmu_audio_tbu_gdsc {
	status = "ok";
};

&hlos1_vote_aggre_noc_mmu_pcie_tbu_gdsc {
	status = "ok";
};

&hlos1_vote_aggre_noc_mmu_tbu1_gdsc {
	status = "ok";
};

&hlos1_vote_aggre_noc_mmu_tbu2_gdsc {
	status = "ok";
};

&hlos1_vote_mmnoc_mmu_tbu_hf0_gdsc {
	status = "ok";
};

&hlos1_vote_mmnoc_mmu_tbu_hf1_gdsc {
	status = "ok";
};

&hlos1_vote_mmnoc_mmu_tbu_sf_gdsc {
	status = "ok";
};

&bps_gdsc {
	qcom,support-hw-trigger;
	status = "ok";
};

&ife_0_gdsc {
	status = "ok";
};

&ife_1_gdsc {
	status = "ok";
};

&ipe_0_gdsc {
	qcom,support-hw-trigger;
	status = "ok";
};

&ipe_1_gdsc {
	qcom,support-hw-trigger;
	status = "ok";
};

&titan_top_gdsc {
	status = "ok";
};

&mdss_core_gdsc {
	status = "ok";
};

&gpu_cx_gdsc {
	status = "ok";
};

&gpu_gx_gdsc {
	clock-names = "core_root_clk";
	clocks = <&clock_gfx GPU_CC_GX_GFX3D_CLK_SRC>;
	qcom,force-enable-root-clk;
	parent-supply = <&pm8005_s1_level>;
	status = "ok";
};

&vcodec0_gdsc {
	qcom,support-hw-trigger;
	status = "ok";
};

&vcodec1_gdsc {
	qcom,support-hw-trigger;
	status = "ok";
};

&venus_gdsc {
	status = "ok";
};

#include "pm8998.dtsi"
#include "pm8005.dtsi"
#include "sdm845-regulator.dtsi"
#include "sdm845-coresight.dtsi"
#include "msm-arm-smmu-sdm845.dtsi"
#include "sdm845-ion.dtsi"
#include "sdm845-smp2p.dtsi"
#include "sdm845-camera.dtsi"
#include "sdm845-bus.dtsi"
#include "sdm845-vidc.dtsi"
#include "sdm845-pm.dtsi"
#include "sdm845-pinctrl.dtsi"
#include "sdm845-pcie.dtsi"
#include "sdm845-audio.dtsi"
#include "sdm845-gpu.dtsi"
#include "sdm845-670-usb-common.dtsi"

&pm8998_temp_alarm {
	cooling-maps {
		trip0_cpu0 {
			trip = <&pm8998_trip0>;
			cooling-device =
				<&CPU0 (THERMAL_MAX_LIMIT-1)
					(THERMAL_MAX_LIMIT-1)>;
		};
		trip0_cpu1 {
			trip = <&pm8998_trip0>;
			cooling-device =
				<&CPU1 (THERMAL_MAX_LIMIT-1)
					(THERMAL_MAX_LIMIT-1)>;
		};
		trip0_cpu2 {
			trip = <&pm8998_trip0>;
			cooling-device =
				<&CPU2 (THERMAL_MAX_LIMIT-1)
					(THERMAL_MAX_LIMIT-1)>;
		};
		trip0_cpu3 {
			trip = <&pm8998_trip0>;
			cooling-device =
				<&CPU3 (THERMAL_MAX_LIMIT-1)
					(THERMAL_MAX_LIMIT-1)>;
		};
		trip0_cpu4 {
			trip = <&pm8998_trip0>;
			cooling-device =
				<&CPU4 (THERMAL_MAX_LIMIT-1)
					(THERMAL_MAX_LIMIT-1)>;
		};
		trip0_cpu5 {
			trip = <&pm8998_trip0>;
			cooling-device =
				<&CPU5 (THERMAL_MAX_LIMIT-1)
					(THERMAL_MAX_LIMIT-1)>;
		};
		trip0_cpu6 {
			trip = <&pm8998_trip0>;
			cooling-device =
				<&CPU6 (THERMAL_MAX_LIMIT-1)
					(THERMAL_MAX_LIMIT-1)>;
		};
		trip0_cpu7 {
			trip = <&pm8998_trip0>;
			cooling-device =
				<&CPU7 (THERMAL_MAX_LIMIT-1)
					(THERMAL_MAX_LIMIT-1)>;
		};
		trip1_cpu1 {
			trip = <&pm8998_trip1>;
			cooling-device =
				<&CPU1 THERMAL_MAX_LIMIT THERMAL_MAX_LIMIT>;
		};
		trip1_cpu2 {
			trip = <&pm8998_trip1>;
			cooling-device =
				<&CPU2 THERMAL_MAX_LIMIT THERMAL_MAX_LIMIT>;
		};
		trip1_cpu3 {
			trip = <&pm8998_trip1>;
			cooling-device =
				<&CPU3 THERMAL_MAX_LIMIT THERMAL_MAX_LIMIT>;
		};
		trip1_cpu4 {
			trip = <&pm8998_trip1>;
			cooling-device =
				<&CPU4 THERMAL_MAX_LIMIT THERMAL_MAX_LIMIT>;
		};
		trip1_cpu5 {
			trip = <&pm8998_trip1>;
			cooling-device =
				<&CPU5 THERMAL_MAX_LIMIT THERMAL_MAX_LIMIT>;
		};
		trip1_cpu6 {
			trip = <&pm8998_trip1>;
			cooling-device =
				<&CPU6 THERMAL_MAX_LIMIT THERMAL_MAX_LIMIT>;
		};
		trip1_cpu7 {
			trip = <&pm8998_trip1>;
			cooling-device =
				<&CPU7 THERMAL_MAX_LIMIT THERMAL_MAX_LIMIT>;
		};
	};
};

&thermal_zones {
	aoss0-lowf {
		polling-delay-passive = <0>;
		polling-delay = <0>;
		thermal-governor = "low_limits_floor";
		thermal-sensors = <&tsens0 0>;
		tracks-low;
		trips {
			aoss0_trip: aoss0-trip {
				temperature = <5000>;
				hysteresis = <5000>;
				type = "passive";
			};
		};
		cooling-maps {
			cpu0_vdd_cdev {
				trip = <&aoss0_trip>;
				cooling-device = <&CPU0 4 4>;
			};
			cpu4_vdd_cdev {
				trip = <&aoss0_trip>;
				cooling-device = <&CPU4 9 9>;
			};
			gpu_vdd_cdev {
				trip = <&aoss0_trip>;
				cooling-device = <&msm_gpu 1 1>;
			};
			cx_vdd_cdev {
				trip = <&aoss0_trip>;
				cooling-device = <&cx_cdev 0 0>;
			};
			mx_vdd_cdev {
				trip = <&aoss0_trip>;
				cooling-device = <&mx_cdev 0 0>;
			};
			ebi_vdd_cdev {
				trip = <&aoss0_trip>;
				cooling-device = <&ebi_cdev 0 0>;
			};
			modem_vdd_cdev {
				trip = <&aoss0_trip>;
				cooling-device = <&modem_vdd 0 0>;
			};
			adsp_vdd_cdev {
				trip = <&aoss0_trip>;
				cooling-device = <&adsp_vdd 0 0>;
			};
			cdsp_vdd_cdev {
				trip = <&aoss0_trip>;
				cooling-device = <&cdsp_vdd 0 0>;
			};
			slpi_vdd_cdev {
				trip = <&aoss0_trip>;
				cooling-device = <&slpi_vdd 0 0>;
			};
		};
	};

	cpu0-silver-lowf {
		polling-delay-passive = <0>;
		polling-delay = <0>;
		thermal-governor = "low_limits_floor";
		thermal-sensors = <&tsens0 1>;
		tracks-low;
		trips {
			cpu0_trip: cpu0-trip {
				temperature = <5000>;
				hysteresis = <5000>;
				type = "passive";
			};
		};
		cooling-maps {
			cpu0_vdd_cdev {
				trip = <&cpu0_trip>;
				cooling-device = <&CPU0 4 4>;
			};
			cpu4_vdd_cdev {
				trip = <&cpu0_trip>;
				cooling-device = <&CPU4 9 9>;
			};
			gpu_vdd_cdev {
				trip = <&cpu0_trip>;
				cooling-device = <&msm_gpu 1 1>;
			};
			cx_vdd_cdev {
				trip = <&cpu0_trip>;
				cooling-device = <&cx_cdev 0 0>;
			};
			mx_vdd_cdev {
				trip = <&cpu0_trip>;
				cooling-device = <&mx_cdev 0 0>;
			};
			ebi_vdd_cdev {
				trip = <&cpu0_trip>;
				cooling-device = <&ebi_cdev 0 0>;
			};
			modem_vdd_cdev {
				trip = <&cpu0_trip>;
				cooling-device = <&modem_vdd 0 0>;
			};
			adsp_vdd_cdev {
				trip = <&cpu0_trip>;
				cooling-device = <&adsp_vdd 0 0>;
			};
			cdsp_vdd_cdev {
				trip = <&cpu0_trip>;
				cooling-device = <&cdsp_vdd 0 0>;
			};
			slpi_vdd_cdev {
				trip = <&cpu0_trip>;
				cooling-device = <&slpi_vdd 0 0>;
			};
		};
	};

	cpu1-silver-lowf {
		polling-delay-passive = <0>;
		polling-delay = <0>;
		thermal-governor = "low_limits_floor";
		thermal-sensors = <&tsens0 2>;
		tracks-low;
		trips {
			cpu1_trip: cpu1-trip {
				temperature = <5000>;
				hysteresis = <5000>;
				type = "passive";
			};
		};
		cooling-maps {
			cpu0_vdd_cdev {
				trip = <&cpu1_trip>;
				cooling-device = <&CPU0 4 4>;
			};
			cpu4_vdd_cdev {
				trip = <&cpu1_trip>;
				cooling-device = <&CPU4 9 9>;
			};
			gpu_vdd_cdev {
				trip = <&cpu1_trip>;
				cooling-device = <&msm_gpu 1 1>;
			};
			cx_vdd_cdev {
				trip = <&cpu1_trip>;
				cooling-device = <&cx_cdev 0 0>;
			};
			mx_vdd_cdev {
				trip = <&cpu1_trip>;
				cooling-device = <&mx_cdev 0 0>;
			};
			ebi_vdd_cdev {
				trip = <&cpu1_trip>;
				cooling-device = <&ebi_cdev 0 0>;
			};
			modem_vdd_cdev {
				trip = <&cpu1_trip>;
				cooling-device = <&modem_vdd 0 0>;
			};
			adsp_vdd_cdev {
				trip = <&cpu1_trip>;
				cooling-device = <&adsp_vdd 0 0>;
			};
			cdsp_vdd_cdev {
				trip = <&cpu1_trip>;
				cooling-device = <&cdsp_vdd 0 0>;
			};
			slpi_vdd_cdev {
				trip = <&cpu1_trip>;
				cooling-device = <&slpi_vdd 0 0>;
			};
		};
	};

	cpu2-silver-lowf {
		polling-delay-passive = <0>;
		polling-delay = <0>;
		thermal-governor = "low_limits_floor";
		thermal-sensors = <&tsens0 3>;
		tracks-low;
		trips {
			cpu2_trip: cpu2-trip {
				temperature = <5000>;
				hysteresis = <5000>;
				type = "passive";
			};
		};
		cooling-maps {
			cpu0_vdd_cdev {
				trip = <&cpu2_trip>;
				cooling-device = <&CPU0 4 4>;
			};
			cpu4_vdd_cdev {
				trip = <&cpu2_trip>;
				cooling-device = <&CPU4 9 9>;
			};
			gpu_vdd_cdev {
				trip = <&cpu2_trip>;
				cooling-device = <&msm_gpu 1 1>;
			};
			cx_vdd_cdev {
				trip = <&cpu2_trip>;
				cooling-device = <&cx_cdev 0 0>;
			};
			mx_vdd_cdev {
				trip = <&cpu2_trip>;
				cooling-device = <&mx_cdev 0 0>;
			};
			ebi_vdd_cdev {
				trip = <&cpu2_trip>;
				cooling-device = <&ebi_cdev 0 0>;
			};
			modem_vdd_cdev {
				trip = <&cpu2_trip>;
				cooling-device = <&modem_vdd 0 0>;
			};
			adsp_vdd_cdev {
				trip = <&cpu2_trip>;
				cooling-device = <&adsp_vdd 0 0>;
			};
			cdsp_vdd_cdev {
				trip = <&cpu2_trip>;
				cooling-device = <&cdsp_vdd 0 0>;
			};
			slpi_vdd_cdev {
				trip = <&cpu2_trip>;
				cooling-device = <&slpi_vdd 0 0>;
			};
		};
	};

	cpu3-silver-lowf {
		polling-delay-passive = <0>;
		polling-delay = <0>;
		thermal-governor = "low_limits_floor";
		thermal-sensors = <&tsens0 4>;
		tracks-low;
		trips {
			cpu3_trip: cpu3-trip {
				temperature = <5000>;
				hysteresis = <5000>;
				type = "passive";
			};
		};
		cooling-maps {
			cpu0_vdd_cdev {
				trip = <&cpu3_trip>;
				cooling-device = <&CPU0 4 4>;
			};
			cpu4_vdd_cdev {
				trip = <&cpu3_trip>;
				cooling-device = <&CPU4 9 9>;
			};
			gpu_vdd_cdev {
				trip = <&cpu3_trip>;
				cooling-device = <&msm_gpu 1 1>;
			};
			cx_vdd_cdev {
				trip = <&cpu3_trip>;
				cooling-device = <&cx_cdev 0 0>;
			};
			mx_vdd_cdev {
				trip = <&cpu3_trip>;
				cooling-device = <&mx_cdev 0 0>;
			};
			ebi_vdd_cdev {
				trip = <&cpu3_trip>;
				cooling-device = <&ebi_cdev 0 0>;
			};
			modem_vdd_cdev {
				trip = <&cpu3_trip>;
				cooling-device = <&modem_vdd 0 0>;
			};
			adsp_vdd_cdev {
				trip = <&cpu3_trip>;
				cooling-device = <&adsp_vdd 0 0>;
			};
			cdsp_vdd_cdev {
				trip = <&cpu3_trip>;
				cooling-device = <&cdsp_vdd 0 0>;
			};
			slpi_vdd_cdev {
				trip = <&cpu3_trip>;
				cooling-device = <&slpi_vdd 0 0>;
			};
		};
	};

	kryo-l3-0-lowf {
		polling-delay-passive = <0>;
		polling-delay = <0>;
		thermal-governor = "low_limits_floor";
		thermal-sensors = <&tsens0 5>;
		tracks-low;
		trips {
			l3_0_trip: l3-0-trip {
				temperature = <5000>;
				hysteresis = <5000>;
				type = "passive";
			};
		};
		cooling-maps {
			cpu0_vdd_cdev {
				trip = <&l3_0_trip>;
				cooling-device = <&CPU0 4 4>;
			};
			cpu4_vdd_cdev {
				trip = <&l3_0_trip>;
				cooling-device = <&CPU4 9 9>;
			};
			gpu_vdd_cdev {
				trip = <&l3_0_trip>;
				cooling-device = <&msm_gpu 1 1>;
			};
			cx_vdd_cdev {
				trip = <&l3_0_trip>;
				cooling-device = <&cx_cdev 0 0>;
			};
			mx_vdd_cdev {
				trip = <&l3_0_trip>;
				cooling-device = <&mx_cdev 0 0>;
			};
			ebi_vdd_cdev {
				trip = <&l3_0_trip>;
				cooling-device = <&ebi_cdev 0 0>;
			};
			modem_vdd_cdev {
				trip = <&l3_0_trip>;
				cooling-device = <&modem_vdd 0 0>;
			};
			adsp_vdd_cdev {
				trip = <&l3_0_trip>;
				cooling-device = <&adsp_vdd 0 0>;
			};
			cdsp_vdd_cdev {
				trip = <&l3_0_trip>;
				cooling-device = <&cdsp_vdd 0 0>;
			};
			slpi_vdd_cdev {
				trip = <&l3_0_trip>;
				cooling-device = <&slpi_vdd 0 0>;
			};
		};
	};

	kryo-l3-1-lowf {
		polling-delay-passive = <0>;
		polling-delay = <0>;
		thermal-governor = "low_limits_floor";
		thermal-sensors = <&tsens0 6>;
		tracks-low;
		trips {
			l3_1_trip: l3-1-trip {
				temperature = <5000>;
				hysteresis = <5000>;
				type = "passive";
			};
		};
		cooling-maps {
			cpu0_vdd_cdev {
				trip = <&l3_1_trip>;
				cooling-device = <&CPU0 4 4>;
			};
			cpu4_vdd_cdev {
				trip = <&l3_1_trip>;
				cooling-device = <&CPU4 9 9>;
			};
			gpu_vdd_cdev {
				trip = <&l3_1_trip>;
				cooling-device = <&msm_gpu 1 1>;
			};
			cx_vdd_cdev {
				trip = <&l3_1_trip>;
				cooling-device = <&cx_cdev 0 0>;
			};
			mx_vdd_cdev {
				trip = <&l3_1_trip>;
				cooling-device = <&mx_cdev 0 0>;
			};
			ebi_vdd_cdev {
				trip = <&l3_1_trip>;
				cooling-device = <&ebi_cdev 0 0>;
			};
			modem_vdd_cdev {
				trip = <&l3_1_trip>;
				cooling-device = <&modem_vdd 0 0>;
			};
			adsp_vdd_cdev {
				trip = <&l3_1_trip>;
				cooling-device = <&adsp_vdd 0 0>;
			};
			cdsp_vdd_cdev {
				trip = <&l3_1_trip>;
				cooling-device = <&cdsp_vdd 0 0>;
			};
			slpi_vdd_cdev {
				trip = <&l3_1_trip>;
				cooling-device = <&slpi_vdd 0 0>;
			};
		};
	};

	cpu0-gold-lowf {
		polling-delay-passive = <0>;
		polling-delay = <0>;
		thermal-governor = "low_limits_floor";
		thermal-sensors = <&tsens0 7>;
		tracks-low;
		trips {
			cpug0_trip: cpug0-trip {
				temperature = <5000>;
				hysteresis = <5000>;
				type = "passive";
			};
		};
		cooling-maps {
			cpu0_vdd_cdev {
				trip = <&cpug0_trip>;
				cooling-device = <&CPU0 4 4>;
			};
			cpu4_vdd_cdev {
				trip = <&cpug0_trip>;
				cooling-device = <&CPU4 9 9>;
			};
			gpu_vdd_cdev {
				trip = <&cpug0_trip>;
				cooling-device = <&msm_gpu 1 1>;
			};
			cx_vdd_cdev {
				trip = <&cpug0_trip>;
				cooling-device = <&cx_cdev 0 0>;
			};
			mx_vdd_cdev {
				trip = <&cpug0_trip>;
				cooling-device = <&mx_cdev 0 0>;
			};
			ebi_vdd_cdev {
				trip = <&cpug0_trip>;
				cooling-device = <&ebi_cdev 0 0>;
			};
			modem_vdd_cdev {
				trip = <&cpug0_trip>;
				cooling-device = <&modem_vdd 0 0>;
			};
			adsp_vdd_cdev {
				trip = <&cpug0_trip>;
				cooling-device = <&adsp_vdd 0 0>;
			};
			cdsp_vdd_cdev {
				trip = <&cpug0_trip>;
				cooling-device = <&cdsp_vdd 0 0>;
			};
			slpi_vdd_cdev {
				trip = <&cpug0_trip>;
				cooling-device = <&slpi_vdd 0 0>;
			};
		};
	};

	cpu1-gold-lowf {
		polling-delay-passive = <0>;
		polling-delay = <0>;
		thermal-governor = "low_limits_floor";
		thermal-sensors = <&tsens0 8>;
		tracks-low;
		trips {
			cpug1_trip: cpug1-trip {
				temperature = <5000>;
				hysteresis = <5000>;
				type = "passive";
			};
		};
		cooling-maps {
			cpu0_vdd_cdev {
				trip = <&cpug1_trip>;
				cooling-device = <&CPU0 4 4>;
			};
			cpu4_vdd_cdev {
				trip = <&cpug1_trip>;
				cooling-device = <&CPU4 9 9>;
			};
			gpu_vdd_cdev {
				trip = <&cpug1_trip>;
				cooling-device = <&msm_gpu 1 1>;
			};
			cx_vdd_cdev {
				trip = <&cpug1_trip>;
				cooling-device = <&cx_cdev 0 0>;
			};
			mx_vdd_cdev {
				trip = <&cpug1_trip>;
				cooling-device = <&mx_cdev 0 0>;
			};
			ebi_vdd_cdev {
				trip = <&cpug1_trip>;
				cooling-device = <&ebi_cdev 0 0>;
			};
			modem_vdd_cdev {
				trip = <&cpug1_trip>;
				cooling-device = <&modem_vdd 0 0>;
			};
			adsp_vdd_cdev {
				trip = <&cpug1_trip>;
				cooling-device = <&adsp_vdd 0 0>;
			};
			cdsp_vdd_cdev {
				trip = <&cpug1_trip>;
				cooling-device = <&cdsp_vdd 0 0>;
			};
			slpi_vdd_cdev {
				trip = <&cpug1_trip>;
				cooling-device = <&slpi_vdd 0 0>;
			};
		};
	};

	cpu2-gold-lowf {
		polling-delay-passive = <0>;
		polling-delay = <0>;
		thermal-governor = "low_limits_floor";
		thermal-sensors = <&tsens0 9>;
		tracks-low;
		trips {
			cpug2_trip: cpug2-trip {
				temperature = <5000>;
				hysteresis = <5000>;
				type = "passive";
			};
		};
		cooling-maps {
			cpu0_vdd_cdev {
				trip = <&cpug2_trip>;
				cooling-device = <&CPU0 4 4>;
			};
			cpu4_vdd_cdev {
				trip = <&cpug2_trip>;
				cooling-device = <&CPU4 9 9>;
			};
			gpu_vdd_cdev {
				trip = <&cpug2_trip>;
				cooling-device = <&msm_gpu 1 1>;
			};
			cx_vdd_cdev {
				trip = <&cpug2_trip>;
				cooling-device = <&cx_cdev 0 0>;
			};
			mx_vdd_cdev {
				trip = <&cpug2_trip>;
				cooling-device = <&mx_cdev 0 0>;
			};
			ebi_vdd_cdev {
				trip = <&cpug2_trip>;
				cooling-device = <&ebi_cdev 0 0>;
			};
			modem_vdd_cdev {
				trip = <&cpug2_trip>;
				cooling-device = <&modem_vdd 0 0>;
			};
			adsp_vdd_cdev {
				trip = <&cpug2_trip>;
				cooling-device = <&adsp_vdd 0 0>;
			};
			cdsp_vdd_cdev {
				trip = <&cpug2_trip>;
				cooling-device = <&cdsp_vdd 0 0>;
			};
			slpi_vdd_cdev {
				trip = <&cpug2_trip>;
				cooling-device = <&slpi_vdd 0 0>;
			};
		};
	};

	cpu3-gold-lowf {
		polling-delay-passive = <0>;
		polling-delay = <0>;
		thermal-governor = "low_limits_floor";
		thermal-sensors = <&tsens0 10>;
		tracks-low;
		trips {
			cpug3_trip: cpug3-trip {
				temperature = <5000>;
				hysteresis = <5000>;
				type = "passive";
			};
		};
		cooling-maps {
			cpu0_vdd_cdev {
				trip = <&cpug3_trip>;
				cooling-device = <&CPU0 4 4>;
			};
			cpu4_vdd_cdev {
				trip = <&cpug3_trip>;
				cooling-device = <&CPU4 9 9>;
			};
			gpu_vdd_cdev {
				trip = <&cpug3_trip>;
				cooling-device = <&msm_gpu 1 1>;
			};
			cx_vdd_cdev {
				trip = <&cpug3_trip>;
				cooling-device = <&cx_cdev 0 0>;
			};
			mx_vdd_cdev {
				trip = <&cpug3_trip>;
				cooling-device = <&mx_cdev 0 0>;
			};
			ebi_vdd_cdev {
				trip = <&cpug3_trip>;
				cooling-device = <&ebi_cdev 0 0>;
			};
			modem_vdd_cdev {
				trip = <&cpug3_trip>;
				cooling-device = <&modem_vdd 0 0>;
			};
			adsp_vdd_cdev {
				trip = <&cpug3_trip>;
				cooling-device = <&adsp_vdd 0 0>;
			};
			cdsp_vdd_cdev {
				trip = <&cpug3_trip>;
				cooling-device = <&cdsp_vdd 0 0>;
			};
			slpi_vdd_cdev {
				trip = <&cpug3_trip>;
				cooling-device = <&slpi_vdd 0 0>;
			};
		};
	};

	gpu0-lowf {
		polling-delay-passive = <0>;
		polling-delay = <0>;
		thermal-governor = "low_limits_floor";
		thermal-sensors = <&tsens0 11>;
		tracks-low;
		trips {
			gpu0_trip_l: gpu0-trip {
				temperature = <5000>;
				hysteresis = <5000>;
				type = "passive";
			};
		};
		cooling-maps {
			cpu0_vdd_cdev {
				trip = <&gpu0_trip_l>;
				cooling-device = <&CPU0 4 4>;
			};
			cpu4_vdd_cdev {
				trip = <&gpu0_trip_l>;
				cooling-device = <&CPU4 9 9>;
			};
			gpu_vdd_cdev {
				trip = <&gpu0_trip_l>;
				cooling-device = <&msm_gpu 1 1>;
			};
			cx_vdd_cdev {
				trip = <&gpu0_trip_l>;
				cooling-device = <&cx_cdev 0 0>;
			};
			mx_vdd_cdev {
				trip = <&gpu0_trip_l>;
				cooling-device = <&mx_cdev 0 0>;
			};
			ebi_vdd_cdev {
				trip = <&gpu0_trip_l>;
				cooling-device = <&ebi_cdev 0 0>;
			};
			modem_vdd_cdev {
				trip = <&gpu0_trip_l>;
				cooling-device = <&modem_vdd 0 0>;
			};
			adsp_vdd_cdev {
				trip = <&gpu0_trip_l>;
				cooling-device = <&adsp_vdd 0 0>;
			};
			cdsp_vdd_cdev {
				trip = <&gpu0_trip_l>;
				cooling-device = <&cdsp_vdd 0 0>;
			};
			slpi_vdd_cdev {
				trip = <&gpu0_trip_l>;
				cooling-device = <&slpi_vdd 0 0>;
			};
		};
	};

	gpu1-lowf {
		polling-delay-passive = <0>;
		polling-delay = <0>;
		thermal-governor = "low_limits_floor";
		thermal-sensors = <&tsens0 12>;
		tracks-low;
		trips {
			gpu1_trip_l: gpu1-trip_l {
				temperature = <5000>;
				hysteresis = <5000>;
				type = "passive";
			};
		};
		cooling-maps {
			cpu0_vdd_cdev {
				trip = <&gpu1_trip_l>;
				cooling-device = <&CPU0 4 4>;
			};
			cpu4_vdd_cdev {
				trip = <&gpu1_trip_l>;
				cooling-device = <&CPU4 9 9>;
			};
			gpu_vdd_cdev {
				trip = <&gpu1_trip_l>;
				cooling-device = <&msm_gpu 1 1>;
			};
			cx_vdd_cdev {
				trip = <&gpu1_trip_l>;
				cooling-device = <&cx_cdev 0 0>;
			};
			mx_vdd_cdev {
				trip = <&gpu1_trip_l>;
				cooling-device = <&mx_cdev 0 0>;
			};
			ebi_vdd_cdev {
				trip = <&gpu1_trip_l>;
				cooling-device = <&ebi_cdev 0 0>;
			};
			modem_vdd_cdev {
				trip = <&gpu1_trip_l>;
				cooling-device = <&modem_vdd 0 0>;
			};
			adsp_vdd_cdev {
				trip = <&gpu1_trip_l>;
				cooling-device = <&adsp_vdd 0 0>;
			};
			cdsp_vdd_cdev {
				trip = <&gpu1_trip_l>;
				cooling-device = <&cdsp_vdd 0 0>;
			};
			slpi_vdd_cdev {
				trip = <&gpu1_trip_l>;
				cooling-device = <&slpi_vdd 0 0>;
			};
		};
	};

	aoss1-lowf {
		polling-delay-passive = <0>;
		polling-delay = <0>;
		thermal-governor = "low_limits_floor";
		thermal-sensors = <&tsens1 0>;
		tracks-low;
		trips {
			aoss1_trip: aoss1-trip {
				temperature = <5000>;
				hysteresis = <5000>;
				type = "passive";
			};
		};
		cooling-maps {
			cpu0_vdd_cdev {
				trip = <&aoss1_trip>;
				cooling-device = <&CPU0 4 4>;
			};
			cpu4_vdd_cdev {
				trip = <&aoss1_trip>;
				cooling-device = <&CPU4 9 9>;
			};
			gpu_vdd_cdev {
				trip = <&aoss1_trip>;
				cooling-device = <&msm_gpu 1 1>;
			};
			cx_vdd_cdev {
				trip = <&aoss1_trip>;
				cooling-device = <&cx_cdev 0 0>;
			};
			mx_vdd_cdev {
				trip = <&aoss1_trip>;
				cooling-device = <&mx_cdev 0 0>;
			};
			ebi_vdd_cdev {
				trip = <&aoss1_trip>;
				cooling-device = <&ebi_cdev 0 0>;
			};
			modem_vdd_cdev {
				trip = <&aoss1_trip>;
				cooling-device = <&modem_vdd 0 0>;
			};
			adsp_vdd_cdev {
				trip = <&aoss1_trip>;
				cooling-device = <&adsp_vdd 0 0>;
			};
			cdsp_vdd_cdev {
				trip = <&aoss1_trip>;
				cooling-device = <&cdsp_vdd 0 0>;
			};
			slpi_vdd_cdev {
				trip = <&aoss1_trip>;
				cooling-device = <&slpi_vdd 0 0>;
			};
		};
	};

	mdm-dsp-lowf {
		polling-delay-passive = <0>;
		polling-delay = <0>;
		thermal-governor = "low_limits_floor";
		thermal-sensors = <&tsens1 1>;
		tracks-low;
		trips {
			dsp_trip: dsp-trip {
				temperature = <5000>;
				hysteresis = <5000>;
				type = "passive";
			};
		};
		cooling-maps {
			cpu0_vdd_cdev {
				trip = <&dsp_trip>;
				cooling-device = <&CPU0 4 4>;
			};
			cpu4_vdd_cdev {
				trip = <&dsp_trip>;
				cooling-device = <&CPU4 9 9>;
			};
			gpu_vdd_cdev {
				trip = <&dsp_trip>;
				cooling-device = <&msm_gpu 1 1>;
			};
			cx_vdd_cdev {
				trip = <&dsp_trip>;
				cooling-device = <&cx_cdev 0 0>;
			};
			mx_vdd_cdev {
				trip = <&dsp_trip>;
				cooling-device = <&mx_cdev 0 0>;
			};
			ebi_vdd_cdev {
				trip = <&dsp_trip>;
				cooling-device = <&ebi_cdev 0 0>;
			};
			modem_vdd_cdev {
				trip = <&dsp_trip>;
				cooling-device = <&modem_vdd 0 0>;
			};
			adsp_vdd_cdev {
				trip = <&dsp_trip>;
				cooling-device = <&adsp_vdd 0 0>;
			};
			cdsp_vdd_cdev {
				trip = <&dsp_trip>;
				cooling-device = <&cdsp_vdd 0 0>;
			};
			slpi_vdd_cdev {
				trip = <&dsp_trip>;
				cooling-device = <&slpi_vdd 0 0>;
			};
		};
	};

	ddr-lowf {
		polling-delay-passive = <0>;
		polling-delay = <0>;
		thermal-governor = "low_limits_floor";
		thermal-sensors = <&tsens1 2>;
		tracks-low;
		trips {
			ddr_trip: ddr-trip {
				temperature = <5000>;
				hysteresis = <5000>;
				type = "passive";
			};
		};
		cooling-maps {
			cpu0_vdd_cdev {
				trip = <&ddr_trip>;
				cooling-device = <&CPU0 4 4>;
			};
			cpu4_vdd_cdev {
				trip = <&ddr_trip>;
				cooling-device = <&CPU4 9 9>;
			};
			gpu_vdd_cdev {
				trip = <&ddr_trip>;
				cooling-device = <&msm_gpu 1 1>;
			};
			cx_vdd_cdev {
				trip = <&ddr_trip>;
				cooling-device = <&cx_cdev 0 0>;
			};
			mx_vdd_cdev {
				trip = <&ddr_trip>;
				cooling-device = <&mx_cdev 0 0>;
			};
			ebi_vdd_cdev {
				trip = <&ddr_trip>;
				cooling-device = <&ebi_cdev 0 0>;
			};
			modem_vdd_cdev {
				trip = <&ddr_trip>;
				cooling-device = <&modem_vdd 0 0>;
			};
			adsp_vdd_cdev {
				trip = <&ddr_trip>;
				cooling-device = <&adsp_vdd 0 0>;
			};
			cdsp_vdd_cdev {
				trip = <&ddr_trip>;
				cooling-device = <&cdsp_vdd 0 0>;
			};
			slpi_vdd_cdev {
				trip = <&ddr_trip>;
				cooling-device = <&slpi_vdd 0 0>;
			};
		};
	};

	wlan-lowf {
		polling-delay-passive = <0>;
		polling-delay = <0>;
		thermal-governor = "low_limits_floor";
		thermal-sensors = <&tsens1 3>;
		tracks-low;
		trips {
			wlan_trip: wlan-trip {
				temperature = <5000>;
				hysteresis = <5000>;
				type = "passive";
			};
		};
		cooling-maps {
			cpu0_vdd_cdev {
				trip = <&wlan_trip>;
				cooling-device = <&CPU0 4 4>;
			};
			cpu4_vdd_cdev {
				trip = <&wlan_trip>;
				cooling-device = <&CPU4 9 9>;
			};
			gpu_vdd_cdev {
				trip = <&wlan_trip>;
				cooling-device = <&msm_gpu 1 1>;
			};
			cx_vdd_cdev {
				trip = <&wlan_trip>;
				cooling-device = <&cx_cdev 0 0>;
			};
			mx_vdd_cdev {
				trip = <&wlan_trip>;
				cooling-device = <&mx_cdev 0 0>;
			};
			ebi_vdd_cdev {
				trip = <&wlan_trip>;
				cooling-device = <&ebi_cdev 0 0>;
			};
			modem_vdd_cdev {
				trip = <&wlan_trip>;
				cooling-device = <&modem_vdd 0 0>;
			};
			adsp_vdd_cdev {
				trip = <&wlan_trip>;
				cooling-device = <&adsp_vdd 0 0>;
			};
			cdsp_vdd_cdev {
				trip = <&wlan_trip>;
				cooling-device = <&cdsp_vdd 0 0>;
			};
			slpi_vdd_cdev {
				trip = <&wlan_trip>;
				cooling-device = <&slpi_vdd 0 0>;
			};
		};
	};

	compute-hvx-lowf {
		polling-delay-passive = <0>;
		polling-delay = <0>;
		thermal-governor = "low_limits_floor";
		thermal-sensors = <&tsens1 4>;
		tracks-low;
		trips {
			hvx_trip: hvx-trip {
				temperature = <5000>;
				hysteresis = <5000>;
				type = "passive";
			};
		};
		cooling-maps {
			cpu0_vdd_cdev {
				trip = <&hvx_trip>;
				cooling-device = <&CPU0 4 4>;
			};
			cpu4_vdd_cdev {
				trip = <&hvx_trip>;
				cooling-device = <&CPU4 9 9>;
			};
			gpu_vdd_cdev {
				trip = <&hvx_trip>;
				cooling-device = <&msm_gpu 1 1>;
			};
			cx_vdd_cdev {
				trip = <&hvx_trip>;
				cooling-device = <&cx_cdev 0 0>;
			};
			mx_vdd_cdev {
				trip = <&hvx_trip>;
				cooling-device = <&mx_cdev 0 0>;
			};
			ebi_vdd_cdev {
				trip = <&hvx_trip>;
				cooling-device = <&ebi_cdev 0 0>;
			};
			modem_vdd_cdev {
				trip = <&hvx_trip>;
				cooling-device = <&modem_vdd 0 0>;
			};
			adsp_vdd_cdev {
				trip = <&hvx_trip>;
				cooling-device = <&adsp_vdd 0 0>;
			};
			cdsp_vdd_cdev {
				trip = <&hvx_trip>;
				cooling-device = <&cdsp_vdd 0 0>;
			};
			slpi_vdd_cdev {
				trip = <&hvx_trip>;
				cooling-device = <&slpi_vdd 0 0>;
			};
		};
	};

	camera-lowf {
		polling-delay-passive = <0>;
		polling-delay = <0>;
		thermal-governor = "low_limits_floor";
		thermal-sensors = <&tsens1 5>;
		tracks-low;
		trips {
			camera_trip: camera-trip {
				temperature = <5000>;
				hysteresis = <5000>;
				type = "passive";
			};
		};
		cooling-maps {
			cpu0_vdd_cdev {
				trip = <&camera_trip>;
				cooling-device = <&CPU0 4 4>;
			};
			cpu4_vdd_cdev {
				trip = <&camera_trip>;
				cooling-device = <&CPU4 9 9>;
			};
			gpu_vdd_cdev {
				trip = <&camera_trip>;
				cooling-device = <&msm_gpu 1 1>;
			};
			cx_vdd_cdev {
				trip = <&camera_trip>;
				cooling-device = <&cx_cdev 0 0>;
			};
			mx_vdd_cdev {
				trip = <&camera_trip>;
				cooling-device = <&mx_cdev 0 0>;
			};
			ebi_vdd_cdev {
				trip = <&camera_trip>;
				cooling-device = <&ebi_cdev 0 0>;
			};
			modem_vdd_cdev {
				trip = <&camera_trip>;
				cooling-device = <&modem_vdd 0 0>;
			};
			adsp_vdd_cdev {
				trip = <&camera_trip>;
				cooling-device = <&adsp_vdd 0 0>;
			};
			cdsp_vdd_cdev {
				trip = <&camera_trip>;
				cooling-device = <&cdsp_vdd 0 0>;
			};
			slpi_vdd_cdev {
				trip = <&camera_trip>;
				cooling-device = <&slpi_vdd 0 0>;
			};
		};
	};

	mmss-lowf {
		polling-delay-passive = <0>;
		polling-delay = <0>;
		thermal-governor = "low_limits_floor";
		thermal-sensors = <&tsens1 6>;
		tracks-low;
		trips {
			mmss_trip: mmss-trip {
				temperature = <5000>;
				hysteresis = <5000>;
				type = "passive";
			};
		};
		cooling-maps {
			cpu0_vdd_cdev {
				trip = <&mmss_trip>;
				cooling-device = <&CPU0 4 4>;
			};
			cpu4_vdd_cdev {
				trip = <&mmss_trip>;
				cooling-device = <&CPU4 9 9>;
			};
			gpu_vdd_cdev {
				trip = <&mmss_trip>;
				cooling-device = <&msm_gpu 1 1>;
			};
			cx_vdd_cdev {
				trip = <&mmss_trip>;
				cooling-device = <&cx_cdev 0 0>;
			};
			mx_vdd_cdev {
				trip = <&mmss_trip>;
				cooling-device = <&mx_cdev 0 0>;
			};
			ebi_vdd_cdev {
				trip = <&mmss_trip>;
				cooling-device = <&ebi_cdev 0 0>;
			};
			modem_vdd_cdev {
				trip = <&mmss_trip>;
				cooling-device = <&modem_vdd 0 0>;
			};
			adsp_vdd_cdev {
				trip = <&mmss_trip>;
				cooling-device = <&adsp_vdd 0 0>;
			};
			cdsp_vdd_cdev {
				trip = <&mmss_trip>;
				cooling-device = <&cdsp_vdd 0 0>;
			};
			slpi_vdd_cdev {
				trip = <&mmss_trip>;
				cooling-device = <&slpi_vdd 0 0>;
			};
		};
	};

	mdm-core-lowf {
		polling-delay-passive = <0>;
		polling-delay = <0>;
		thermal-governor = "low_limits_floor";
		thermal-sensors = <&tsens1 7>;
		tracks-low;
		trips {
			mdm_trip: mdm-trip {
				temperature = <5000>;
				hysteresis = <5000>;
				type = "passive";
			};
		};
		cooling-maps {
			cpu0_vdd_cdev {
				trip = <&mdm_trip>;
				cooling-device = <&CPU0 4 4>;
			};
			cpu4_vdd_cdev {
				trip = <&mdm_trip>;
				cooling-device = <&CPU4 9 9>;
			};
			gpu_vdd_cdev {
				trip = <&mdm_trip>;
				cooling-device = <&msm_gpu 1 1>;
			};
			cx_vdd_cdev {
				trip = <&mdm_trip>;
				cooling-device = <&cx_cdev 0 0>;
			};
			mx_vdd_cdev {
				trip = <&mdm_trip>;
				cooling-device = <&mx_cdev 0 0>;
			};
			ebi_vdd_cdev {
				trip = <&mdm_trip>;
				cooling-device = <&ebi_cdev 0 0>;
			};
			modem_vdd_cdev {
				trip = <&mdm_trip>;
				cooling-device = <&modem_vdd 0 0>;
			};
			adsp_vdd_cdev {
				trip = <&mdm_trip>;
				cooling-device = <&adsp_vdd 0 0>;
			};
			cdsp_vdd_cdev {
				trip = <&mdm_trip>;
				cooling-device = <&cdsp_vdd 0 0>;
			};
			slpi_vdd_cdev {
				trip = <&mdm_trip>;
				cooling-device = <&slpi_vdd 0 0>;
			};
		};
	};
};<|MERGE_RESOLUTION|>--- conflicted
+++ resolved
@@ -1261,15 +1261,8 @@
 		compatible = "qcom,clk-cpu-osm";
 		reg = <0x17d41000 0x1400>,
 			<0x17d43000 0x1400>,
-<<<<<<< HEAD
-			<0x17d45800 0x1400>,
-			<0x784248 0x4>;
-		reg-names = "osm_l3_base", "osm_pwrcl_base", "osm_perfcl_base",
-							"cpr_rc";
-=======
 			<0x17d45800 0x1400>;
 		reg-names = "osm_l3_base", "osm_pwrcl_base", "osm_perfcl_base";
->>>>>>> 38ef2dbc
 		vdd_l3_mx_ao-supply = <&pm8998_s6_level_ao>;
 		vdd_pwrcl_mx_ao-supply = <&pm8998_s6_level_ao>;
 
