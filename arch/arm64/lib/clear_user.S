--- conflicted
+++ resolved
@@ -17,12 +17,6 @@
  */
 #include <linux/linkage.h>
 
-<<<<<<< HEAD
-#include <asm/assembler.h>
-#include <asm/cpufeature.h>
-#include <asm/sysreg.h>
-=======
->>>>>>> 0455ac9d
 #include <asm/uaccess.h>
 
 	.text
