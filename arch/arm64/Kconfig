config ARM64
	def_bool y
	select ACPI_CCA_REQUIRED if ACPI
	select ACPI_GENERIC_GSI if ACPI
	select ACPI_REDUCED_HARDWARE_ONLY if ACPI
	select ACPI_MCFG if ACPI
	select ACPI_SPCR_TABLE if ACPI
	select ARCH_CLOCKSOURCE_DATA
	select ARCH_HAS_DEVMEM_IS_ALLOWED
	select ARCH_HAS_ACPI_TABLE_UPGRADE if ACPI
	select ARCH_HAS_ELF_RANDOMIZE
	select ARCH_HAS_FORTIFY_SOURCE
	select ARCH_HAS_GCOV_PROFILE_ALL
	select ARCH_HAS_GIGANTIC_PAGE
	select ARCH_HAS_KCOV
	select ARCH_HAS_SG_CHAIN
	select ARCH_HAS_TICK_BROADCAST if GENERIC_CLOCKEVENTS_BROADCAST
	select ARCH_USE_CMPXCHG_LOCKREF
	select ARCH_SUPPORTS_LTO_CLANG
	select ARCH_SUPPORTS_SHADOW_CALL_STACK
	select ARCH_SUPPORTS_ATOMIC_RMW
	select ARCH_SUPPORTS_NUMA_BALANCING
	select ARCH_WANT_COMPAT_IPC_PARSE_VERSION
	select ARCH_WANT_FRAME_POINTERS
	select ARCH_HAS_UBSAN_SANITIZE_ALL
	select ARM_AMBA
	select ARM_ARCH_TIMER
	select HAVE_KERNEL_GZIP
	select HAVE_KERNEL_LZ4
	select ARM_GIC
	select AUDIT_ARCH_COMPAT_GENERIC
	select ARM_GIC_V2M if PCI
	select ARM_GIC_V3
	select ARM_GIC_V3_ITS if PCI
	select ARM_PSCI_FW
	select BUILDTIME_EXTABLE_SORT
	select CLONE_BACKWARDS
	select COMMON_CLK if !ARCH_QCOM
	select CPU_PM if (SUSPEND || CPU_IDLE)
	select DCACHE_WORD_ACCESS
	select EDAC_SUPPORT
	select FRAME_POINTER
	select GENERIC_ALLOCATOR
	select GENERIC_CLOCKEVENTS
	select GENERIC_CLOCKEVENTS_BROADCAST
	select GENERIC_CPU_AUTOPROBE
	select GENERIC_EARLY_IOREMAP
	select GENERIC_IDLE_POLL_SETUP
	select GENERIC_IRQ_PROBE
	select GENERIC_IRQ_SHOW
	select GENERIC_IRQ_SHOW_LEVEL
	select GENERIC_PCI_IOMAP
	select GENERIC_SCHED_CLOCK
	select GENERIC_SMP_IDLE_THREAD
	select GENERIC_STRNCPY_FROM_USER
	select GENERIC_STRNLEN_USER
	select GENERIC_TIME_VSYSCALL
	select HANDLE_DOMAIN_IRQ
	select HARDIRQS_SW_RESEND
	select HAVE_ALIGNED_STRUCT_PAGE if SLUB
	select HAVE_ARCH_AUDITSYSCALL
	select HAVE_ARCH_BITREVERSE
	select HAVE_ARCH_HARDENED_USERCOPY
	select HAVE_ARCH_HUGE_VMAP
	select HAVE_ARCH_JUMP_LABEL
	select HAVE_ARCH_KASAN if SPARSEMEM_VMEMMAP && !(ARM64_16K_PAGES && ARM64_VA_BITS_48)
	select HAVE_ARCH_KGDB
	select HAVE_ARCH_MMAP_RND_BITS
	select HAVE_ARCH_MMAP_RND_COMPAT_BITS if COMPAT
	select HAVE_ARCH_SECCOMP_FILTER
	select HAVE_ARCH_TRACEHOOK
	select HAVE_ARCH_TRANSPARENT_HUGEPAGE
	select HAVE_ARCH_VMAP_STACK
	select HAVE_ARM_SMCCC
	select HAVE_EBPF_JIT
	select HAVE_C_RECORDMCOUNT
	select HAVE_CC_STACKPROTECTOR
	select HAVE_CMPXCHG_DOUBLE
	select HAVE_CMPXCHG_LOCAL
	select HAVE_CONTEXT_TRACKING
	select HAVE_DEBUG_BUGVERBOSE
	select HAVE_DEBUG_KMEMLEAK
	select HAVE_DMA_API_DEBUG
	select HAVE_DMA_CONTIGUOUS
	select HAVE_DYNAMIC_FTRACE
	select HAVE_EFFICIENT_UNALIGNED_ACCESS
	select HAVE_FTRACE_MCOUNT_RECORD
	select HAVE_FUNCTION_TRACER
	select HAVE_FUNCTION_GRAPH_TRACER
	select HAVE_GCC_PLUGINS
	select HAVE_GENERIC_DMA_COHERENT
	select HAVE_HW_BREAKPOINT if PERF_EVENTS
	select HAVE_IRQ_TIME_ACCOUNTING
	select HAVE_MEMBLOCK
	select HAVE_MEMBLOCK_NODE_MAP if NUMA
	select HAVE_PATA_PLATFORM
	select HAVE_PERF_EVENTS
	select HAVE_PERF_REGS
	select HAVE_PERF_USER_STACK_DUMP
	select HAVE_REGS_AND_STACK_ACCESS_API
	select HAVE_RCU_TABLE_FREE
	select HAVE_SYSCALL_TRACEPOINTS
	select HAVE_KPROBES
	select HAVE_KRETPROBES if HAVE_KPROBES
	select IOMMU_DMA if IOMMU_SUPPORT
	select IRQ_DOMAIN
	select IRQ_FORCED_THREADING
	select MODULES_USE_ELF_RELA
	select NO_BOOTMEM
	select OF
	select OF_EARLY_FLATTREE
	select OF_RESERVED_MEM
	select PCI_ECAM if ACPI
	select POWER_RESET
	select POWER_SUPPLY
	select SPARSE_IRQ
	select SYSCTL_EXCEPTION_TRACE
	select THREAD_INFO_IN_TASK
	help
	  ARM 64-bit (AArch64) Linux support.

config 64BIT
	def_bool y

config ARCH_PHYS_ADDR_T_64BIT
	def_bool y

config MMU
	def_bool y

config DEBUG_RODATA
	def_bool y

config ARM64_PAGE_SHIFT
	int
	default 16 if ARM64_64K_PAGES
	default 14 if ARM64_16K_PAGES
	default 12

config ARM64_CONT_SHIFT
	int
	default 5 if ARM64_64K_PAGES
	default 7 if ARM64_16K_PAGES
	default 4

config ARCH_MMAP_RND_BITS_MIN
       default 14 if ARM64_64K_PAGES
       default 16 if ARM64_16K_PAGES
       default 18

# max bits determined by the following formula:
#  VA_BITS - PAGE_SHIFT - 3
config ARCH_MMAP_RND_BITS_MAX
       default 19 if ARM64_VA_BITS=36
       default 24 if ARM64_VA_BITS=39
       default 27 if ARM64_VA_BITS=42
       default 30 if ARM64_VA_BITS=47
       default 29 if ARM64_VA_BITS=48 && ARM64_64K_PAGES
       default 31 if ARM64_VA_BITS=48 && ARM64_16K_PAGES
       default 33 if ARM64_VA_BITS=48
       default 14 if ARM64_64K_PAGES
       default 16 if ARM64_16K_PAGES
       default 18

config ARCH_MMAP_RND_COMPAT_BITS_MIN
       default 7 if ARM64_64K_PAGES
       default 9 if ARM64_16K_PAGES
       default 11

config ARCH_MMAP_RND_COMPAT_BITS_MAX
       default 16

config NO_IOPORT_MAP
	def_bool y if !PCI

config ILLEGAL_POINTER_VALUE
	hex
	default 0xdead000000000000

config STACKTRACE_SUPPORT
	def_bool y

config ILLEGAL_POINTER_VALUE
	hex
	default 0xdead000000000000

config LOCKDEP_SUPPORT
	def_bool y

config TRACE_IRQFLAGS_SUPPORT
	def_bool y

config RWSEM_XCHGADD_ALGORITHM
	def_bool y

config GENERIC_BUG
	def_bool y
	depends on BUG

config GENERIC_BUG_RELATIVE_POINTERS
	def_bool y
	depends on GENERIC_BUG

config GENERIC_HWEIGHT
	def_bool y

config GENERIC_CSUM
        def_bool y

config GENERIC_CALIBRATE_DELAY
	def_bool y

config ZONE_DMA
	def_bool y

config HAVE_GENERIC_RCU_GUP
	def_bool y

config ARCH_DMA_ADDR_T_64BIT
	def_bool y

config NEED_DMA_MAP_STATE
	def_bool y

config NEED_SG_DMA_LENGTH
	def_bool y

config SMP
	def_bool y

config SWIOTLB
	def_bool y

config IOMMU_HELPER
	def_bool SWIOTLB

config KERNEL_MODE_NEON
	def_bool y

config FIX_EARLYCON_MEM
	def_bool y

config PGTABLE_LEVELS
	int
	default 2 if ARM64_16K_PAGES && ARM64_VA_BITS_36
	default 2 if ARM64_64K_PAGES && ARM64_VA_BITS_42
	default 3 if ARM64_64K_PAGES && ARM64_VA_BITS_48
	default 3 if ARM64_4K_PAGES && ARM64_VA_BITS_39
	default 3 if ARM64_16K_PAGES && ARM64_VA_BITS_47
	default 4 if !ARM64_64K_PAGES && ARM64_VA_BITS_48

source "init/Kconfig"

source "kernel/Kconfig.freezer"

source "arch/arm64/Kconfig.platforms"

menu "Bus support"

config PCI
	bool "PCI support"
	help
	  This feature enables support for PCI bus system. If you say Y
	  here, the kernel will include drivers and infrastructure code
	  to support PCI bus devices.

config PCI_DOMAINS
	def_bool PCI

config PCI_DOMAINS_GENERIC
	def_bool PCI

config PCI_SYSCALL
	def_bool PCI

source "drivers/pci/Kconfig"

endmenu

menu "Kernel Features"

menu "ARM errata workarounds via the alternatives framework"

config ARM64_ERRATUM_826319
	bool "Cortex-A53: 826319: System might deadlock if a write cannot complete until read data is accepted"
	default y
	help
	  This option adds an alternative code sequence to work around ARM
	  erratum 826319 on Cortex-A53 parts up to r0p2 with an AMBA 4 ACE or
	  AXI master interface and an L2 cache.

	  If a Cortex-A53 uses an AMBA AXI4 ACE interface to other processors
	  and is unable to accept a certain write via this interface, it will
	  not progress on read data presented on the read data channel and the
	  system can deadlock.

	  The workaround promotes data cache clean instructions to
	  data cache clean-and-invalidate.
	  Please note that this does not necessarily enable the workaround,
	  as it depends on the alternative framework, which will only patch
	  the kernel if an affected CPU is detected.

	  If unsure, say Y.

config ARM64_ERRATUM_827319
	bool "Cortex-A53: 827319: Data cache clean instructions might cause overlapping transactions to the interconnect"
	default y
	help
	  This option adds an alternative code sequence to work around ARM
	  erratum 827319 on Cortex-A53 parts up to r0p2 with an AMBA 5 CHI
	  master interface and an L2 cache.

	  Under certain conditions this erratum can cause a clean line eviction
	  to occur at the same time as another transaction to the same address
	  on the AMBA 5 CHI interface, which can cause data corruption if the
	  interconnect reorders the two transactions.

	  The workaround promotes data cache clean instructions to
	  data cache clean-and-invalidate.
	  Please note that this does not necessarily enable the workaround,
	  as it depends on the alternative framework, which will only patch
	  the kernel if an affected CPU is detected.

	  If unsure, say Y.

config ARM64_ERRATUM_824069
	bool "Cortex-A53: 824069: Cache line might not be marked as clean after a CleanShared snoop"
	default y
	help
	  This option adds an alternative code sequence to work around ARM
	  erratum 824069 on Cortex-A53 parts up to r0p2 when it is connected
	  to a coherent interconnect.

	  If a Cortex-A53 processor is executing a store or prefetch for
	  write instruction at the same time as a processor in another
	  cluster is executing a cache maintenance operation to the same
	  address, then this erratum might cause a clean cache line to be
	  incorrectly marked as dirty.

	  The workaround promotes data cache clean instructions to
	  data cache clean-and-invalidate.
	  Please note that this option does not necessarily enable the
	  workaround, as it depends on the alternative framework, which will
	  only patch the kernel if an affected CPU is detected.

	  If unsure, say Y.

config ARM64_ERRATUM_819472
	bool "Cortex-A53: 819472: Store exclusive instructions might cause data corruption"
	default y
	help
	  This option adds an alternative code sequence to work around ARM
	  erratum 819472 on Cortex-A53 parts up to r0p1 with an L2 cache
	  present when it is connected to a coherent interconnect.

	  If the processor is executing a load and store exclusive sequence at
	  the same time as a processor in another cluster is executing a cache
	  maintenance operation to the same address, then this erratum might
	  cause data corruption.

	  The workaround promotes data cache clean instructions to
	  data cache clean-and-invalidate.
	  Please note that this does not necessarily enable the workaround,
	  as it depends on the alternative framework, which will only patch
	  the kernel if an affected CPU is detected.

	  If unsure, say Y.

config ARM64_ERRATUM_832075
	bool "Cortex-A57: 832075: possible deadlock on mixing exclusive memory accesses with device loads"
	default y
	help
	  This option adds an alternative code sequence to work around ARM
	  erratum 832075 on Cortex-A57 parts up to r1p2.

	  Affected Cortex-A57 parts might deadlock when exclusive load/store
	  instructions to Write-Back memory are mixed with Device loads.

	  The workaround is to promote device loads to use Load-Acquire
	  semantics.
	  Please note that this does not necessarily enable the workaround,
	  as it depends on the alternative framework, which will only patch
	  the kernel if an affected CPU is detected.

	  If unsure, say Y.

config ARM64_ERRATUM_834220
	bool "Cortex-A57: 834220: Stage 2 translation fault might be incorrectly reported in presence of a Stage 1 fault"
	depends on KVM
	default y
	help
	  This option adds an alternative code sequence to work around ARM
	  erratum 834220 on Cortex-A57 parts up to r1p2.

	  Affected Cortex-A57 parts might report a Stage 2 translation
	  fault as the result of a Stage 1 fault for load crossing a
	  page boundary when there is a permission or device memory
	  alignment fault at Stage 1 and a translation fault at Stage 2.

	  The workaround is to verify that the Stage 1 translation
	  doesn't generate a fault before handling the Stage 2 fault.
	  Please note that this does not necessarily enable the workaround,
	  as it depends on the alternative framework, which will only patch
	  the kernel if an affected CPU is detected.

	  If unsure, say Y.

config ARM64_ERRATUM_845719
	bool "Cortex-A53: 845719: a load might read incorrect data"
	depends on COMPAT
	default y
	help
	  This option adds an alternative code sequence to work around ARM
	  erratum 845719 on Cortex-A53 parts up to r0p4.

	  When running a compat (AArch32) userspace on an affected Cortex-A53
	  part, a load at EL0 from a virtual address that matches the bottom 32
	  bits of the virtual address used by a recent load at (AArch64) EL1
	  might return incorrect data.

	  The workaround is to write the contextidr_el1 register on exception
	  return to a 32-bit task.
	  Please note that this does not necessarily enable the workaround,
	  as it depends on the alternative framework, which will only patch
	  the kernel if an affected CPU is detected.

	  If unsure, say Y.

config ARM64_ERRATUM_843419
	bool "Cortex-A53: 843419: A load or store might access an incorrect address"
	default y if !LTO_CLANG
	select ARM64_MODULE_CMODEL_LARGE if MODULES
	help
	  This option links the kernel with '--fix-cortex-a53-843419' and
	  builds modules using the large memory model in order to avoid the use
	  of the ADRP instruction, which can cause a subsequent memory access
	  to use an incorrect address on Cortex-A53 parts up to r0p4.

	  If unsure, say Y.

config ARM64_ERRATUM_1024718
	bool "Cortex-A55: 1024718: Update of DBM/AP bits without break before make might result in incorrect update"
	default y
	help
	  This option adds work around for Arm Cortex-A55 Erratum 1024718.

	  Affected Cortex-A55 cores (r0p0, r0p1, r1p0) could cause incorrect
	  update of the hardware dirty bit when the DBM/AP bits are updated
	  without a break-before-make. The work around is to disable the usage
	  of hardware DBM locally on the affected cores. CPUs not affected by
	  erratum will continue to use the feature.

	  If unsure, say Y.

config CAVIUM_ERRATUM_22375
	bool "Cavium erratum 22375, 24313"
	default y
	help
	  Enable workaround for erratum 22375, 24313.

	  This implements two gicv3-its errata workarounds for ThunderX. Both
	  with small impact affecting only ITS table allocation.

	    erratum 22375: only alloc 8MB table size
	    erratum 24313: ignore memory access type

	  The fixes are in ITS initialization and basically ignore memory access
	  type and table size provided by the TYPER and BASER registers.

	  If unsure, say Y.

config CAVIUM_ERRATUM_23144
	bool "Cavium erratum 23144: ITS SYNC hang on dual socket system"
	depends on NUMA
	default y
	help
	  ITS SYNC command hang for cross node io and collections/cpu mapping.

	  If unsure, say Y.

config CAVIUM_ERRATUM_23154
	bool "Cavium erratum 23154: Access to ICC_IAR1_EL1 is not sync'ed"
	default y
	help
	  The gicv3 of ThunderX requires a modified version for
	  reading the IAR status to ensure data synchronization
	  (access to icc_iar1_el1 is not sync'ed before and after).

	  If unsure, say Y.

config CAVIUM_ERRATUM_27456
	bool "Cavium erratum 27456: Broadcast TLBI instructions may cause icache corruption"
	default y
	help
	  On ThunderX T88 pass 1.x through 2.1 parts, broadcast TLBI
	  instructions may cause the icache to become corrupted if it
	  contains data for a non-current ASID.  The fix is to
	  invalidate the icache when changing the mm context.

	  If unsure, say Y.

config QCOM_QDF2400_ERRATUM_0065
	bool "QDF2400 E0065: Incorrect GITS_TYPER.ITT_Entry_size"
	default y
	help
	  On Qualcomm Datacenter Technologies QDF2400 SoC, ITS hardware reports
	  ITE size incorrectly. The GITS_TYPER.ITT_Entry_size field should have
	  been indicated as 16Bytes (0xf), not 8Bytes (0x7).

	  If unsure, say Y.

endmenu


choice
	prompt "Page size"
	default ARM64_4K_PAGES
	help
	  Page size (translation granule) configuration.

config ARM64_4K_PAGES
	bool "4KB"
	help
	  This feature enables 4KB pages support.

config ARM64_16K_PAGES
	bool "16KB"
	help
	  The system will use 16KB pages support. AArch32 emulation
	  requires applications compiled with 16K (or a multiple of 16K)
	  aligned segments.

config ARM64_64K_PAGES
	bool "64KB"
	help
	  This feature enables 64KB pages support (4KB by default)
	  allowing only two levels of page tables and faster TLB
	  look-up. AArch32 emulation requires applications compiled
	  with 64K aligned segments.

endchoice

choice
	prompt "Virtual address space size"
	default ARM64_VA_BITS_39 if ARM64_4K_PAGES
	default ARM64_VA_BITS_47 if ARM64_16K_PAGES
	default ARM64_VA_BITS_42 if ARM64_64K_PAGES
	help
	  Allows choosing one of multiple possible virtual address
	  space sizes. The level of translation table is determined by
	  a combination of page size and virtual address space size.

config ARM64_VA_BITS_36
	bool "36-bit" if EXPERT
	depends on ARM64_16K_PAGES

config ARM64_VA_BITS_39
	bool "39-bit"
	depends on ARM64_4K_PAGES

config ARM64_VA_BITS_42
	bool "42-bit"
	depends on ARM64_64K_PAGES

config ARM64_VA_BITS_47
	bool "47-bit"
	depends on ARM64_16K_PAGES

config ARM64_VA_BITS_48
	bool "48-bit"

endchoice

config ARM64_VA_BITS
	int
	default 36 if ARM64_VA_BITS_36
	default 39 if ARM64_VA_BITS_39
	default 42 if ARM64_VA_BITS_42
	default 47 if ARM64_VA_BITS_47
	default 48 if ARM64_VA_BITS_48

config CPU_BIG_ENDIAN
       bool "Build big-endian kernel"
       help
         Say Y if you plan on running a kernel in big-endian mode.

config SCHED_MC
	bool "Multi-core scheduler support"
	help
	  Multi-core scheduler support improves the CPU scheduler's decision
	  making when dealing with multi-core CPU chips at a cost of slightly
	  increased overhead in some places. If unsure say N here.

config SCHED_SMT
	bool "SMT scheduler support"
	help
	  Improves the CPU scheduler's decision making when dealing with
	  MultiThreading at a cost of slightly increased overhead in some
	  places. If unsure say N here.

config NR_CPUS
	int "Maximum number of CPUs (2-4096)"
	range 2 4096
	# These have to remain sorted largest to smallest
	default "64"

config HOTPLUG_CPU
	bool "Support for hot-pluggable CPUs"
	select GENERIC_IRQ_MIGRATION
	help
	  Say Y here to experiment with turning CPUs off and on.  CPUs
	  can be controlled through /sys/devices/system/cpu.

# The GPIO number here must be sorted by descending number. In case of
# a multiplatform kernel, we just want the highest value required by the
# selected platforms.
config ARCH_NR_GPIO
	int
	default 1280 if ARCH_QCOM
	default 256
	help
	  Maximum number of GPIOs in the system.

	  If unsure, leave the default value.

# Common NUMA Features
config NUMA
	bool "Numa Memory Allocation and Scheduler Support"
	select ACPI_NUMA if ACPI
	select OF_NUMA
	help
	  Enable NUMA (Non Uniform Memory Access) support.

	  The kernel will try to allocate memory used by a CPU on the
	  local memory of the CPU and add some more
	  NUMA awareness to the kernel.

config NODES_SHIFT
	int "Maximum NUMA Nodes (as a power of 2)"
	range 1 10
	default "2"
	depends on NEED_MULTIPLE_NODES
	help
	  Specify the maximum number of NUMA Nodes available on the target
	  system.  Increases memory reserved to accommodate various tables.

config USE_PERCPU_NUMA_NODE_ID
	def_bool y
	depends on NUMA

config HAVE_SETUP_PER_CPU_AREA
	def_bool y
	depends on NUMA

config NEED_PER_CPU_EMBED_FIRST_CHUNK
	def_bool y
	depends on NUMA

source kernel/Kconfig.preempt
source kernel/Kconfig.hz

config ARCH_SUPPORTS_DEBUG_PAGEALLOC
	def_bool y

config ARCH_HAS_HOLES_MEMORYMODEL
	def_bool y if SPARSEMEM

config ARCH_SPARSEMEM_ENABLE
	def_bool y
	select SPARSEMEM_VMEMMAP_ENABLE

config ARCH_SPARSEMEM_DEFAULT
	def_bool ARCH_SPARSEMEM_ENABLE

config ARCH_SELECT_MEMORY_MODEL
	def_bool ARCH_SPARSEMEM_ENABLE

config HAVE_ARCH_PFN_VALID
	def_bool ARCH_HAS_HOLES_MEMORYMODEL || !SPARSEMEM

config HW_PERF_EVENTS
	def_bool y
	depends on ARM_PMU

config SYS_SUPPORTS_HUGETLBFS
	def_bool y

config ARCH_WANT_HUGE_PMD_SHARE
	def_bool y if ARM64_4K_PAGES || (ARM64_16K_PAGES && !ARM64_VA_BITS_36)

config ARCH_HAS_CACHE_LINE_SIZE
	def_bool y

source "mm/Kconfig"

config ARM64_DMA_USE_IOMMU
	bool "ARM64 DMA iommu integration"
	select ARM_HAS_SG_CHAIN
	select NEED_SG_DMA_LENGTH
	help
	  Enable using iommu through the standard dma apis.
	  dma_alloc_coherent() will allocate scatter-gather memory
	  which is made virtually contiguous via iommu.
	  Enable if system contains IOMMU hardware.

if ARM64_DMA_USE_IOMMU

config ARM64_DMA_IOMMU_ALIGNMENT
	int "Maximum PAGE_SIZE order of alignment for DMA IOMMU buffers"
	range 4 9
	default 9
	help
	  DMA mapping framework by default aligns all buffers to the smallest
	  PAGE_SIZE order which is greater than or equal to the requested buffer
	  size. This works well for buffers up to a few hundreds kilobytes, but
	  for larger buffers it just a waste of address space. Drivers which has
	  relatively small addressing window (like 64Mib) might run out of
	  virtual space with just a few allocations.

	  With this parameter you can specify the maximum PAGE_SIZE order for
	  DMA IOMMU buffers. Larger buffers will be aligned only to this
	  specified order. The order is expressed as a power of two multiplied
	  by the PAGE_SIZE.

endif

config SECCOMP
	bool "Enable seccomp to safely compute untrusted bytecode"
	---help---
	  This kernel feature is useful for number crunching applications
	  that may need to compute untrusted bytecode during their
	  execution. By using pipes or other transports made available to
	  the process as file descriptors supporting the read/write
	  syscalls, it's possible to isolate those applications in
	  their own address space using seccomp. Once seccomp is
	  enabled via prctl(PR_SET_SECCOMP), it cannot be disabled
	  and the task is only allowed to execute a few safe syscalls
	  defined by each seccomp mode.

config PARAVIRT
	bool "Enable paravirtualization code"
	help
	  This changes the kernel so it can modify itself when it is run
	  under a hypervisor, potentially improving performance significantly
	  over full virtualization.

config PARAVIRT_TIME_ACCOUNTING
	bool "Paravirtual steal time accounting"
	select PARAVIRT
	default n
	help
	  Select this option to enable fine granularity task steal time
	  accounting. Time spent executing other tasks in parallel with
	  the current vCPU is discounted from the vCPU power. To account for
	  that, there can be a small performance impact.

	  If in doubt, say N here.

config KEXEC
	depends on PM_SLEEP_SMP
	select KEXEC_CORE
	bool "kexec system call"
	---help---
	  kexec is a system call that implements the ability to shutdown your
	  current kernel, and to start another kernel.  It is like a reboot
	  but it is independent of the system firmware.   And like a reboot
	  you can start any kernel with it, not just Linux.

config XEN_DOM0
	def_bool y
	depends on XEN

config XEN
	bool "Xen guest support on ARM64"
	depends on ARM64 && OF
	select SWIOTLB_XEN
	select PARAVIRT
	help
	  Say Y if you want to run Linux in a Virtual Machine on Xen on ARM64.

config FORCE_MAX_ZONEORDER
	int
	default "14" if (ARM64_64K_PAGES && TRANSPARENT_HUGEPAGE)
	default "12" if (ARM64_16K_PAGES && TRANSPARENT_HUGEPAGE)
	default "11"
	help
	  The kernel memory allocator divides physically contiguous memory
	  blocks into "zones", where each zone is a power of two number of
	  pages.  This option selects the largest power of two that the kernel
	  keeps in the memory allocator.  If you need to allocate very large
	  blocks of physically contiguous memory, then you may need to
	  increase this value.

	  This config option is actually maximum order plus one. For example,
	  a value of 11 means that the largest free memory block is 2^10 pages.

	  We make sure that we can allocate upto a HugePage size for each configuration.
	  Hence we have :
		MAX_ORDER = (PMD_SHIFT - PAGE_SHIFT) + 1 => PAGE_SHIFT - 2

	  However for 4K, we choose a higher default value, 11 as opposed to 10, giving us
	  4M allocations matching the default size used by generic code.

config UNMAP_KERNEL_AT_EL0
	bool "Unmap kernel when running in userspace (aka \"KAISER\")" if EXPERT
	default y
	help
	  Speculation attacks against some high-performance processors can
	  be used to bypass MMU permission checks and leak kernel data to
	  userspace. This can be defended against by unmapping the kernel
	  when running in userspace, mapping it back in on exception entry
	  via a trampoline page in the vector table.

	  If unsure, say Y.

config HARDEN_BRANCH_PREDICTOR
	bool "Harden the branch predictor against aliasing attacks" if EXPERT
	help
	  Speculation attacks against some high-performance processors rely on
	  being able to manipulate the branch predictor for a victim context by
	  executing aliasing branches in the attacker context.  Such attacks
	  can be partially mitigated against by clearing internal branch
	  predictor state and limiting the prediction logic in some situations.

	  This config option will take CPU-specific actions to harden the
	  branch predictor against aliasing attacks and may rely on specific
	  instruction sequences or control bits being set by the system
	  firmware.

	  If unsure, say Y.

config PSCI_BP_HARDENING
	depends on HARDEN_BRANCH_PREDICTOR
	bool "Use PSCI get version to enable branch predictor hardening"
	help
	  If the mitigation for branch prediction is supported using psci
	  get version by the firmware then enable this option. Some older
	  versions of firmwares may not be using new SMCCC convention in
	  such cases use psci get version method to enable hardening for
	  branch prediction attacks.

	  If unsure, say N.

config ARM64_SSBD
	bool "Speculative Store Bypass Disable" if EXPERT
	default y
	help
	  This enables mitigation of the bypassing of previous stores
	  by speculative loads.

	  If unsure, say Y.

menuconfig ARMV8_DEPRECATED
	bool "Emulate deprecated/obsolete ARMv8 instructions"
	depends on COMPAT
	help
	  Legacy software support may require certain instructions
	  that have been deprecated or obsoleted in the architecture.

	  Enable this config to enable selective emulation of these
	  features.

	  If unsure, say Y

if ARMV8_DEPRECATED

config SWP_EMULATION
	bool "Emulate SWP/SWPB instructions"
	help
	  ARMv8 obsoletes the use of A32 SWP/SWPB instructions such that
	  they are always undefined. Say Y here to enable software
	  emulation of these instructions for userspace using LDXR/STXR.

	  In some older versions of glibc [<=2.8] SWP is used during futex
	  trylock() operations with the assumption that the code will not
	  be preempted. This invalid assumption may be more likely to fail
	  with SWP emulation enabled, leading to deadlock of the user
	  application.

	  NOTE: when accessing uncached shared regions, LDXR/STXR rely
	  on an external transaction monitoring block called a global
	  monitor to maintain update atomicity. If your system does not
	  implement a global monitor, this option can cause programs that
	  perform SWP operations to uncached memory to deadlock.

	  If unsure, say Y

config CP15_BARRIER_EMULATION
	bool "Emulate CP15 Barrier instructions"
	help
	  The CP15 barrier instructions - CP15ISB, CP15DSB, and
	  CP15DMB - are deprecated in ARMv8 (and ARMv7). It is
	  strongly recommended to use the ISB, DSB, and DMB
	  instructions instead.

	  Say Y here to enable software emulation of these
	  instructions for AArch32 userspace code. When this option is
	  enabled, CP15 barrier usage is traced which can help
	  identify software that needs updating.

	  If unsure, say Y

config SETEND_EMULATION
	bool "Emulate SETEND instruction"
	help
	  The SETEND instruction alters the data-endianness of the
	  AArch32 EL0, and is deprecated in ARMv8.

	  Say Y here to enable software emulation of the instruction
	  for AArch32 userspace code.

	  Note: All the cpus on the system must have mixed endian support at EL0
	  for this feature to be enabled. If a new CPU - which doesn't support mixed
	  endian - is hotplugged in after this feature has been enabled, there could
	  be unexpected results in the applications.

	  If unsure, say Y
endif

config ARM64_SW_TTBR0_PAN
	bool "Emulate Privileged Access Never using TTBR0_EL1 switching"
	help
	  Enabling this option prevents the kernel from accessing
	  user-space memory directly by pointing TTBR0_EL1 to a reserved
	  zeroed area and reserved ASID. The user access routines
	  restore the valid TTBR0_EL1 temporarily.

menu "ARMv8.1 architectural features"

config ARM64_HW_AFDBM
	bool "Support for hardware updates of the Access and Dirty page flags"
	default y
	help
	  The ARMv8.1 architecture extensions introduce support for
	  hardware updates of the access and dirty information in page
	  table entries. When enabled in TCR_EL1 (HA and HD bits) on
	  capable processors, accesses to pages with PTE_AF cleared will
	  set this bit instead of raising an access flag fault.
	  Similarly, writes to read-only pages with the DBM bit set will
	  clear the read-only bit (AP[2]) instead of raising a
	  permission fault.

	  Kernels built with this configuration option enabled continue
	  to work on pre-ARMv8.1 hardware and the performance impact is
	  minimal. If unsure, say Y.

config ARM64_PAN
	bool "Enable support for Privileged Access Never (PAN)"
	default y
	help
	 Privileged Access Never (PAN; part of the ARMv8.1 Extensions)
	 prevents the kernel or hypervisor from accessing user-space (EL0)
	 memory directly.

	 Choosing this option will cause any unprotected (not using
	 copy_to_user et al) memory access to fail with a permission fault.

	 The feature is detected at runtime, and will remain as a 'nop'
	 instruction if the cpu does not implement the feature.

config ARM64_LSE_ATOMICS
	bool "Atomic instructions"
	help
	  As part of the Large System Extensions, ARMv8.1 introduces new
	  atomic instructions that are designed specifically to scale in
	  very large systems.

	  Say Y here to make use of these instructions for the in-kernel
	  atomic routines. This incurs a small overhead on CPUs that do
	  not support these instructions and requires the kernel to be
	  built with binutils >= 2.25.

config ARM64_VHE
	bool "Enable support for Virtualization Host Extensions (VHE)"
	default y
	help
	  Virtualization Host Extensions (VHE) allow the kernel to run
	  directly at EL2 (instead of EL1) on processors that support
	  it. This leads to better performance for KVM, as they reduce
	  the cost of the world switch.

	  Selecting this option allows the VHE feature to be detected
	  at runtime, and does not affect processors that do not
	  implement this feature.

endmenu

menu "ARMv8.2 architectural features"

config ARM64_UAO
	bool "Enable support for User Access Override (UAO)"
	default y
	help
	  User Access Override (UAO; part of the ARMv8.2 Extensions)
	  causes the 'unprivileged' variant of the load/store instructions to
	  be overriden to be privileged.

	  This option changes get_user() and friends to use the 'unprivileged'
	  variant of the load/store instructions. This ensures that user-space
	  really did have access to the supplied memory. When addr_limit is
	  set to kernel memory the UAO bit will be set, allowing privileged
	  access to kernel memory.

	  Choosing this option will cause copy_to_user() et al to use user-space
	  memory permissions.

	  The feature is detected at runtime, the kernel will use the
	  regular load/store instructions if the cpu does not implement the
	  feature.

endmenu

config ARM64_MODULE_CMODEL_LARGE
	bool

config ARM64_MODULE_PLTS
	bool
	select ARM64_MODULE_CMODEL_LARGE
	select HAVE_MOD_ARCH_SPECIFIC

config RELOCATABLE
	bool
	help
	  This builds the kernel as a Position Independent Executable (PIE),
	  which retains all relocation metadata required to relocate the
	  kernel binary at runtime to a different virtual address than the
	  address it was linked at.
	  Since AArch64 uses the RELA relocation format, this requires a
	  relocation pass at runtime even if the kernel is loaded at the
	  same address it was linked at.

config RANDOMIZE_BASE
	bool "Randomize the address of the kernel image"
	select ARM64_MODULE_PLTS if MODULES
	select RELOCATABLE
	help
	  Randomizes the virtual address at which the kernel image is
	  loaded, as a security feature that deters exploit attempts
	  relying on knowledge of the location of kernel internals.

	  It is the bootloader's job to provide entropy, by passing a
	  random u64 value in /chosen/kaslr-seed at kernel entry.

	  When booting via the UEFI stub, it will invoke the firmware's
	  EFI_RNG_PROTOCOL implementation (if available) to supply entropy
	  to the kernel proper. In addition, it will randomise the physical
	  location of the kernel Image as well.

	  If unsure, say N.

config RANDOMIZE_MODULE_REGION_FULL
	bool "Randomize the module region independently from the core kernel"
	depends on RANDOMIZE_BASE && !DYNAMIC_FTRACE && !LTO_CLANG
	default y
	help
	  Randomizes the location of the module region without considering the
	  location of the core kernel. This way, it is impossible for modules
	  to leak information about the location of core kernel data structures
	  but it does imply that function calls between modules and the core
	  kernel will need to be resolved via veneers in the module PLT.

	  When this option is not set, the module region will be randomized over
	  a limited range that contains the [_stext, _etext] interval of the
	  core kernel, so branch relocations are always in range.

endmenu

menu "Boot options"

config ARM64_ACPI_PARKING_PROTOCOL
	bool "Enable support for the ARM64 ACPI parking protocol"
	depends on ACPI
	help
	  Enable support for the ARM64 ACPI parking protocol. If disabled
	  the kernel will not allow booting through the ARM64 ACPI parking
	  protocol even if the corresponding data is present in the ACPI
	  MADT table.

config CMDLINE
	string "Default kernel command string"
	default ""
	help
	  Provide a set of default command-line options at build time by
	  entering them here. As a minimum, you should specify the the
	  root device (e.g. root=/dev/nfs).

choice
	prompt "Kernel command line type" if CMDLINE != ""
	default CMDLINE_FROM_BOOTLOADER

config CMDLINE_FROM_BOOTLOADER
	bool "Use bootloader kernel arguments if available"
	help
	  Uses the command-line options passed by the boot loader. If
	  the boot loader doesn't provide any, the default kernel command
	  string provided in CMDLINE will be used.

config CMDLINE_EXTEND
	bool "Extend bootloader kernel arguments"
	help
	  The command-line arguments provided by the boot loader will be
	  appended to the default kernel command string.

config CMDLINE_FORCE
	bool "Always use the default kernel command string"
	help
	  Always use the default kernel command string, even if the boot
	  loader passes other arguments to the kernel.
	  This is useful if you cannot or don't want to change the
	  command-line options your boot loader passes to the kernel.
endchoice

config EFI_STUB
	bool

config EFI
	bool "UEFI runtime support"
	depends on OF && !CPU_BIG_ENDIAN
	select LIBFDT
	select UCS2_STRING
	select EFI_PARAMS_FROM_FDT
	select EFI_RUNTIME_WRAPPERS
	select EFI_STUB
	select EFI_ARMSTUB
	default y
	help
	  This option provides support for runtime services provided
	  by UEFI firmware (such as non-volatile variables, realtime
          clock, and platform reset). A UEFI stub is also provided to
	  allow the kernel to be booted as an EFI application. This
	  is only useful on systems that have UEFI firmware.

config DMI
	bool "Enable support for SMBIOS (DMI) tables"
	depends on EFI
	default y
	help
	  This enables SMBIOS/DMI feature for systems.

	  This option is only useful on systems that have UEFI firmware.
	  However, even with this option, the resultant kernel should
	  continue to boot on existing non-UEFI platforms.

config BUILD_ARM64_APPENDED_DTB_IMAGE
	bool "Build a concatenated Image.gz/dtb by default"
	depends on OF
	help
	  Enabling this option will cause a concatenated Image.gz and list of
	  DTBs to be built by default (instead of a standalone Image.gz.)
	  The image will built in arch/arm64/boot/Image.gz-dtb

config BUILD_ARM64_APPENDED_DTB_IMAGE_NAMES
	string "Default dtb names"
	depends on BUILD_ARM64_APPENDED_DTB_IMAGE
	help
	  Space separated list of names of dtbs to append when
	  building a concatenated Image.gz-dtb.

config BUILD_ARM64_DTC
	string "dtc to use"

config BUILD_ARM64_DTC_FLAGS
	string "extra dtc flags"

config BUILD_ARM64_APPLY_DTBO
	bool "apply device tree overlay"

config BUILD_ARM64_DT_OVERLAY
	bool "enable DT overlay compilation support"
	depends on OF
	help
	  This option enables support for DT overlay compilation.

endmenu

menu "Userspace binary formats"

source "fs/Kconfig.binfmt"

config COMPAT
	bool "Kernel support for 32-bit EL0"
	depends on ARM64_4K_PAGES || EXPERT
	select COMPAT_BINFMT_ELF if BINFMT_ELF
	select HAVE_UID16
	select OLD_SIGSUSPEND3
	select COMPAT_OLD_SIGACTION
	help
	  This option enables support for a 32-bit EL0 running under a 64-bit
	  kernel at EL1. AArch32-specific components such as system calls,
	  the user helper functions, VFP support and the ptrace interface are
	  handled appropriately by the kernel.

	  If you use a page size other than 4KB (i.e, 16KB or 64KB), please be aware
	  that you will only be able to execute AArch32 binaries that were compiled
	  with page size aligned segments.

	  If you want to execute 32-bit userspace applications, say Y.

config KUSER_HELPERS
	bool "Enable the kuser helpers page in 32-bit processes"
	depends on COMPAT
	default y
	help
	  Warning: disabling this option may break 32-bit applications.

	  Provide kuser helpers in a special purpose fixed-address page. The
	  kernel provides helper code to userspace in read-only form at a fixed
	  location to allow userspace to be independent of the CPU type fitted
	  to the system. This permits 32-bit binaries to be run on ARMv6 through
	  to ARMv8 without modification.

	  See Documentation/arm/kernel_user_helpers.txt for details.

	  However, the fixed-address nature of these helpers can be used by ROP
	  (return-orientated programming) authors when creating exploits.

	  If all of the 32-bit binaries and libraries that run on your platform
	  are built specifically for your platform, and make no use of these
	  helpers, then you can turn this option off to hinder such exploits.
	  However, in that case, if a binary or library relying on those helpers
	  is run, it will receive a SIGSEGV signal, which will terminate the
	  program. Typically, binaries compiled for ARMv7 or later do not use
	  the kuser helpers.

	  Say N here only if you are absolutely certain that you do not need
	  these helpers; otherwise, the safe option is to say Y (the default
	  for now)

config SYSVIPC_COMPAT
	def_bool y
	depends on COMPAT && SYSVIPC

<<<<<<< HEAD
config COMPAT_VDSO
	bool "32-bit vDSO"
	depends on COMPAT
	select ARM_ARCH_TIMER_VCT_ACCESS
	default n
	help
	  Warning: a 32-bit toolchain is necessary to build the vDSO. You
	  must explicitly define which toolchain should be used by setting
	  CROSS_COMPILE_ARM32 to the prefix of the 32-bit toolchain (same format
	  as CROSS_COMPILE). If CROSS_COMPILE_ARM32 is empty, a warning will be
	  printed and the kernel will be built as if COMPAT_VDSO had not been
	  set. If CROSS_COMPILE_ARM32 is set to an invalid prefix, compilation
	  will be aborted.

	  Provide a vDSO to 32-bit processes. It includes the symbols provided
	  by the vDSO from the 32-bit kernel, so that a 32-bit libc can use
	  the compat vDSO without modification. It also provides sigreturn
	  trampolines, replacing the sigreturn page.

config CROSS_COMPILE_ARM32
	string "32-bit toolchain prefix"
	help
	  Same as setting CROSS_COMPILE_ARM32 in the environment, but saved for
	  future builds. The environment variable overrides this config option.
=======
config KEYS_COMPAT
	def_bool y
	depends on COMPAT && KEYS
>>>>>>> cfe25622

endmenu

menu "Power management options"

source "kernel/power/Kconfig"

config ARCH_HIBERNATION_POSSIBLE
	def_bool y
	depends on CPU_PM

config ARCH_HIBERNATION_HEADER
	def_bool y
	depends on HIBERNATION

config ARCH_SUSPEND_POSSIBLE
	def_bool y

endmenu

menu "CPU Power Management"

source "drivers/cpuidle/Kconfig"

source "drivers/cpufreq/Kconfig"

endmenu

source "net/Kconfig"

source "drivers/Kconfig"

source "drivers/firmware/Kconfig"

source "drivers/acpi/Kconfig"

source "fs/Kconfig"

source "arch/arm64/kvm/Kconfig"

source "arch/arm64/Kconfig.debug"

source "security/Kconfig"

source "crypto/Kconfig"
if CRYPTO
source "arch/arm64/crypto/Kconfig"
endif

source "lib/Kconfig"<|MERGE_RESOLUTION|>--- conflicted
+++ resolved
@@ -1230,7 +1230,10 @@
 	def_bool y
 	depends on COMPAT && SYSVIPC
 
-<<<<<<< HEAD
+config KEYS_COMPAT
+	def_bool y
+	depends on COMPAT && KEYS
+
 config COMPAT_VDSO
 	bool "32-bit vDSO"
 	depends on COMPAT
@@ -1255,11 +1258,6 @@
 	help
 	  Same as setting CROSS_COMPILE_ARM32 in the environment, but saved for
 	  future builds. The environment variable overrides this config option.
-=======
-config KEYS_COMPAT
-	def_bool y
-	depends on COMPAT && KEYS
->>>>>>> cfe25622
 
 endmenu
 
