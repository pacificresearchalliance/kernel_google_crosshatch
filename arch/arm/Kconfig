config ARM
	bool
	default y
	select HAVE_AOUT
	select HAVE_DMA_API_DEBUG
	select HAVE_IDE if PCI || ISA || PCMCIA
	select HAVE_MEMBLOCK
	select RTC_LIB
	select SYS_SUPPORTS_APM_EMULATION
	select GENERIC_ATOMIC64 if (CPU_V6 || !CPU_32v6K || !AEABI)
	select HAVE_OPROFILE if (HAVE_PERF_EVENTS)
	select HAVE_ARCH_KGDB
	select HAVE_KPROBES if !XIP_KERNEL
	select HAVE_KRETPROBES if (HAVE_KPROBES)
	select HAVE_FUNCTION_TRACER if (!XIP_KERNEL)
	select HAVE_FTRACE_MCOUNT_RECORD if (!XIP_KERNEL)
	select HAVE_DYNAMIC_FTRACE if (!XIP_KERNEL)
	select HAVE_FUNCTION_GRAPH_TRACER if (!THUMB2_KERNEL)
	select HAVE_GENERIC_DMA_COHERENT
	select HAVE_KERNEL_GZIP
	select HAVE_KERNEL_LZO
	select HAVE_KERNEL_LZMA
	select HAVE_IRQ_WORK
	select HAVE_PERF_EVENTS
	select PERF_USE_VMALLOC
	select HAVE_REGS_AND_STACK_ACCESS_API
	select HAVE_HW_BREAKPOINT if (PERF_EVENTS && (CPU_V6 || CPU_V6K || CPU_V7))
	select HAVE_C_RECORDMCOUNT
	select HAVE_GENERIC_HARDIRQS
	select HAVE_SPARSE_IRQ
	select GENERIC_IRQ_SHOW
	select CPU_PM if (SUSPEND || CPU_IDLE)
	help
	  The ARM series is a line of low-power-consumption RISC chip designs
	  licensed by ARM Ltd and targeted at embedded applications and
	  handhelds such as the Compaq IPAQ.  ARM-based PCs are no longer
	  manufactured, but legacy ARM-based PC hardware remains popular in
	  Europe.  There is an ARM Linux project with a web page at
	  <http://www.arm.linux.org.uk/>.

config ARM_HAS_SG_CHAIN
	bool

config HAVE_PWM
	bool

config MIGHT_HAVE_PCI
	bool

config SYS_SUPPORTS_APM_EMULATION
	bool

config HAVE_SCHED_CLOCK
	bool

config GENERIC_GPIO
	bool

config ARCH_USES_GETTIMEOFFSET
	bool
	default n

config GENERIC_CLOCKEVENTS
	bool

config GENERIC_CLOCKEVENTS_BROADCAST
	bool
	depends on GENERIC_CLOCKEVENTS
	default y if SMP

config KTIME_SCALAR
	bool
	default y

config HAVE_TCM
	bool
	select GENERIC_ALLOCATOR

config HAVE_PROC_CPU
	bool

config NO_IOPORT
	bool

config EISA
	bool
	---help---
	  The Extended Industry Standard Architecture (EISA) bus was
	  developed as an open alternative to the IBM MicroChannel bus.

	  The EISA bus provided some of the features of the IBM MicroChannel
	  bus while maintaining backward compatibility with cards made for
	  the older ISA bus.  The EISA bus saw limited use between 1988 and
	  1995 when it was made obsolete by the PCI bus.

	  Say Y here if you are building a kernel for an EISA-based machine.

	  Otherwise, say N.

config SBUS
	bool

config MCA
	bool
	help
	  MicroChannel Architecture is found in some IBM PS/2 machines and
	  laptops.  It is a bus system similar to PCI or ISA. See
	  <file:Documentation/mca.txt> (and especially the web page given
	  there) before attempting to build an MCA bus kernel.

config STACKTRACE_SUPPORT
	bool
	default y

config HAVE_LATENCYTOP_SUPPORT
	bool
	depends on !SMP
	default y

config LOCKDEP_SUPPORT
	bool
	default y

config TRACE_IRQFLAGS_SUPPORT
	bool
	default y

config HARDIRQS_SW_RESEND
	bool
	default y

config GENERIC_IRQ_PROBE
	bool
	default y

config GENERIC_LOCKBREAK
	bool
	default y
	depends on SMP && PREEMPT

config RWSEM_GENERIC_SPINLOCK
	bool
	default y

config RWSEM_XCHGADD_ALGORITHM
	bool

config ARCH_HAS_ILOG2_U32
	bool

config ARCH_HAS_ILOG2_U64
	bool

config ARCH_HAS_CPUFREQ
	bool
	help
	  Internal node to signify that the ARCH has CPUFREQ support
	  and that the relevant menu configurations are displayed for
	  it.

config ARCH_HAS_CPU_IDLE_WAIT
       def_bool y

config GENERIC_HWEIGHT
	bool
	default y

config GENERIC_CALIBRATE_DELAY
	bool
	default y

config ARCH_MAY_HAVE_PC_FDC
	bool

config ZONE_DMA
	bool

config NEED_DMA_MAP_STATE
       def_bool y

config GENERIC_ISA_DMA
	bool

config FIQ
	bool

config ARCH_MTD_XIP
	bool

config VECTORS_BASE
	hex
	default 0xffff0000 if MMU || CPU_HIGH_VECTOR
	default DRAM_BASE if REMAP_VECTORS_TO_RAM
	default 0x00000000
	help
	  The base address of exception vectors.

config ARM_PATCH_PHYS_VIRT
	bool "Patch physical to virtual translations at runtime" if EMBEDDED
	default y
	depends on !XIP_KERNEL && MMU
	depends on !ARCH_REALVIEW || !SPARSEMEM
	help
	  Patch phys-to-virt and virt-to-phys translation functions at
	  boot and module load time according to the position of the
	  kernel in system memory.

	  This can only be used with non-XIP MMU kernels where the base
	  of physical memory is at a 16MB boundary.

	  Only disable this option if you know that you do not require
	  this feature (eg, building a kernel for a single machine) and
	  you need to shrink the kernel to the minimal size.

config NEED_MACH_MEMORY_H
	bool
	help
	  Select this when mach/memory.h is required to provide special
	  definitions for this platform.  The need for mach/memory.h should
	  be avoided when possible.

config PHYS_OFFSET
<<<<<<< HEAD
	hex "Physical address of main memory"
	depends on !ARM_PATCH_PHYS_VIRT && !NEED_MACH_MEMORY_H
=======
	hex "Physical address of main memory" if MMU
	depends on !ARM_PATCH_PHYS_VIRT && !NEED_MACH_MEMORY_H
	default DRAM_BASE if !MMU
>>>>>>> 6350323a
	help
	  Please provide the physical address corresponding to the
	  location of main memory in your system.

config GENERIC_BUG
	def_bool y
	depends on BUG

source "init/Kconfig"

source "kernel/Kconfig.freezer"

menu "System Type"

config MMU
	bool "MMU-based Paged Memory Management Support"
	default y
	help
	  Select if you want MMU-based virtualised addressing space
	  support by paged memory management. If unsure, say 'Y'.

#
# The "ARM system type" choice list is ordered alphabetically by option
# text.  Please add new entries in the option alphabetic order.
#
choice
	prompt "ARM system type"
	default ARCH_VERSATILE

config ARCH_INTEGRATOR
	bool "ARM Ltd. Integrator family"
	select ARM_AMBA
	select ARCH_HAS_CPUFREQ
	select CLKDEV_LOOKUP
	select HAVE_MACH_CLKDEV
	select ICST
	select GENERIC_CLOCKEVENTS
	select PLAT_VERSATILE
	select PLAT_VERSATILE_FPGA_IRQ
	select NEED_MACH_MEMORY_H
	help
	  Support for ARM's Integrator platform.

config ARCH_REALVIEW
	bool "ARM Ltd. RealView family"
	select ARM_AMBA
	select CLKDEV_LOOKUP
	select HAVE_MACH_CLKDEV
	select ICST
	select GENERIC_CLOCKEVENTS
	select ARCH_WANT_OPTIONAL_GPIOLIB
	select PLAT_VERSATILE
	select PLAT_VERSATILE_CLCD
	select ARM_TIMER_SP804
	select GPIO_PL061 if GPIOLIB
	select NEED_MACH_MEMORY_H
	help
	  This enables support for ARM Ltd RealView boards.

config ARCH_VERSATILE
	bool "ARM Ltd. Versatile family"
	select ARM_AMBA
	select ARM_VIC
	select CLKDEV_LOOKUP
	select HAVE_MACH_CLKDEV
	select ICST
	select GENERIC_CLOCKEVENTS
	select ARCH_WANT_OPTIONAL_GPIOLIB
	select PLAT_VERSATILE
	select PLAT_VERSATILE_CLCD
	select PLAT_VERSATILE_FPGA_IRQ
	select ARM_TIMER_SP804
	help
	  This enables support for ARM Ltd Versatile board.

config ARCH_VEXPRESS
	bool "ARM Ltd. Versatile Express family"
	select ARCH_WANT_OPTIONAL_GPIOLIB
	select ARM_AMBA
	select ARM_TIMER_SP804
	select CLKDEV_LOOKUP
	select HAVE_MACH_CLKDEV
	select GENERIC_CLOCKEVENTS
	select HAVE_CLK
	select HAVE_PATA_PLATFORM
	select ICST
	select PLAT_VERSATILE
	select PLAT_VERSATILE_CLCD
	help
	  This enables support for the ARM Ltd Versatile Express boards.

config ARCH_AT91
	bool "Atmel AT91"
	select ARCH_REQUIRE_GPIOLIB
	select HAVE_CLK
	select CLKDEV_LOOKUP
	help
	  This enables support for systems based on the Atmel AT91RM9200,
	  AT91SAM9 and AT91CAP9 processors.

config ARCH_BCMRING
	bool "Broadcom BCMRING"
	depends on MMU
	select CPU_V6
	select ARM_AMBA
	select ARM_TIMER_SP804
	select CLKDEV_LOOKUP
	select GENERIC_CLOCKEVENTS
	select ARCH_WANT_OPTIONAL_GPIOLIB
	help
	  Support for Broadcom's BCMRing platform.

config ARCH_HIGHBANK
	bool "Calxeda Highbank-based"
	select ARCH_WANT_OPTIONAL_GPIOLIB
	select ARM_AMBA
	select ARM_GIC
	select ARM_TIMER_SP804
	select CLKDEV_LOOKUP
	select CPU_V7
	select GENERIC_CLOCKEVENTS
	select HAVE_ARM_SCU
	select USE_OF
	help
	  Support for the Calxeda Highbank SoC based boards.

config ARCH_CLPS711X
	bool "Cirrus Logic CLPS711x/EP721x-based"
	select CPU_ARM720T
	select ARCH_USES_GETTIMEOFFSET
	select NEED_MACH_MEMORY_H
	help
	  Support for Cirrus Logic 711x/721x based boards.

config ARCH_CNS3XXX
	bool "Cavium Networks CNS3XXX family"
	select CPU_V6K
	select GENERIC_CLOCKEVENTS
	select ARM_GIC
	select MIGHT_HAVE_PCI
	select PCI_DOMAINS if PCI
	help
	  Support for Cavium Networks CNS3XXX platform.

config ARCH_GEMINI
	bool "Cortina Systems Gemini"
	select CPU_FA526
	select ARCH_REQUIRE_GPIOLIB
	select ARCH_USES_GETTIMEOFFSET
	help
	  Support for the Cortina Systems Gemini family SoCs

config ARCH_PRIMA2
	bool "CSR SiRFSoC PRIMA2 ARM Cortex A9 Platform"
	select CPU_V7
	select NO_IOPORT
	select GENERIC_CLOCKEVENTS
	select CLKDEV_LOOKUP
	select GENERIC_IRQ_CHIP
	select USE_OF
	select ZONE_DMA
	help
          Support for CSR SiRFSoC ARM Cortex A9 Platform

config ARCH_EBSA110
	bool "EBSA-110"
	select CPU_SA110
	select ISA
	select NO_IOPORT
	select ARCH_USES_GETTIMEOFFSET
	select NEED_MACH_MEMORY_H
	help
	  This is an evaluation board for the StrongARM processor available
	  from Digital. It has limited hardware on-board, including an
	  Ethernet interface, two PCMCIA sockets, two serial ports and a
	  parallel port.

config ARCH_EP93XX
	bool "EP93xx-based"
	select CPU_ARM920T
	select ARM_AMBA
	select ARM_VIC
	select CLKDEV_LOOKUP
	select ARCH_REQUIRE_GPIOLIB
	select ARCH_HAS_HOLES_MEMORYMODEL
	select ARCH_USES_GETTIMEOFFSET
	select NEED_MACH_MEMORY_H
	help
	  This enables support for the Cirrus EP93xx series of CPUs.

config ARCH_FOOTBRIDGE
	bool "FootBridge"
	select CPU_SA110
	select FOOTBRIDGE
	select GENERIC_CLOCKEVENTS
	select HAVE_IDE
	select NEED_MACH_MEMORY_H
	help
	  Support for systems based on the DC21285 companion chip
	  ("FootBridge"), such as the Simtec CATS and the Rebel NetWinder.

config ARCH_MXC
	bool "Freescale MXC/iMX-based"
	select GENERIC_CLOCKEVENTS
	select ARCH_REQUIRE_GPIOLIB
	select CLKDEV_LOOKUP
	select CLKSRC_MMIO
	select GENERIC_IRQ_CHIP
	select HAVE_SCHED_CLOCK
	select MULTI_IRQ_HANDLER
	help
	  Support for Freescale MXC/iMX-based family of processors

config ARCH_MXS
	bool "Freescale MXS-based"
	select GENERIC_CLOCKEVENTS
	select ARCH_REQUIRE_GPIOLIB
	select CLKDEV_LOOKUP
	select CLKSRC_MMIO
	help
	  Support for Freescale MXS-based family of processors

config ARCH_NETX
	bool "Hilscher NetX based"
	select CLKSRC_MMIO
	select CPU_ARM926T
	select ARM_VIC
	select GENERIC_CLOCKEVENTS
	help
	  This enables support for systems based on the Hilscher NetX Soc

config ARCH_H720X
	bool "Hynix HMS720x-based"
	select CPU_ARM720T
	select ISA_DMA_API
	select ARCH_USES_GETTIMEOFFSET
	help
	  This enables support for systems based on the Hynix HMS720x

config ARCH_IOP13XX
	bool "IOP13xx-based"
	depends on MMU
	select CPU_XSC3
	select PLAT_IOP
	select PCI
	select ARCH_SUPPORTS_MSI
	select VMSPLIT_1G
	select NEED_MACH_MEMORY_H
	help
	  Support for Intel's IOP13XX (XScale) family of processors.

config ARCH_IOP32X
	bool "IOP32x-based"
	depends on MMU
	select CPU_XSCALE
	select PLAT_IOP
	select PCI
	select ARCH_REQUIRE_GPIOLIB
	help
	  Support for Intel's 80219 and IOP32X (XScale) family of
	  processors.

config ARCH_IOP33X
	bool "IOP33x-based"
	depends on MMU
	select CPU_XSCALE
	select PLAT_IOP
	select PCI
	select ARCH_REQUIRE_GPIOLIB
	help
	  Support for Intel's IOP33X (XScale) family of processors.

config ARCH_IXP23XX
 	bool "IXP23XX-based"
	depends on MMU
	select CPU_XSC3
 	select PCI
	select ARCH_USES_GETTIMEOFFSET
	select NEED_MACH_MEMORY_H
	help
	  Support for Intel's IXP23xx (XScale) family of processors.

config ARCH_IXP2000
	bool "IXP2400/2800-based"
	depends on MMU
	select CPU_XSCALE
	select PCI
	select ARCH_USES_GETTIMEOFFSET
	select NEED_MACH_MEMORY_H
	help
	  Support for Intel's IXP2400/2800 (XScale) family of processors.

config ARCH_IXP4XX
	bool "IXP4xx-based"
	depends on MMU
	select CLKSRC_MMIO
	select CPU_XSCALE
	select GENERIC_GPIO
	select GENERIC_CLOCKEVENTS
	select HAVE_SCHED_CLOCK
	select MIGHT_HAVE_PCI
	select DMABOUNCE if PCI
	help
	  Support for Intel's IXP4XX (XScale) family of processors.

config ARCH_DOVE
	bool "Marvell Dove"
	select CPU_V7
	select PCI
	select ARCH_REQUIRE_GPIOLIB
	select GENERIC_CLOCKEVENTS
	select PLAT_ORION
	help
	  Support for the Marvell Dove SoC 88AP510

config ARCH_KIRKWOOD
	bool "Marvell Kirkwood"
	select CPU_FEROCEON
	select PCI
	select ARCH_REQUIRE_GPIOLIB
	select GENERIC_CLOCKEVENTS
	select PLAT_ORION
	help
	  Support for the following Marvell Kirkwood series SoCs:
	  88F6180, 88F6192 and 88F6281.

config ARCH_LPC32XX
	bool "NXP LPC32XX"
	select CLKSRC_MMIO
	select CPU_ARM926T
	select ARCH_REQUIRE_GPIOLIB
	select HAVE_IDE
	select ARM_AMBA
	select USB_ARCH_HAS_OHCI
	select CLKDEV_LOOKUP
	select GENERIC_CLOCKEVENTS
	help
	  Support for the NXP LPC32XX family of processors

config ARCH_MV78XX0
	bool "Marvell MV78xx0"
	select CPU_FEROCEON
	select PCI
	select ARCH_REQUIRE_GPIOLIB
	select GENERIC_CLOCKEVENTS
	select PLAT_ORION
	help
	  Support for the following Marvell MV78xx0 series SoCs:
	  MV781x0, MV782x0.

config ARCH_ORION5X
	bool "Marvell Orion"
	depends on MMU
	select CPU_FEROCEON
	select PCI
	select ARCH_REQUIRE_GPIOLIB
	select GENERIC_CLOCKEVENTS
	select PLAT_ORION
	help
	  Support for the following Marvell Orion 5x series SoCs:
	  Orion-1 (5181), Orion-VoIP (5181L), Orion-NAS (5182),
	  Orion-2 (5281), Orion-1-90 (6183).

config ARCH_MMP
	bool "Marvell PXA168/910/MMP2"
	depends on MMU
	select ARCH_REQUIRE_GPIOLIB
	select CLKDEV_LOOKUP
	select GENERIC_CLOCKEVENTS
	select HAVE_SCHED_CLOCK
	select TICK_ONESHOT
	select PLAT_PXA
	select SPARSE_IRQ
	select GENERIC_ALLOCATOR
	help
	  Support for Marvell's PXA168/PXA910(MMP) and MMP2 processor line.

config ARCH_KS8695
	bool "Micrel/Kendin KS8695"
	select CPU_ARM922T
	select ARCH_REQUIRE_GPIOLIB
	select ARCH_USES_GETTIMEOFFSET
	select NEED_MACH_MEMORY_H
	help
	  Support for Micrel/Kendin KS8695 "Centaur" (ARM922T) based
	  System-on-Chip devices.

config ARCH_W90X900
	bool "Nuvoton W90X900 CPU"
	select CPU_ARM926T
	select ARCH_REQUIRE_GPIOLIB
	select CLKDEV_LOOKUP
	select CLKSRC_MMIO
	select GENERIC_CLOCKEVENTS
	help
	  Support for Nuvoton (Winbond logic dept.) ARM9 processor,
	  At present, the w90x900 has been renamed nuc900, regarding
	  the ARM series product line, you can login the following
	  link address to know more.

	  <http://www.nuvoton.com/hq/enu/ProductAndSales/ProductLines/
		ConsumerElectronicsIC/ARMMicrocontroller/ARMMicrocontroller>

config ARCH_TEGRA
	bool "NVIDIA Tegra"
	select CLKDEV_LOOKUP
	select CLKSRC_MMIO
	select GENERIC_CLOCKEVENTS
	select GENERIC_GPIO
	select HAVE_CLK
	select HAVE_SCHED_CLOCK
	select ARCH_HAS_CPUFREQ
	help
	  This enables support for NVIDIA Tegra based systems (Tegra APX,
	  Tegra 6xx and Tegra 2 series).

config ARCH_PICOXCELL
	bool "Picochip picoXcell"
	select ARCH_REQUIRE_GPIOLIB
	select ARM_PATCH_PHYS_VIRT
	select ARM_VIC
	select CPU_V6K
	select DW_APB_TIMER
	select GENERIC_CLOCKEVENTS
	select GENERIC_GPIO
	select HAVE_SCHED_CLOCK
	select HAVE_TCM
	select NO_IOPORT
	select USE_OF
	help
	  This enables support for systems based on the Picochip picoXcell
	  family of Femtocell devices.  The picoxcell support requires device tree
	  for all boards.

config ARCH_PNX4008
	bool "Philips Nexperia PNX4008 Mobile"
	select CPU_ARM926T
	select CLKDEV_LOOKUP
	select ARCH_USES_GETTIMEOFFSET
	help
	  This enables support for Philips PNX4008 mobile platform.

config ARCH_PXA
	bool "PXA2xx/PXA3xx-based"
	depends on MMU
	select ARCH_MTD_XIP
	select ARCH_HAS_CPUFREQ
	select CLKDEV_LOOKUP
	select CLKSRC_MMIO
	select ARCH_REQUIRE_GPIOLIB
	select GENERIC_CLOCKEVENTS
	select HAVE_SCHED_CLOCK
	select TICK_ONESHOT
	select PLAT_PXA
	select SPARSE_IRQ
	select AUTO_ZRELADDR
	select MULTI_IRQ_HANDLER
	select ARM_CPU_SUSPEND if PM
	select HAVE_IDE
	help
	  Support for Intel/Marvell's PXA2xx/PXA3xx processor line.

config ARCH_MSM
	bool "Qualcomm MSM"
	select HAVE_CLK
	select GENERIC_CLOCKEVENTS
	select ARCH_REQUIRE_GPIOLIB
	select CLKDEV_LOOKUP
	help
	  Support for Qualcomm MSM/QSD based systems.  This runs on the
	  apps processor of the MSM/QSD and depends on a shared memory
	  interface to the modem processor which runs the baseband
	  stack and controls some vital subsystems
	  (clock and power control, etc).

config ARCH_SHMOBILE
	bool "Renesas SH-Mobile / R-Mobile"
	select HAVE_CLK
	select CLKDEV_LOOKUP
	select HAVE_MACH_CLKDEV
	select GENERIC_CLOCKEVENTS
	select NO_IOPORT
	select SPARSE_IRQ
	select MULTI_IRQ_HANDLER
	select PM_GENERIC_DOMAINS if PM
	select NEED_MACH_MEMORY_H
	help
	  Support for Renesas's SH-Mobile and R-Mobile ARM platforms.

config ARCH_RPC
	bool "RiscPC"
	select ARCH_ACORN
	select FIQ
	select TIMER_ACORN
	select ARCH_MAY_HAVE_PC_FDC
	select HAVE_PATA_PLATFORM
	select ISA_DMA_API
	select NO_IOPORT
	select ARCH_SPARSEMEM_ENABLE
	select ARCH_USES_GETTIMEOFFSET
	select HAVE_IDE
	select NEED_MACH_MEMORY_H
	help
	  On the Acorn Risc-PC, Linux can support the internal IDE disk and
	  CD-ROM interface, serial and parallel port, and the floppy drive.

config ARCH_SA1100
	bool "SA1100-based"
	select CLKSRC_MMIO
	select CPU_SA1100
	select ISA
	select ARCH_SPARSEMEM_ENABLE
	select ARCH_MTD_XIP
	select ARCH_HAS_CPUFREQ
	select CPU_FREQ
	select GENERIC_CLOCKEVENTS
	select HAVE_CLK
	select HAVE_SCHED_CLOCK
	select TICK_ONESHOT
	select ARCH_REQUIRE_GPIOLIB
	select HAVE_IDE
	select NEED_MACH_MEMORY_H
	help
	  Support for StrongARM 11x0 based boards.

config ARCH_S3C2410
	bool "Samsung S3C2410, S3C2412, S3C2413, S3C2416, S3C2440, S3C2442, S3C2443, S3C2450"
	select GENERIC_GPIO
	select ARCH_HAS_CPUFREQ
	select HAVE_CLK
	select CLKDEV_LOOKUP
	select ARCH_USES_GETTIMEOFFSET
	select HAVE_S3C2410_I2C if I2C
	help
	  Samsung S3C2410X CPU based systems, such as the Simtec Electronics
	  BAST (<http://www.simtec.co.uk/products/EB110ITX/>), the IPAQ 1940 or
	  the Samsung SMDK2410 development board (and derivatives).

	  Note, the S3C2416 and the S3C2450 are so close that they even share
	  the same SoC ID code. This means that there is no separate machine
	  directory (no arch/arm/mach-s3c2450) as the S3C2416 was first.

config ARCH_S3C64XX
	bool "Samsung S3C64XX"
	select PLAT_SAMSUNG
	select CPU_V6
	select ARM_VIC
	select HAVE_CLK
	select HAVE_TCM
	select CLKDEV_LOOKUP
	select NO_IOPORT
	select ARCH_USES_GETTIMEOFFSET
	select ARCH_HAS_CPUFREQ
	select ARCH_REQUIRE_GPIOLIB
	select SAMSUNG_CLKSRC
	select SAMSUNG_IRQ_VIC_TIMER
	select S3C_GPIO_TRACK
	select S3C_DEV_NAND
	select USB_ARCH_HAS_OHCI
	select SAMSUNG_GPIOLIB_4BIT
	select HAVE_S3C2410_I2C if I2C
	select HAVE_S3C2410_WATCHDOG if WATCHDOG
	help
	  Samsung S3C64XX series based systems

config ARCH_S5P64X0
	bool "Samsung S5P6440 S5P6450"
	select CPU_V6
	select GENERIC_GPIO
	select HAVE_CLK
	select CLKDEV_LOOKUP
	select CLKSRC_MMIO
	select HAVE_S3C2410_WATCHDOG if WATCHDOG
	select GENERIC_CLOCKEVENTS
	select HAVE_SCHED_CLOCK
	select HAVE_S3C2410_I2C if I2C
	select HAVE_S3C_RTC if RTC_CLASS
	help
	  Samsung S5P64X0 CPU based systems, such as the Samsung SMDK6440,
	  SMDK6450.

config ARCH_S5PC100
	bool "Samsung S5PC100"
	select GENERIC_GPIO
	select HAVE_CLK
	select CLKDEV_LOOKUP
	select CPU_V7
	select ARM_L1_CACHE_SHIFT_6
	select ARCH_USES_GETTIMEOFFSET
	select HAVE_S3C2410_I2C if I2C
	select HAVE_S3C_RTC if RTC_CLASS
	select HAVE_S3C2410_WATCHDOG if WATCHDOG
	help
	  Samsung S5PC100 series based systems

config ARCH_S5PV210
	bool "Samsung S5PV210/S5PC110"
	select CPU_V7
	select ARCH_SPARSEMEM_ENABLE
	select ARCH_HAS_HOLES_MEMORYMODEL
	select GENERIC_GPIO
	select HAVE_CLK
	select CLKDEV_LOOKUP
	select CLKSRC_MMIO
	select ARM_L1_CACHE_SHIFT_6
	select ARCH_HAS_CPUFREQ
	select GENERIC_CLOCKEVENTS
	select HAVE_SCHED_CLOCK
	select HAVE_S3C2410_I2C if I2C
	select HAVE_S3C_RTC if RTC_CLASS
	select HAVE_S3C2410_WATCHDOG if WATCHDOG
	select NEED_MACH_MEMORY_H
	help
	  Samsung S5PV210/S5PC110 series based systems

config ARCH_EXYNOS
	bool "SAMSUNG EXYNOS"
	select CPU_V7
	select ARCH_SPARSEMEM_ENABLE
	select ARCH_HAS_HOLES_MEMORYMODEL
	select GENERIC_GPIO
	select HAVE_CLK
	select CLKDEV_LOOKUP
	select ARCH_HAS_CPUFREQ
	select GENERIC_CLOCKEVENTS
	select HAVE_S3C_RTC if RTC_CLASS
	select HAVE_S3C2410_I2C if I2C
	select HAVE_S3C2410_WATCHDOG if WATCHDOG
	select NEED_MACH_MEMORY_H
	help
	  Support for SAMSUNG's EXYNOS SoCs (EXYNOS4/5)

config ARCH_SHARK
	bool "Shark"
	select CPU_SA110
	select ISA
	select ISA_DMA
	select ZONE_DMA
	select PCI
	select ARCH_USES_GETTIMEOFFSET
	select NEED_MACH_MEMORY_H
	help
	  Support for the StrongARM based Digital DNARD machine, also known
	  as "Shark" (<http://www.shark-linux.de/shark.html>).

config ARCH_TCC_926
	bool "Telechips TCC ARM926-based systems"
	select CLKSRC_MMIO
	select CPU_ARM926T
	select HAVE_CLK
	select CLKDEV_LOOKUP
	select GENERIC_CLOCKEVENTS
	help
	  Support for Telechips TCC ARM926-based systems.

config ARCH_U300
	bool "ST-Ericsson U300 Series"
	depends on MMU
	select CLKSRC_MMIO
	select CPU_ARM926T
	select HAVE_SCHED_CLOCK
	select HAVE_TCM
	select ARM_AMBA
	select ARM_PATCH_PHYS_VIRT
	select ARM_VIC
	select GENERIC_CLOCKEVENTS
	select CLKDEV_LOOKUP
	select HAVE_MACH_CLKDEV
	select GENERIC_GPIO
	select ARCH_REQUIRE_GPIOLIB
	select NEED_MACH_MEMORY_H
	help
	  Support for ST-Ericsson U300 series mobile platforms.

config ARCH_U8500
	bool "ST-Ericsson U8500 Series"
	select CPU_V7
	select ARM_AMBA
	select GENERIC_CLOCKEVENTS
	select CLKDEV_LOOKUP
	select ARCH_REQUIRE_GPIOLIB
	select ARCH_HAS_CPUFREQ
	help
	  Support for ST-Ericsson's Ux500 architecture

config ARCH_NOMADIK
	bool "STMicroelectronics Nomadik"
	select ARM_AMBA
	select ARM_VIC
	select CPU_ARM926T
	select CLKDEV_LOOKUP
	select GENERIC_CLOCKEVENTS
	select ARCH_REQUIRE_GPIOLIB
	help
	  Support for the Nomadik platform by ST-Ericsson

config ARCH_DAVINCI
	bool "TI DaVinci"
	select GENERIC_CLOCKEVENTS
	select ARCH_REQUIRE_GPIOLIB
	select ZONE_DMA
	select HAVE_IDE
	select CLKDEV_LOOKUP
	select GENERIC_ALLOCATOR
	select GENERIC_IRQ_CHIP
	select ARCH_HAS_HOLES_MEMORYMODEL
	help
	  Support for TI's DaVinci platform.

config ARCH_OMAP
	bool "TI OMAP"
	select HAVE_CLK
	select ARCH_REQUIRE_GPIOLIB
	select ARCH_HAS_CPUFREQ
	select CLKSRC_MMIO
	select GENERIC_CLOCKEVENTS
	select HAVE_SCHED_CLOCK
	select ARCH_HAS_HOLES_MEMORYMODEL
	help
	  Support for TI's OMAP platform (OMAP1/2/3/4).

config PLAT_SPEAR
	bool "ST SPEAr"
	select ARM_AMBA
	select ARCH_REQUIRE_GPIOLIB
	select CLKDEV_LOOKUP
	select CLKSRC_MMIO
	select GENERIC_CLOCKEVENTS
	select HAVE_CLK
	help
	  Support for ST's SPEAr platform (SPEAr3xx, SPEAr6xx and SPEAr13xx).

config ARCH_VT8500
	bool "VIA/WonderMedia 85xx"
	select CPU_ARM926T
	select GENERIC_GPIO
	select ARCH_HAS_CPUFREQ
	select GENERIC_CLOCKEVENTS
	select ARCH_REQUIRE_GPIOLIB
	select HAVE_PWM
	help
	  Support for VIA/WonderMedia VT8500/WM85xx System-on-Chip.

config ARCH_ZYNQ
	bool "Xilinx Zynq ARM Cortex A9 Platform"
	select CPU_V7
	select GENERIC_CLOCKEVENTS
	select CLKDEV_LOOKUP
	select ARM_GIC
	select ARM_AMBA
	select ICST
	select USE_OF
	help
	  Support for Xilinx Zynq ARM Cortex A9 Platform
endchoice

#
# This is sorted alphabetically by mach-* pathname.  However, plat-*
# Kconfigs may be included either alphabetically (according to the
# plat- suffix) or along side the corresponding mach-* source.
#
source "arch/arm/mach-at91/Kconfig"

source "arch/arm/mach-bcmring/Kconfig"

source "arch/arm/mach-clps711x/Kconfig"

source "arch/arm/mach-cns3xxx/Kconfig"

source "arch/arm/mach-davinci/Kconfig"

source "arch/arm/mach-dove/Kconfig"

source "arch/arm/mach-ep93xx/Kconfig"

source "arch/arm/mach-footbridge/Kconfig"

source "arch/arm/mach-gemini/Kconfig"

source "arch/arm/mach-h720x/Kconfig"

source "arch/arm/mach-integrator/Kconfig"

source "arch/arm/mach-iop32x/Kconfig"

source "arch/arm/mach-iop33x/Kconfig"

source "arch/arm/mach-iop13xx/Kconfig"

source "arch/arm/mach-ixp4xx/Kconfig"

source "arch/arm/mach-ixp2000/Kconfig"

source "arch/arm/mach-ixp23xx/Kconfig"

source "arch/arm/mach-kirkwood/Kconfig"

source "arch/arm/mach-ks8695/Kconfig"

source "arch/arm/mach-lpc32xx/Kconfig"

source "arch/arm/mach-msm/Kconfig"

source "arch/arm/mach-mv78xx0/Kconfig"

source "arch/arm/plat-mxc/Kconfig"

source "arch/arm/mach-mxs/Kconfig"

source "arch/arm/mach-netx/Kconfig"

source "arch/arm/mach-nomadik/Kconfig"
source "arch/arm/plat-nomadik/Kconfig"

source "arch/arm/plat-omap/Kconfig"

source "arch/arm/mach-omap1/Kconfig"

source "arch/arm/mach-omap2/Kconfig"

source "arch/arm/mach-orion5x/Kconfig"

source "arch/arm/mach-pxa/Kconfig"
source "arch/arm/plat-pxa/Kconfig"

source "arch/arm/mach-mmp/Kconfig"

source "arch/arm/mach-realview/Kconfig"

source "arch/arm/mach-sa1100/Kconfig"

source "arch/arm/plat-samsung/Kconfig"
source "arch/arm/plat-s3c24xx/Kconfig"
source "arch/arm/plat-s5p/Kconfig"

source "arch/arm/plat-spear/Kconfig"

source "arch/arm/plat-tcc/Kconfig"

if ARCH_S3C2410
source "arch/arm/mach-s3c2410/Kconfig"
source "arch/arm/mach-s3c2412/Kconfig"
source "arch/arm/mach-s3c2416/Kconfig"
source "arch/arm/mach-s3c2440/Kconfig"
source "arch/arm/mach-s3c2443/Kconfig"
endif

if ARCH_S3C64XX
source "arch/arm/mach-s3c64xx/Kconfig"
endif

source "arch/arm/mach-s5p64x0/Kconfig"

source "arch/arm/mach-s5pc100/Kconfig"

source "arch/arm/mach-s5pv210/Kconfig"

source "arch/arm/mach-exynos/Kconfig"

source "arch/arm/mach-shmobile/Kconfig"

source "arch/arm/mach-tegra/Kconfig"

source "arch/arm/mach-u300/Kconfig"

source "arch/arm/mach-ux500/Kconfig"

source "arch/arm/mach-versatile/Kconfig"

source "arch/arm/mach-vexpress/Kconfig"
source "arch/arm/plat-versatile/Kconfig"

source "arch/arm/mach-vt8500/Kconfig"

source "arch/arm/mach-w90x900/Kconfig"

# Definitions to make life easier
config ARCH_ACORN
	bool

config PLAT_IOP
	bool
	select GENERIC_CLOCKEVENTS
	select HAVE_SCHED_CLOCK

config PLAT_ORION
	bool
	select CLKSRC_MMIO
	select GENERIC_IRQ_CHIP
	select HAVE_SCHED_CLOCK

config PLAT_PXA
	bool

config PLAT_VERSATILE
	bool

config ARM_TIMER_SP804
	bool
	select CLKSRC_MMIO

source arch/arm/mm/Kconfig

config IWMMXT
	bool "Enable iWMMXt support"
	depends on CPU_XSCALE || CPU_XSC3 || CPU_MOHAWK || CPU_PJ4
	default y if PXA27x || PXA3xx || PXA95x || ARCH_MMP
	help
	  Enable support for iWMMXt context switching at run time if
	  running on a CPU that supports it.

#  bool 'Use XScale PMU as timer source' CONFIG_XSCALE_PMU_TIMER
config XSCALE_PMU
	bool
	depends on CPU_XSCALE && !XSCALE_PMU_TIMER
	default y

config CPU_HAS_PMU
	depends on (CPU_V6 || CPU_V6K || CPU_V7 || XSCALE_PMU) && \
		   (!ARCH_OMAP3 || OMAP3_EMU)
	default y
	bool

config MULTI_IRQ_HANDLER
	bool
	help
	  Allow each machine to specify it's own IRQ handler at run time.

if !MMU
source "arch/arm/Kconfig-nommu"
endif

config ARM_ERRATA_411920
	bool "ARM errata: Invalidation of the Instruction Cache operation can fail"
	depends on CPU_V6 || CPU_V6K
	help
	  Invalidation of the Instruction Cache operation can
	  fail. This erratum is present in 1136 (before r1p4), 1156 and 1176.
	  It does not affect the MPCore. This option enables the ARM Ltd.
	  recommended workaround.

config ARM_ERRATA_430973
	bool "ARM errata: Stale prediction on replaced interworking branch"
	depends on CPU_V7
	help
	  This option enables the workaround for the 430973 Cortex-A8
	  (r1p0..r1p2) erratum. If a code sequence containing an ARM/Thumb
	  interworking branch is replaced with another code sequence at the
	  same virtual address, whether due to self-modifying code or virtual
	  to physical address re-mapping, Cortex-A8 does not recover from the
	  stale interworking branch prediction. This results in Cortex-A8
	  executing the new code sequence in the incorrect ARM or Thumb state.
	  The workaround enables the BTB/BTAC operations by setting ACTLR.IBE
	  and also flushes the branch target cache at every context switch.
	  Note that setting specific bits in the ACTLR register may not be
	  available in non-secure mode.

config ARM_ERRATA_458693
	bool "ARM errata: Processor deadlock when a false hazard is created"
	depends on CPU_V7
	help
	  This option enables the workaround for the 458693 Cortex-A8 (r2p0)
	  erratum. For very specific sequences of memory operations, it is
	  possible for a hazard condition intended for a cache line to instead
	  be incorrectly associated with a different cache line. This false
	  hazard might then cause a processor deadlock. The workaround enables
	  the L1 caching of the NEON accesses and disables the PLD instruction
	  in the ACTLR register. Note that setting specific bits in the ACTLR
	  register may not be available in non-secure mode.

config ARM_ERRATA_460075
	bool "ARM errata: Data written to the L2 cache can be overwritten with stale data"
	depends on CPU_V7
	help
	  This option enables the workaround for the 460075 Cortex-A8 (r2p0)
	  erratum. Any asynchronous access to the L2 cache may encounter a
	  situation in which recent store transactions to the L2 cache are lost
	  and overwritten with stale memory contents from external memory. The
	  workaround disables the write-allocate mode for the L2 cache via the
	  ACTLR register. Note that setting specific bits in the ACTLR register
	  may not be available in non-secure mode.

config ARM_ERRATA_742230
	bool "ARM errata: DMB operation may be faulty"
	depends on CPU_V7 && SMP
	help
	  This option enables the workaround for the 742230 Cortex-A9
	  (r1p0..r2p2) erratum. Under rare circumstances, a DMB instruction
	  between two write operations may not ensure the correct visibility
	  ordering of the two writes. This workaround sets a specific bit in
	  the diagnostic register of the Cortex-A9 which causes the DMB
	  instruction to behave as a DSB, ensuring the correct behaviour of
	  the two writes.

config ARM_ERRATA_742231
	bool "ARM errata: Incorrect hazard handling in the SCU may lead to data corruption"
	depends on CPU_V7 && SMP
	help
	  This option enables the workaround for the 742231 Cortex-A9
	  (r2p0..r2p2) erratum. Under certain conditions, specific to the
	  Cortex-A9 MPCore micro-architecture, two CPUs working in SMP mode,
	  accessing some data located in the same cache line, may get corrupted
	  data due to bad handling of the address hazard when the line gets
	  replaced from one of the CPUs at the same time as another CPU is
	  accessing it. This workaround sets specific bits in the diagnostic
	  register of the Cortex-A9 which reduces the linefill issuing
	  capabilities of the processor.

config PL310_ERRATA_588369
	bool "PL310 errata: Clean & Invalidate maintenance operations do not invalidate clean lines"
	depends on CACHE_L2X0
	help
	   The PL310 L2 cache controller implements three types of Clean &
	   Invalidate maintenance operations: by Physical Address
	   (offset 0x7F0), by Index/Way (0x7F8) and by Way (0x7FC).
	   They are architecturally defined to behave as the execution of a
	   clean operation followed immediately by an invalidate operation,
	   both performing to the same memory location. This functionality
	   is not correctly implemented in PL310 as clean lines are not
	   invalidated as a result of these operations.

config ARM_ERRATA_720789
	bool "ARM errata: TLBIASIDIS and TLBIMVAIS operations can broadcast a faulty ASID"
	depends on CPU_V7 && SMP
	help
	  This option enables the workaround for the 720789 Cortex-A9 (prior to
	  r2p0) erratum. A faulty ASID can be sent to the other CPUs for the
	  broadcasted CP15 TLB maintenance operations TLBIASIDIS and TLBIMVAIS.
	  As a consequence of this erratum, some TLB entries which should be
	  invalidated are not, resulting in an incoherency in the system page
	  tables. The workaround changes the TLB flushing routines to invalidate
	  entries regardless of the ASID.

config PL310_ERRATA_727915
	bool "PL310 errata: Background Clean & Invalidate by Way operation can cause data corruption"
	depends on CACHE_L2X0
	help
	  PL310 implements the Clean & Invalidate by Way L2 cache maintenance
	  operation (offset 0x7FC). This operation runs in background so that
	  PL310 can handle normal accesses while it is in progress. Under very
	  rare circumstances, due to this erratum, write data can be lost when
	  PL310 treats a cacheable write transaction during a Clean &
	  Invalidate by Way operation.

config ARM_ERRATA_743622
	bool "ARM errata: Faulty hazard checking in the Store Buffer may lead to data corruption"
	depends on CPU_V7
	help
	  This option enables the workaround for the 743622 Cortex-A9
	  (r2p0..r2p2) erratum. Under very rare conditions, a faulty
	  optimisation in the Cortex-A9 Store Buffer may lead to data
	  corruption. This workaround sets a specific bit in the diagnostic
	  register of the Cortex-A9 which disables the Store Buffer
	  optimisation, preventing the defect from occurring. This has no
	  visible impact on the overall performance or power consumption of the
	  processor.

config ARM_ERRATA_751472
	bool "ARM errata: Interrupted ICIALLUIS may prevent completion of broadcasted operation"
	depends on CPU_V7 && SMP
	help
	  This option enables the workaround for the 751472 Cortex-A9 (prior
	  to r3p0) erratum. An interrupted ICIALLUIS operation may prevent the
	  completion of a following broadcasted operation if the second
	  operation is received by a CPU before the ICIALLUIS has completed,
	  potentially leading to corrupted entries in the cache or TLB.

config PL310_ERRATA_753970
	bool "PL310 errata: cache sync operation may be faulty"
	depends on CACHE_PL310
	help
	  This option enables the workaround for the 753970 PL310 (r3p0) erratum.

	  Under some condition the effect of cache sync operation on
	  the store buffer still remains when the operation completes.
	  This means that the store buffer is always asked to drain and
	  this prevents it from merging any further writes. The workaround
	  is to replace the normal offset of cache sync operation (0x730)
	  by another offset targeting an unmapped PL310 register 0x740.
	  This has the same effect as the cache sync operation: store buffer
	  drain and waiting for all buffers empty.

config ARM_ERRATA_754322
	bool "ARM errata: possible faulty MMU translations following an ASID switch"
	depends on CPU_V7
	help
	  This option enables the workaround for the 754322 Cortex-A9 (r2p*,
	  r3p*) erratum. A speculative memory access may cause a page table walk
	  which starts prior to an ASID switch but completes afterwards. This
	  can populate the micro-TLB with a stale entry which may be hit with
	  the new ASID. This workaround places two dsb instructions in the mm
	  switching code so that no page table walks can cross the ASID switch.

config ARM_ERRATA_754327
	bool "ARM errata: no automatic Store Buffer drain"
	depends on CPU_V7 && SMP
	help
	  This option enables the workaround for the 754327 Cortex-A9 (prior to
	  r2p0) erratum. The Store Buffer does not have any automatic draining
	  mechanism and therefore a livelock may occur if an external agent
	  continuously polls a memory location waiting to observe an update.
	  This workaround defines cpu_relax() as smp_mb(), preventing correctly
	  written polling loops from denying visibility of updates to memory.

config ARM_ERRATA_364296
	bool "ARM errata: Possible cache data corruption with hit-under-miss enabled"
	depends on CPU_V6 && !SMP
	help
	  This options enables the workaround for the 364296 ARM1136
	  r0p2 erratum (possible cache data corruption with
	  hit-under-miss enabled). It sets the undocumented bit 31 in
	  the auxiliary control register and the FI bit in the control
	  register, thus disabling hit-under-miss without putting the
	  processor into full low interrupt latency mode. ARM11MPCore
	  is not affected.

config ARM_ERRATA_764369
	bool "ARM errata: Data cache line maintenance operation by MVA may not succeed"
	depends on CPU_V7 && SMP
	help
	  This option enables the workaround for erratum 764369
	  affecting Cortex-A9 MPCore with two or more processors (all
	  current revisions). Under certain timing circumstances, a data
	  cache line maintenance operation by MVA targeting an Inner
	  Shareable memory region may fail to proceed up to either the
	  Point of Coherency or to the Point of Unification of the
	  system. This workaround adds a DSB instruction before the
	  relevant cache maintenance functions and sets a specific bit
	  in the diagnostic control register of the SCU.

config PL310_ERRATA_769419
	bool "PL310 errata: no automatic Store Buffer drain"
	depends on CACHE_L2X0
	help
	  On revisions of the PL310 prior to r3p2, the Store Buffer does
	  not automatically drain. This can cause normal, non-cacheable
	  writes to be retained when the memory system is idle, leading
	  to suboptimal I/O performance for drivers using coherent DMA.
	  This option adds a write barrier to the cpu_idle loop so that,
	  on systems with an outer cache, the store buffer is drained
	  explicitly.

endmenu

source "arch/arm/common/Kconfig"

menu "Bus support"

config ARM_AMBA
	bool

config ISA
	bool
	help
	  Find out whether you have ISA slots on your motherboard.  ISA is the
	  name of a bus system, i.e. the way the CPU talks to the other stuff
	  inside your box.  Other bus systems are PCI, EISA, MicroChannel
	  (MCA) or VESA.  ISA is an older system, now being displaced by PCI;
	  newer boards don't support it.  If you have ISA, say Y, otherwise N.

# Select ISA DMA controller support
config ISA_DMA
	bool
	select ISA_DMA_API

# Select ISA DMA interface
config ISA_DMA_API
	bool

config PCI
	bool "PCI support" if MIGHT_HAVE_PCI
	help
	  Find out whether you have a PCI motherboard. PCI is the name of a
	  bus system, i.e. the way the CPU talks to the other stuff inside
	  your box. Other bus systems are ISA, EISA, MicroChannel (MCA) or
	  VESA. If you have PCI, say Y, otherwise N.

config PCI_DOMAINS
	bool
	depends on PCI

config PCI_NANOENGINE
	bool "BSE nanoEngine PCI support"
	depends on SA1100_NANOENGINE
	help
	  Enable PCI on the BSE nanoEngine board.

config PCI_SYSCALL
	def_bool PCI

# Select the host bridge type
config PCI_HOST_VIA82C505
	bool
	depends on PCI && ARCH_SHARK
	default y

config PCI_HOST_ITE8152
	bool
	depends on PCI && MACH_ARMCORE
	default y
	select DMABOUNCE

source "drivers/pci/Kconfig"

source "drivers/pcmcia/Kconfig"

endmenu

menu "Kernel Features"

source "kernel/time/Kconfig"

config SMP
	bool "Symmetric Multi-Processing"
	depends on CPU_V6K || CPU_V7
	depends on GENERIC_CLOCKEVENTS
	depends on REALVIEW_EB_ARM11MP || REALVIEW_EB_A9MP || \
		 MACH_REALVIEW_PB11MP || MACH_REALVIEW_PBX || ARCH_OMAP4 || \
		 ARCH_EXYNOS4 || ARCH_TEGRA || ARCH_U8500 || ARCH_VEXPRESS_CA9X4 || \
		 ARCH_MSM_SCORPIONMP || ARCH_SHMOBILE || ARCH_HIGHBANK || SOC_IMX6Q
	depends on MMU
	select USE_GENERIC_SMP_HELPERS
	select HAVE_ARM_SCU if !ARCH_MSM_SCORPIONMP
	help
	  This enables support for systems with more than one CPU. If you have
	  a system with only one CPU, like most personal computers, say N. If
	  you have a system with more than one CPU, say Y.

	  If you say N here, the kernel will run on single and multiprocessor
	  machines, but will use only one CPU of a multiprocessor machine. If
	  you say Y here, the kernel will run on many, but not all, single
	  processor machines. On a single processor machine, the kernel will
	  run faster if you say N here.

	  See also <file:Documentation/x86/i386/IO-APIC.txt>,
	  <file:Documentation/nmi_watchdog.txt> and the SMP-HOWTO available at
	  <http://tldp.org/HOWTO/SMP-HOWTO.html>.

	  If you don't know what to do here, say N.

config SMP_ON_UP
	bool "Allow booting SMP kernel on uniprocessor systems (EXPERIMENTAL)"
	depends on EXPERIMENTAL
	depends on SMP && !XIP_KERNEL
	default y
	help
	  SMP kernels contain instructions which fail on non-SMP processors.
	  Enabling this option allows the kernel to modify itself to make
	  these instructions safe.  Disabling it allows about 1K of space
	  savings.

	  If you don't know what to do here, say Y.

config ARM_CPU_TOPOLOGY
	bool "Support cpu topology definition"
	depends on SMP && CPU_V7
	default y
	help
	  Support ARM cpu topology definition. The MPIDR register defines
	  affinity between processors which is then used to describe the cpu
	  topology of an ARM System.

config SCHED_MC
	bool "Multi-core scheduler support"
	depends on ARM_CPU_TOPOLOGY
	help
	  Multi-core scheduler support improves the CPU scheduler's decision
	  making when dealing with multi-core CPU chips at a cost of slightly
	  increased overhead in some places. If unsure say N here.

config SCHED_SMT
	bool "SMT scheduler support"
	depends on ARM_CPU_TOPOLOGY
	help
	  Improves the CPU scheduler's decision making when dealing with
	  MultiThreading at a cost of slightly increased overhead in some
	  places. If unsure say N here.

config HAVE_ARM_SCU
	bool
	help
	  This option enables support for the ARM system coherency unit

config HAVE_ARM_TWD
	bool
	depends on SMP
	select TICK_ONESHOT
	help
	  This options enables support for the ARM timer and watchdog unit

choice
	prompt "Memory split"
	default VMSPLIT_3G
	help
	  Select the desired split between kernel and user memory.

	  If you are not absolutely sure what you are doing, leave this
	  option alone!

	config VMSPLIT_3G
		bool "3G/1G user/kernel split"
	config VMSPLIT_2G
		bool "2G/2G user/kernel split"
	config VMSPLIT_1G
		bool "1G/3G user/kernel split"
endchoice

config PAGE_OFFSET
	hex
	default 0x40000000 if VMSPLIT_1G
	default 0x80000000 if VMSPLIT_2G
	default 0xC0000000

config NR_CPUS
	int "Maximum number of CPUs (2-32)"
	range 2 32
	depends on SMP
	default "4"

config HOTPLUG_CPU
	bool "Support for hot-pluggable CPUs (EXPERIMENTAL)"
	depends on SMP && HOTPLUG && EXPERIMENTAL
	help
	  Say Y here to experiment with turning CPUs off and on.  CPUs
	  can be controlled through /sys/devices/system/cpu.

config LOCAL_TIMERS
	bool "Use local timer interrupts"
	depends on SMP
	default y
	select HAVE_ARM_TWD if (!ARCH_MSM_SCORPIONMP && !EXYNOS4_MCT)
	help
	  Enable support for local timers on SMP platforms, rather then the
	  legacy IPI broadcast method.  Local timers allows the system
	  accounting to be spread across the timer interval, preventing a
	  "thundering herd" at every timer tick.

source kernel/Kconfig.preempt

config HZ
	int
	default 200 if ARCH_EBSA110 || ARCH_S3C2410 || ARCH_S5P64X0 || \
		ARCH_S5PV210 || ARCH_EXYNOS4
	default OMAP_32K_TIMER_HZ if ARCH_OMAP && OMAP_32K_TIMER
	default AT91_TIMER_HZ if ARCH_AT91
	default SHMOBILE_TIMER_HZ if ARCH_SHMOBILE
	default 100

config THUMB2_KERNEL
	bool "Compile the kernel in Thumb-2 mode (EXPERIMENTAL)"
	depends on CPU_V7 && !CPU_V6 && !CPU_V6K && EXPERIMENTAL
	select AEABI
	select ARM_ASM_UNIFIED
	select ARM_UNWIND
	help
	  By enabling this option, the kernel will be compiled in
	  Thumb-2 mode. A compiler/assembler that understand the unified
	  ARM-Thumb syntax is needed.

	  If unsure, say N.

config THUMB2_AVOID_R_ARM_THM_JUMP11
	bool "Work around buggy Thumb-2 short branch relocations in gas"
	depends on THUMB2_KERNEL && MODULES
	default y
	help
	  Various binutils versions can resolve Thumb-2 branches to
	  locally-defined, preemptible global symbols as short-range "b.n"
	  branch instructions.

	  This is a problem, because there's no guarantee the final
	  destination of the symbol, or any candidate locations for a
	  trampoline, are within range of the branch.  For this reason, the
	  kernel does not support fixing up the R_ARM_THM_JUMP11 (102)
	  relocation in modules at all, and it makes little sense to add
	  support.

	  The symptom is that the kernel fails with an "unsupported
	  relocation" error when loading some modules.

	  Until fixed tools are available, passing
	  -fno-optimize-sibling-calls to gcc should prevent gcc generating
	  code which hits this problem, at the cost of a bit of extra runtime
	  stack usage in some cases.

	  The problem is described in more detail at:
	      https://bugs.launchpad.net/binutils-linaro/+bug/725126

	  Only Thumb-2 kernels are affected.

	  Unless you are sure your tools don't have this problem, say Y.

config ARM_ASM_UNIFIED
	bool

config AEABI
	bool "Use the ARM EABI to compile the kernel"
	help
	  This option allows for the kernel to be compiled using the latest
	  ARM ABI (aka EABI).  This is only useful if you are using a user
	  space environment that is also compiled with EABI.

	  Since there are major incompatibilities between the legacy ABI and
	  EABI, especially with regard to structure member alignment, this
	  option also changes the kernel syscall calling convention to
	  disambiguate both ABIs and allow for backward compatibility support
	  (selected with CONFIG_OABI_COMPAT).

	  To use this you need GCC version 4.0.0 or later.

config OABI_COMPAT
	bool "Allow old ABI binaries to run with this kernel (EXPERIMENTAL)"
	depends on AEABI && EXPERIMENTAL && !THUMB2_KERNEL
	default y
	help
	  This option preserves the old syscall interface along with the
	  new (ARM EABI) one. It also provides a compatibility layer to
	  intercept syscalls that have structure arguments which layout
	  in memory differs between the legacy ABI and the new ARM EABI
	  (only for non "thumb" binaries). This option adds a tiny
	  overhead to all syscalls and produces a slightly larger kernel.
	  If you know you'll be using only pure EABI user space then you
	  can say N here. If this option is not selected and you attempt
	  to execute a legacy ABI binary then the result will be
	  UNPREDICTABLE (in fact it can be predicted that it won't work
	  at all). If in doubt say Y.

config ARCH_HAS_HOLES_MEMORYMODEL
	bool

config ARCH_SPARSEMEM_ENABLE
	bool

config ARCH_SPARSEMEM_DEFAULT
	def_bool ARCH_SPARSEMEM_ENABLE

config ARCH_SELECT_MEMORY_MODEL
	def_bool ARCH_SPARSEMEM_ENABLE

config HAVE_ARCH_PFN_VALID
	def_bool ARCH_HAS_HOLES_MEMORYMODEL || !SPARSEMEM

config HIGHMEM
	bool "High Memory Support"
	depends on MMU
	help
	  The address space of ARM processors is only 4 Gigabytes large
	  and it has to accommodate user address space, kernel address
	  space as well as some memory mapped IO. That means that, if you
	  have a large amount of physical memory and/or IO, not all of the
	  memory can be "permanently mapped" by the kernel. The physical
	  memory that is not permanently mapped is called "high memory".

	  Depending on the selected kernel/user memory split, minimum
	  vmalloc space and actual amount of RAM, you may not need this
	  option which should result in a slightly faster kernel.

	  If unsure, say n.

config HIGHPTE
	bool "Allocate 2nd-level pagetables from highmem"
	depends on HIGHMEM

config HW_PERF_EVENTS
	bool "Enable hardware performance counter support for perf events"
	depends on PERF_EVENTS && CPU_HAS_PMU
	default y
	help
	  Enable hardware performance counter support for perf events. If
	  disabled, perf events will use software events only.

source "mm/Kconfig"

config FORCE_MAX_ZONEORDER
	int "Maximum zone order" if ARCH_SHMOBILE
	range 11 64 if ARCH_SHMOBILE
	default "9" if SA1111
	default "11"
	help
	  The kernel memory allocator divides physically contiguous memory
	  blocks into "zones", where each zone is a power of two number of
	  pages.  This option selects the largest power of two that the kernel
	  keeps in the memory allocator.  If you need to allocate very large
	  blocks of physically contiguous memory, then you may need to
	  increase this value.

	  This config option is actually maximum order plus one. For example,
	  a value of 11 means that the largest free memory block is 2^10 pages.

config LEDS
	bool "Timer and CPU usage LEDs"
	depends on ARCH_CDB89712 || ARCH_EBSA110 || \
		   ARCH_EBSA285 || ARCH_INTEGRATOR || \
		   ARCH_LUBBOCK || MACH_MAINSTONE || ARCH_NETWINDER || \
		   ARCH_OMAP || ARCH_P720T || ARCH_PXA_IDP || \
		   ARCH_SA1100 || ARCH_SHARK || ARCH_VERSATILE || \
		   ARCH_AT91 || ARCH_DAVINCI || \
		   ARCH_KS8695 || MACH_RD88F5182 || ARCH_REALVIEW
	help
	  If you say Y here, the LEDs on your machine will be used
	  to provide useful information about your current system status.

	  If you are compiling a kernel for a NetWinder or EBSA-285, you will
	  be able to select which LEDs are active using the options below. If
	  you are compiling a kernel for the EBSA-110 or the LART however, the
	  red LED will simply flash regularly to indicate that the system is
	  still functional. It is safe to say Y here if you have a CATS
	  system, but the driver will do nothing.

config LEDS_TIMER
	bool "Timer LED" if (!ARCH_CDB89712 && !ARCH_OMAP) || \
			    OMAP_OSK_MISTRAL || MACH_OMAP_H2 \
			    || MACH_OMAP_PERSEUS2
	depends on LEDS
	depends on !GENERIC_CLOCKEVENTS
	default y if ARCH_EBSA110
	help
	  If you say Y here, one of the system LEDs (the green one on the
	  NetWinder, the amber one on the EBSA285, or the red one on the LART)
	  will flash regularly to indicate that the system is still
	  operational. This is mainly useful to kernel hackers who are
	  debugging unstable kernels.

	  The LART uses the same LED for both Timer LED and CPU usage LED
	  functions. You may choose to use both, but the Timer LED function
	  will overrule the CPU usage LED.

config LEDS_CPU
	bool "CPU usage LED" if (!ARCH_CDB89712 && !ARCH_EBSA110 && \
			!ARCH_OMAP) \
			|| OMAP_OSK_MISTRAL || MACH_OMAP_H2 \
			|| MACH_OMAP_PERSEUS2
	depends on LEDS
	help
	  If you say Y here, the red LED will be used to give a good real
	  time indication of CPU usage, by lighting whenever the idle task
	  is not currently executing.

	  The LART uses the same LED for both Timer LED and CPU usage LED
	  functions. You may choose to use both, but the Timer LED function
	  will overrule the CPU usage LED.

config ALIGNMENT_TRAP
	bool
	depends on CPU_CP15_MMU
	default y if !ARCH_EBSA110
	select HAVE_PROC_CPU if PROC_FS
	help
	  ARM processors cannot fetch/store information which is not
	  naturally aligned on the bus, i.e., a 4 byte fetch must start at an
	  address divisible by 4. On 32-bit ARM processors, these non-aligned
	  fetch/store instructions will be emulated in software if you say
	  here, which has a severe performance impact. This is necessary for
	  correct operation of some network protocols. With an IP-only
	  configuration it is safe to say N, otherwise say Y.

config UACCESS_WITH_MEMCPY
	bool "Use kernel mem{cpy,set}() for {copy_to,clear}_user() (EXPERIMENTAL)"
	depends on MMU && EXPERIMENTAL
	default y if CPU_FEROCEON
	help
	  Implement faster copy_to_user and clear_user methods for CPU
	  cores where a 8-word STM instruction give significantly higher
	  memory write throughput than a sequence of individual 32bit stores.

	  A possible side effect is a slight increase in scheduling latency
	  between threads sharing the same address space if they invoke
	  such copy operations with large buffers.

	  However, if the CPU data cache is using a write-allocate mode,
	  this option is unlikely to provide any performance gain.

config SECCOMP
	bool
	prompt "Enable seccomp to safely compute untrusted bytecode"
	---help---
	  This kernel feature is useful for number crunching applications
	  that may need to compute untrusted bytecode during their
	  execution. By using pipes or other transports made available to
	  the process as file descriptors supporting the read/write
	  syscalls, it's possible to isolate those applications in
	  their own address space using seccomp. Once seccomp is
	  enabled via prctl(PR_SET_SECCOMP), it cannot be disabled
	  and the task is only allowed to execute a few safe syscalls
	  defined by each seccomp mode.

config CC_STACKPROTECTOR
	bool "Enable -fstack-protector buffer overflow detection (EXPERIMENTAL)"
	depends on EXPERIMENTAL
	help
	  This option turns on the -fstack-protector GCC feature. This
	  feature puts, at the beginning of functions, a canary value on
	  the stack just before the return address, and validates
	  the value just before actually returning.  Stack based buffer
	  overflows (that need to overwrite this return address) now also
	  overwrite the canary, which gets detected and the attack is then
	  neutralized via a kernel panic.
	  This feature requires gcc version 4.2 or above.

config DEPRECATED_PARAM_STRUCT
	bool "Provide old way to pass kernel parameters"
	help
	  This was deprecated in 2001 and announced to live on for 5 years.
	  Some old boot loaders still use this way.

endmenu

menu "Boot options"

config USE_OF
	bool "Flattened Device Tree support"
	select OF
	select OF_EARLY_FLATTREE
	select IRQ_DOMAIN
	help
	  Include support for flattened device tree machine descriptions.

# Compressed boot loader in ROM.  Yes, we really want to ask about
# TEXT and BSS so we preserve their values in the config files.
config ZBOOT_ROM_TEXT
	hex "Compressed ROM boot loader base address"
	default "0"
	help
	  The physical address at which the ROM-able zImage is to be
	  placed in the target.  Platforms which normally make use of
	  ROM-able zImage formats normally set this to a suitable
	  value in their defconfig file.

	  If ZBOOT_ROM is not enabled, this has no effect.

config ZBOOT_ROM_BSS
	hex "Compressed ROM boot loader BSS address"
	default "0"
	help
	  The base address of an area of read/write memory in the target
	  for the ROM-able zImage which must be available while the
	  decompressor is running. It must be large enough to hold the
	  entire decompressed kernel plus an additional 128 KiB.
	  Platforms which normally make use of ROM-able zImage formats
	  normally set this to a suitable value in their defconfig file.

	  If ZBOOT_ROM is not enabled, this has no effect.

config ZBOOT_ROM
	bool "Compressed boot loader in ROM/flash"
	depends on ZBOOT_ROM_TEXT != ZBOOT_ROM_BSS
	help
	  Say Y here if you intend to execute your compressed kernel image
	  (zImage) directly from ROM or flash.  If unsure, say N.

choice
	prompt "Include SD/MMC loader in zImage (EXPERIMENTAL)"
	depends on ZBOOT_ROM && ARCH_SH7372 && EXPERIMENTAL
	default ZBOOT_ROM_NONE
	help
	  Include experimental SD/MMC loading code in the ROM-able zImage.
	  With this enabled it is possible to write the the ROM-able zImage
	  kernel image to an MMC or SD card and boot the kernel straight
	  from the reset vector. At reset the processor Mask ROM will load
	  the first part of the the ROM-able zImage which in turn loads the
	  rest the kernel image to RAM.

config ZBOOT_ROM_NONE
	bool "No SD/MMC loader in zImage (EXPERIMENTAL)"
	help
	  Do not load image from SD or MMC

config ZBOOT_ROM_MMCIF
	bool "Include MMCIF loader in zImage (EXPERIMENTAL)"
	help
	  Load image from MMCIF hardware block.

config ZBOOT_ROM_SH_MOBILE_SDHI
	bool "Include SuperH Mobile SDHI loader in zImage (EXPERIMENTAL)"
	help
	  Load image from SDHI hardware block

endchoice

config ARM_APPENDED_DTB
	bool "Use appended device tree blob to zImage (EXPERIMENTAL)"
	depends on OF && !ZBOOT_ROM && EXPERIMENTAL
	help
	  With this option, the boot code will look for a device tree binary
	  (DTB) appended to zImage
	  (e.g. cat zImage <filename>.dtb > zImage_w_dtb).

	  This is meant as a backward compatibility convenience for those
	  systems with a bootloader that can't be upgraded to accommodate
	  the documented boot protocol using a device tree.

	  Beware that there is very little in terms of protection against
	  this option being confused by leftover garbage in memory that might
	  look like a DTB header after a reboot if no actual DTB is appended
	  to zImage.  Do not leave this option active in a production kernel
	  if you don't intend to always append a DTB.  Proper passing of the
	  location into r2 of a bootloader provided DTB is always preferable
	  to this option.

config ARM_ATAG_DTB_COMPAT
	bool "Supplement the appended DTB with traditional ATAG information"
	depends on ARM_APPENDED_DTB
	help
	  Some old bootloaders can't be updated to a DTB capable one, yet
	  they provide ATAGs with memory configuration, the ramdisk address,
	  the kernel cmdline string, etc.  Such information is dynamically
	  provided by the bootloader and can't always be stored in a static
	  DTB.  To allow a device tree enabled kernel to be used with such
	  bootloaders, this option allows zImage to extract the information
	  from the ATAG list and store it at run time into the appended DTB.

config CMDLINE
	string "Default kernel command string"
	default ""
	help
	  On some architectures (EBSA110 and CATS), there is currently no way
	  for the boot loader to pass arguments to the kernel. For these
	  architectures, you should supply some command-line options at build
	  time by entering them here. As a minimum, you should specify the
	  memory size and the root device (e.g., mem=64M root=/dev/nfs).

choice
	prompt "Kernel command line type" if CMDLINE != ""
	default CMDLINE_FROM_BOOTLOADER

config CMDLINE_FROM_BOOTLOADER
	bool "Use bootloader kernel arguments if available"
	help
	  Uses the command-line options passed by the boot loader. If
	  the boot loader doesn't provide any, the default kernel command
	  string provided in CMDLINE will be used.

config CMDLINE_EXTEND
	bool "Extend bootloader kernel arguments"
	help
	  The command-line arguments provided by the boot loader will be
	  appended to the default kernel command string.

config CMDLINE_FORCE
	bool "Always use the default kernel command string"
	help
	  Always use the default kernel command string, even if the boot
	  loader passes other arguments to the kernel.
	  This is useful if you cannot or don't want to change the
	  command-line options your boot loader passes to the kernel.
endchoice

config XIP_KERNEL
	bool "Kernel Execute-In-Place from ROM"
	depends on !ZBOOT_ROM
	help
	  Execute-In-Place allows the kernel to run from non-volatile storage
	  directly addressable by the CPU, such as NOR flash. This saves RAM
	  space since the text section of the kernel is not loaded from flash
	  to RAM.  Read-write sections, such as the data section and stack,
	  are still copied to RAM.  The XIP kernel is not compressed since
	  it has to run directly from flash, so it will take more space to
	  store it.  The flash address used to link the kernel object files,
	  and for storing it, is configuration dependent. Therefore, if you
	  say Y here, you must know the proper physical address where to
	  store the kernel image depending on your own flash memory usage.

	  Also note that the make target becomes "make xipImage" rather than
	  "make zImage" or "make Image".  The final kernel binary to put in
	  ROM memory will be arch/arm/boot/xipImage.

	  If unsure, say N.

config XIP_PHYS_ADDR
	hex "XIP Kernel Physical Location"
	depends on XIP_KERNEL
	default "0x00080000"
	help
	  This is the physical address in your flash memory the kernel will
	  be linked for and stored to.  This address is dependent on your
	  own flash usage.

config KEXEC
	bool "Kexec system call (EXPERIMENTAL)"
	depends on EXPERIMENTAL
	help
	  kexec is a system call that implements the ability to shutdown your
	  current kernel, and to start another kernel.  It is like a reboot
	  but it is independent of the system firmware.   And like a reboot
	  you can start any kernel with it, not just Linux.

	  It is an ongoing process to be certain the hardware in a machine
	  is properly shutdown, so do not be surprised if this code does not
	  initially work for you.  It may help to enable device hotplugging
	  support.

config ATAGS_PROC
	bool "Export atags in procfs"
	depends on KEXEC
	default y
	help
	  Should the atags used to boot the kernel be exported in an "atags"
	  file in procfs. Useful with kexec.

config CRASH_DUMP
	bool "Build kdump crash kernel (EXPERIMENTAL)"
	depends on EXPERIMENTAL
	help
	  Generate crash dump after being started by kexec. This should
	  be normally only set in special crash dump kernels which are
	  loaded in the main kernel with kexec-tools into a specially
	  reserved region and then later executed after a crash by
	  kdump/kexec. The crash dump kernel must be compiled to a
	  memory address not used by the main kernel

	  For more details see Documentation/kdump/kdump.txt

config AUTO_ZRELADDR
	bool "Auto calculation of the decompressed kernel image address"
	depends on !ZBOOT_ROM && !ARCH_U300
	help
	  ZRELADDR is the physical address where the decompressed kernel
	  image will be placed. If AUTO_ZRELADDR is selected, the address
	  will be determined at run-time by masking the current IP with
	  0xf8000000. This assumes the zImage being placed in the first 128MB
	  from start of memory.

endmenu

menu "CPU Power Management"

if ARCH_HAS_CPUFREQ

source "drivers/cpufreq/Kconfig"

config CPU_FREQ_IMX
	tristate "CPUfreq driver for i.MX CPUs"
	depends on ARCH_MXC && CPU_FREQ
	help
	  This enables the CPUfreq driver for i.MX CPUs.

config CPU_FREQ_SA1100
	bool

config CPU_FREQ_SA1110
	bool

config CPU_FREQ_INTEGRATOR
	tristate "CPUfreq driver for ARM Integrator CPUs"
	depends on ARCH_INTEGRATOR && CPU_FREQ
	default y
	help
	  This enables the CPUfreq driver for ARM Integrator CPUs.

	  For details, take a look at <file:Documentation/cpu-freq>.

	  If in doubt, say Y.

config CPU_FREQ_PXA
	bool
	depends on CPU_FREQ && ARCH_PXA && PXA25x
	default y
	select CPU_FREQ_TABLE
	select CPU_FREQ_DEFAULT_GOV_USERSPACE

config CPU_FREQ_S3C
	bool
	help
	  Internal configuration node for common cpufreq on Samsung SoC

config CPU_FREQ_S3C24XX
	bool "CPUfreq driver for Samsung S3C24XX series CPUs (EXPERIMENTAL)"
	depends on ARCH_S3C2410 && CPU_FREQ && EXPERIMENTAL
	select CPU_FREQ_S3C
	help
	  This enables the CPUfreq driver for the Samsung S3C24XX family
	  of CPUs.

	  For details, take a look at <file:Documentation/cpu-freq>.

	  If in doubt, say N.

config CPU_FREQ_S3C24XX_PLL
	bool "Support CPUfreq changing of PLL frequency (EXPERIMENTAL)"
	depends on CPU_FREQ_S3C24XX && EXPERIMENTAL
	help
	  Compile in support for changing the PLL frequency from the
	  S3C24XX series CPUfreq driver. The PLL takes time to settle
	  after a frequency change, so by default it is not enabled.

	  This also means that the PLL tables for the selected CPU(s) will
	  be built which may increase the size of the kernel image.

config CPU_FREQ_S3C24XX_DEBUG
	bool "Debug CPUfreq Samsung driver core"
	depends on CPU_FREQ_S3C24XX
	help
	  Enable s3c_freq_dbg for the Samsung S3C CPUfreq core

config CPU_FREQ_S3C24XX_IODEBUG
	bool "Debug CPUfreq Samsung driver IO timing"
	depends on CPU_FREQ_S3C24XX
	help
	  Enable s3c_freq_iodbg for the Samsung S3C CPUfreq core

config CPU_FREQ_S3C24XX_DEBUGFS
	bool "Export debugfs for CPUFreq"
	depends on CPU_FREQ_S3C24XX && DEBUG_FS
	help
	  Export status information via debugfs.

endif

source "drivers/cpuidle/Kconfig"

endmenu

menu "Floating point emulation"

comment "At least one emulation must be selected"

config FPE_NWFPE
	bool "NWFPE math emulation"
	depends on (!AEABI || OABI_COMPAT) && !THUMB2_KERNEL
	---help---
	  Say Y to include the NWFPE floating point emulator in the kernel.
	  This is necessary to run most binaries. Linux does not currently
	  support floating point hardware so you need to say Y here even if
	  your machine has an FPA or floating point co-processor podule.

	  You may say N here if you are going to load the Acorn FPEmulator
	  early in the bootup.

config FPE_NWFPE_XP
	bool "Support extended precision"
	depends on FPE_NWFPE
	help
	  Say Y to include 80-bit support in the kernel floating-point
	  emulator.  Otherwise, only 32 and 64-bit support is compiled in.
	  Note that gcc does not generate 80-bit operations by default,
	  so in most cases this option only enlarges the size of the
	  floating point emulator without any good reason.

	  You almost surely want to say N here.

config FPE_FASTFPE
	bool "FastFPE math emulation (EXPERIMENTAL)"
	depends on (!AEABI || OABI_COMPAT) && !CPU_32v3 && EXPERIMENTAL
	---help---
	  Say Y here to include the FAST floating point emulator in the kernel.
	  This is an experimental much faster emulator which now also has full
	  precision for the mantissa.  It does not support any exceptions.
	  It is very simple, and approximately 3-6 times faster than NWFPE.

	  It should be sufficient for most programs.  It may be not suitable
	  for scientific calculations, but you have to check this for yourself.
	  If you do not feel you need a faster FP emulation you should better
	  choose NWFPE.

config VFP
	bool "VFP-format floating point maths"
	depends on CPU_V6 || CPU_V6K || CPU_ARM926T || CPU_V7 || CPU_FEROCEON
	help
	  Say Y to include VFP support code in the kernel. This is needed
	  if your hardware includes a VFP unit.

	  Please see <file:Documentation/arm/VFP/release-notes.txt> for
	  release notes and additional status information.

	  Say N if your target does not have VFP hardware.

config VFPv3
	bool
	depends on VFP
	default y if CPU_V7

config NEON
	bool "Advanced SIMD (NEON) Extension support"
	depends on VFPv3 && CPU_V7
	help
	  Say Y to include support code for NEON, the ARMv7 Advanced SIMD
	  Extension.

endmenu

menu "Userspace binary formats"

source "fs/Kconfig.binfmt"

config ARTHUR
	tristate "RISC OS personality"
	depends on !AEABI
	help
	  Say Y here to include the kernel code necessary if you want to run
	  Acorn RISC OS/Arthur binaries under Linux. This code is still very
	  experimental; if this sounds frightening, say N and sleep in peace.
	  You can also say M here to compile this support as a module (which
	  will be called arthur).

endmenu

menu "Power management options"

source "kernel/power/Kconfig"

config ARCH_SUSPEND_POSSIBLE
	depends on !ARCH_S5PC100
	depends on CPU_ARM920T || CPU_ARM926T || CPU_SA1100 || \
		CPU_V6 || CPU_V6K || CPU_V7 || CPU_XSC3 || CPU_XSCALE
	def_bool y

config ARM_CPU_SUSPEND
	def_bool PM_SLEEP

endmenu

source "net/Kconfig"

source "drivers/Kconfig"

source "fs/Kconfig"

source "arch/arm/Kconfig.debug"

source "security/Kconfig"

source "crypto/Kconfig"

source "lib/Kconfig"<|MERGE_RESOLUTION|>--- conflicted
+++ resolved
@@ -220,14 +220,9 @@
 	  be avoided when possible.
 
 config PHYS_OFFSET
-<<<<<<< HEAD
-	hex "Physical address of main memory"
-	depends on !ARM_PATCH_PHYS_VIRT && !NEED_MACH_MEMORY_H
-=======
 	hex "Physical address of main memory" if MMU
 	depends on !ARM_PATCH_PHYS_VIRT && !NEED_MACH_MEMORY_H
 	default DRAM_BASE if !MMU
->>>>>>> 6350323a
 	help
 	  Please provide the physical address corresponding to the
 	  location of main memory in your system.
