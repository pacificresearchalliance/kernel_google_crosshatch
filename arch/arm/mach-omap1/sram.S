/*
 * linux/arch/arm/plat-omap/sram-fn.S
 *
 * Functions that need to be run in internal SRAM
 *
 * This program is free software; you can redistribute it and/or modify
 * it under the terms of the GNU General Public License version 2 as
 * published by the Free Software Foundation.
 */

#include <linux/linkage.h>

#include <asm/assembler.h>

<<<<<<< HEAD
#include <mach/io.h>
=======
>>>>>>> 88b48684
#include <mach/hardware.h>

#include "iomap.h"

	.text

/*
 * Reprograms ULPD and CKCTL.
 */
	.align	3
ENTRY(omap1_sram_reprogram_clock)
	stmfd	sp!, {r0 - r12, lr}		@ save registers on stack

	mov	r2, #OMAP1_IO_ADDRESS(DPLL_CTL) & 0xff000000
	orr	r2, r2, #OMAP1_IO_ADDRESS(DPLL_CTL) & 0x00ff0000
	orr	r2, r2, #OMAP1_IO_ADDRESS(DPLL_CTL) & 0x0000ff00

	mov	r3, #OMAP1_IO_ADDRESS(ARM_CKCTL) & 0xff000000
	orr	r3, r3, #OMAP1_IO_ADDRESS(ARM_CKCTL) & 0x00ff0000
	orr	r3, r3, #OMAP1_IO_ADDRESS(ARM_CKCTL) & 0x0000ff00

	tst	r0, #1 << 4			@ want lock mode?
	beq	newck				@ nope
	bic	r0, r0, #1 << 4			@ else clear lock bit
	strh	r0, [r2]			@ set dpll into bypass mode
	orr	r0, r0, #1 << 4			@ set lock bit again

newck:
	strh	r1, [r3]			@ write new ckctl value
	strh	r0, [r2]			@ write new dpll value

	mov	r4, #0x0700			@ let the clocks settle
	orr	r4, r4, #0x00ff
delay:	sub	r4, r4, #1
	cmp	r4, #0
	bne	delay

lock:	ldrh	r4, [r2], #0			@ read back dpll value
	tst	r0, #1 << 4			@ want lock mode?
	beq	out				@ nope
	tst	r4, #1 << 0			@ dpll rate locked?
	beq	lock				@ try again

out:
	ldmfd	sp!, {r0 - r12, pc}		@ restore regs and return
ENTRY(omap1_sram_reprogram_clock_sz)
	.word	. - omap1_sram_reprogram_clock<|MERGE_RESOLUTION|>--- conflicted
+++ resolved
@@ -12,10 +12,6 @@
 
 #include <asm/assembler.h>
 
-<<<<<<< HEAD
-#include <mach/io.h>
-=======
->>>>>>> 88b48684
 #include <mach/hardware.h>
 
 #include "iomap.h"
