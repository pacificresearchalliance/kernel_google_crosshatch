Qualcomm Technologies, Inc. OSM Bindings

Operating State Manager (OSM) is a hardware engine used by some Qualcomm
Technologies, Inc. (QTI) SoCs to manage frequency and voltage scaling
in hardware. OSM is capable of controlling frequency and voltage requests
for multiple clusters via the existence of multiple OSM domains.

Properties:
- compatible
	Usage:      required
	Value type: <string>
	Definition: must be "qcom,clk-cpu-osm", "qcom,clk-cpu-osm-v2" or
		    "qcom,clk-cpu-osm-sdm670".

- reg
	Usage:      required
	Value type: <prop-encoded-array>
	Definition: Addresses and sizes for the memory of the OSM controller.

- reg-names
	Usage:      required
	Value type: <stringlist>
	Definition: Address names. Must be "osm_l3_base", "osm_pwrcl_base",
		    "osm_perfcl_base", and "cpr_rc".
		    Must be specified in the same order as the corresponding
		    addresses are specified in the reg property.

<<<<<<< HEAD
- vdd_l3_mx_ao-supply
	Usage:      required
=======
- qcom,mx-turbo-freq
	Usage:      optional
	Value type: <array>
	Definition: List of frequencies for the 3 clock domains (following the
		    order of L3, power, and performance clusters) that denote
		    the lowest rate that requires a TURBO vote on the MX rail.

- vdd_l3_mx_ao-supply
	Usage:      required if qcom,mx-turbo-freq is specified
>>>>>>> 38ef2dbc
	Value type: <phandle>
	Definition: Phandle to the MX active-only regulator device.

- vdd_pwrcl_mx_ao-supply
<<<<<<< HEAD
	Usage:      required
	Value type: <phandle>
	Definition: Phandle to the MX active-only regulator device.

- qcom,mx-turbo-freq
	Usage:      required
	Value type: <array>
	Definition: List of frequencies for the 3 clock domains (following the
		    order of L3, power, and performance clusters) that denote
		    the lowest rate that requires a TURBO vote on the MX rail.

=======
	Usage:      required if qcom,mx-turbo-freq is specified
	Value type: <phandle>
	Definition: Phandle to the MX active-only regulator device.

>>>>>>> 38ef2dbc
- l3-devs
	Usage: optional
	Value type: <phandle>
	Definition: List of phandles to devices that the OPP tables with the L3
		    frequency and voltage mappings are loaded for.

- clock-names
	Usage:      required
	Value type: <string>
	Definition: Must be "aux_clk".

- clocks
	Usage:      required
	Value type: <phandle>
	Definition: Phandle to the aux clock device.

Example:
	clock_cpucc: qcom,cpucc@0x17d41000 {
		compatible = "qcom,clk-cpu-osm";
		reg = <0x17d41000 0x1400>,
			<0x17d43000 0x1400>,
<<<<<<< HEAD
			<0x17d45800 0x1400>,
			<0x784248 0x4>;
		reg-names = "osm_l3_base", "osm_pwrcl_base", "osm_perfcl_base",
							"cpr_rc";
=======
			<0x17d45800 0x1400>;
		reg-names = "osm_l3_base", "osm_pwrcl_base", "osm_perfcl_base";
>>>>>>> 38ef2dbc
		vdd_l3_mx_ao-supply = <&pm8998_s6_level_ao>;
		vdd_pwrcl_mx_ao-supply = <&pm8998_s6_level_ao>;

		qcom,mx-turbo-freq = <1478400000 1689600000 3300000001>;
		l3-devs = <&l3_cpu0 &l3_cpu4 &l3_cdsp>;

		clock-names = "xo_ao";
		clocks = <&clock_rpmh RPMH_CXO_CLK_A>;
		#clock-cells = <1>;
	};<|MERGE_RESOLUTION|>--- conflicted
+++ resolved
@@ -21,14 +21,10 @@
 	Usage:      required
 	Value type: <stringlist>
 	Definition: Address names. Must be "osm_l3_base", "osm_pwrcl_base",
-		    "osm_perfcl_base", and "cpr_rc".
+		    "osm_perfcl_base".
 		    Must be specified in the same order as the corresponding
 		    addresses are specified in the reg property.
 
-<<<<<<< HEAD
-- vdd_l3_mx_ao-supply
-	Usage:      required
-=======
 - qcom,mx-turbo-freq
 	Usage:      optional
 	Value type: <array>
@@ -38,29 +34,14 @@
 
 - vdd_l3_mx_ao-supply
 	Usage:      required if qcom,mx-turbo-freq is specified
->>>>>>> 38ef2dbc
 	Value type: <phandle>
 	Definition: Phandle to the MX active-only regulator device.
 
 - vdd_pwrcl_mx_ao-supply
-<<<<<<< HEAD
-	Usage:      required
-	Value type: <phandle>
-	Definition: Phandle to the MX active-only regulator device.
-
-- qcom,mx-turbo-freq
-	Usage:      required
-	Value type: <array>
-	Definition: List of frequencies for the 3 clock domains (following the
-		    order of L3, power, and performance clusters) that denote
-		    the lowest rate that requires a TURBO vote on the MX rail.
-
-=======
 	Usage:      required if qcom,mx-turbo-freq is specified
 	Value type: <phandle>
 	Definition: Phandle to the MX active-only regulator device.
 
->>>>>>> 38ef2dbc
 - l3-devs
 	Usage: optional
 	Value type: <phandle>
@@ -82,15 +63,8 @@
 		compatible = "qcom,clk-cpu-osm";
 		reg = <0x17d41000 0x1400>,
 			<0x17d43000 0x1400>,
-<<<<<<< HEAD
-			<0x17d45800 0x1400>,
-			<0x784248 0x4>;
-		reg-names = "osm_l3_base", "osm_pwrcl_base", "osm_perfcl_base",
-							"cpr_rc";
-=======
 			<0x17d45800 0x1400>;
 		reg-names = "osm_l3_base", "osm_pwrcl_base", "osm_perfcl_base";
->>>>>>> 38ef2dbc
 		vdd_l3_mx_ao-supply = <&pm8998_s6_level_ao>;
 		vdd_pwrcl_mx_ao-supply = <&pm8998_s6_level_ao>;
 
